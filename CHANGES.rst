--- conflicted
+++ resolved
@@ -1,16 +1,7 @@
 1.13.1dev (6 June 2023)
 ------------------------
 
-<<<<<<< HEAD
-1.13.1dev
----------
-=======
 - Hotfix for skysub regions GUI that used np.bool
-
-1.13.0 (2 June 2023)
---------------------
->>>>>>> 0edd88aa
-
 - Hotfix to stop pypeit_setup from crashing on data from lbt_luci1, lbt_luci2, magellan_fire, 
   magellan_fire_long, p200_tspec, or vlt_sinfoni.
 
