
1.12.3dev
---------

- Implemented a resample algorithm when generating datacubes
- Hotfix to docs to ensure pypeit_loaders api doc is generated
- Allow user control of the local sky subtraction window
- Deprecate use of python 3.8 with PypeIt, allow python 3.11
- Make pypeit_show_2dspec (somewhat) backwards compatible.
- Added the option to disable strict version checking for 1d coadds.
- Hotfix for KCWI when using alignment (aka ContBars) frames for the astrometric correction.
- Sensitivity function masking and output updates
<<<<<<< HEAD
- Calibration group numbers can now be anything, as long as there are no more
  than 63 unique integers.
- Removed use of the term "master", renamed to calibration frames/files.
  Default output directory for calibration frames is now ``Calibrations``.
  Calibration frames renamed; e.g., ``MasterArc`` is now ``Arc``.
- Calibration frame naming now done via ``calibframe.CalibFrame`` class.
- Start to deprecate use of ``os.path`` in favor of ``pathlib``
- Deprecated ``pypeit_parse_calib_id`` script, but improved the ``.calib`` file
  provided by ``pypeit_setup``.  The ``.calib`` file is now always written, and
  provides a direct association between input raw files and output calibration
  files.  Discussed in new docs.
- The ``'calib'`` column is now always added to the pypeit file, regardless of
  whether or not you also request the ``'comb_id'`` and ``'bkg_id'`` columns.
- Names of associated calibration frames now written to ``spec2d`` file headers.
- Major quicklook updates.  ql_multislit.py temporarily deprecated.
- Improve speed in ginga visualization of traces and added
  `pypeit_chk_tilts`. Note that this script uses an update
  of the tilts datamodel, so it will not work on older reductions.
- Updates to reduction parameters for LDT/DeVeny
=======
- Fixed a bug in the `variance_model` calculation for combined images.
>>>>>>> d68dd9ff

1.12.2 (29 Mar 2023)
--------------------

- Gemini/GMOS mask design slurping and usage
- New GMOS wavelength solution
- Added NIRES tutorial doc
- reid_arxiv templates for all MMTO Blue Channel gratings and for MMTO Binospec G600 and G1000
- Various bug fixes and enhancements to mmt_bluechannel and mmt_binospec support
- Include the S/N of extracted spectra in the SpecObj datamodel
- Added new specutils interface
- Fixed bugs when only performing calibrations and (1) calib groups are all set
  to 'all' or (2) anything other than '0'.
- Added `MASKDEF_OBJMAG` and `MASKDEF_OBJMAG_BAND` in spec1d datamodel.
- Improved NIRES dither pattern parsing and automatic assignment of `comb_id` and `bkg_id`.

1.12.1 (21 Feb 2023)
--------------------

- (Hotfix) Specify sphinx versions to correctly work with
  sphinx_rtd_theme
- (Hotfix) Fixed bug that caused crash of sensfunc routines using
  telluric grids in offline processing
- (Hotfix) Fixed error when showing flats in Ginga when the fine correction is not performed
- Implemented the upgraded GTC/OSIRIS+
- (Hotfix) keymap error when displaying GUIs
- Added support for more NOT/ALFOSC grisms as well as NOT recommended standards
- Implemented the SOAR/Goodman blue 400 grating (setup M1)
- Added support for SOAR/Goodman red 600 grating (setup RED)
- Implemented the SOAR/Goodman (blue) M1 only
- New docs on OneSpec
- Modify install notes to allow python 3.10; python3.8 no longer explicitly supported
- Allow for bad orders during extraction  (without crashing)

1.12.0 (31 Jan 2023)
--------------------

- (Hotfix) Fixed bug that allowed science frames to be assigned to multiple
  instrument configurations
- (Hotfix) Fixed typo related to GitHub download for offline processing
- Started modifications and support for JWST.
- Limit LRISr header crashes
- Added spectral flexure and reference frame corrections for IFU data
- Allow separate sky frame to be used for sky subtraction with IFU data
- Limit the images written to the MasterEdges file to only the trace
  image, mask, and detector.
- Refactor quicklook scripts
- OpenMP link fix
- Enable boxcar_radius for manual extraction
- Prevent flexure crash
- Fixed error with deprecated numpy types
- Improved optimization of bspline c code
- Parse Keck/NIRES dither patterns, similar to MOSFIRE
- Introduce BitMaskArray class to ease use of bitmasks
- Fixed memory hogging by matplotlib when using version >= 3.6.1

1.11.0 (21 Oct 2022)
--------------------

- Add ability for users to specify custom arc line lists for
  wavelength calibration, saved in the user's PypeIt cache
- Added Keck/NIRES frame-typing development doc.
- Now more than one setup can be assigned to the same calibration frame,
  allowing to associate the same calibration frames to different science/standard
  frames, if desired.
- Correctly associate calibrations with science data for MOSFIRE longslit and long2pos masks.
- Automatically assign `comb_id` and `bkg_id` to MOSFIRE science data,
  using the information on the dither pattern.
- Allow verbosity specification for various post-processing command-line scripts.
- Allow for the specification of a specific UVIS extinction file for sensitivity
  function computation and flux calibration.
- Adding Keck/HIRES functionality.
- Restructred coadd2d in order to work with images that have different
sizes.
- Restructured extraction and find_objects classes to work
better with 2d coadds.
- Refactor and general update of documentation

1.10.0 (11 July 2022)
---------------------

- Modify tweak_standard for Mosfire/J2
- Apply find_min_max when clipping the image for object finding
- Mask bad detector regions for global sky flexure calculation
- Detector structure correction included in flatfield calibration
- Apply find_min_max when clipping the image for object finding
- Mask bad detector regions for global sky flexure calculation
- Fixed a bug associated with 2d interpolation of waveimg in extraction.
- Refactor PypeIt input files
- Added wavelength diagnostics to the spec2d output


1.9.1 (13 June 2022)
--------------------

- Hotfix for bug related to downloading from the `reid_arxiv` when using
  the `reidentify` wavelength calibration method.


1.9.0 (31 May 2022)
-------------------

- When using glob to get files in pypeit_setup, added automatic sorting
  so that the default `comb_id` ordering matches the sorted file name.
- Improve Keck/KCWI automatic frame typing.
- Implemented Keck/KCWI flux calibration
- Wavelength templates (OH lines and arc lamps) created for Keck/MOSFIRE
- Mosaic is now available for Keck/DEIMOS too.
- Various package data (e.g., reid_arxiv, sensfunc) are no longer
  distributed via PyPI to reduce package size; introduce mechanisms for
  downloading/caching needed data either at runtime or on demand.
- Save output wavelength calibration from `pypeit_identify` to the cache
  for direct reuse in data reduction.
- The `pypeit_identify` GUI can now toggle between linear and log
  scaling of the arc spectrum flux.
- Improved wavelength solution for Gemini-Nort E2V detector
- Keck/DEIMOS now uses gain/RN values measured periodically by WMKO
- Add bok_bc 300 grating template
- Added more flexible quicklook that can handle dithering.
- Expose exposure time scaling for dark frames as an image processing
  parameter, and set the default behavior to ignore any difference in
  exposure time.  Also fixes a bug in the variance calculation.
- Refactored object finding
- Bug fixes in local sky subtraction and extraction
- Fixed pypeit setup issues due to bad LRIS headers.
- Added support for VLT FORS2 600z grism.
- Added enhancements and fixes for Keck lris red Mark4.
- Fixed a bug in 2d coadding when objects were not being identified.
  Refactored 2d extraction.
- Added code to better parse Gemini/GNIRS dither sequences
- Add spectrograph child for VLT X-SHOOTER UVB arm
- Minor enhancements to `pypeit_identify` GUI
- Refactoring of `pypeit_show_wvcalib` GUI


1.8.1 (23 Feb 2022)
-------------------

- various hotfixes
- Include preliminary support for fluxing with archived SensFunc files
  for DEIMOS.


1.8.0 (12 Feb 2022)
-------------------

- Fixed a bug about how `maskdef_offset` is assigned to each detector
- Changed default behavior for how PypeIt computes `maskdef_offset` for
  DEIMOS.  It now uses by default the stars in the alignment boxes.
- Introduces pypeit_parse_calib_id script
- Refactor manual extraction
- Fixed 2Dcoadd spec bugs for central wavelength dithers.
- GMOS doc updates
- Add 2D wavelength calibration image to MasterFlat output; include
  wavelength calibration in pypeit_chk_flat ginga display.
- Introduce mosaicing
    - `det` arguments can now be tuples with a list of detectors to
      combine into a mosaic.  Mosaics can now be defined in the pypeit
      file using `detnum`; e.g., `detnum=(1,2)` creates a mosaic of
      detectors 1 and 2.
    - The tuples must be one among an allowed set defined by each
      spectrograph class; see `gemini_gmos.py`.
    - `DETECTOR` extensions in output files can now be either a
      `DetectorContainer` object or a `Mosaic` object.  Both are now
      written using `astropy.table.Table` instances.  `Mosaic` objects
      just have more columns.
    - The `otype` of `DataContainer` data-model components can now be a
      tuple of `DataContainer` subclasses indicating that the component
      has an optional type.
    - Added the `one_row_table` class attribute to `DataContainer`,
      which will try to force all the elements of a datamodel into a
      binary table extension with a single row.
    - Started propagation of name changes from, e.g., `DET01` to
      `MSC01`, where the latter indicates the reduction uses the first
      mosaic option for the spectrograph.  Keys for master calibration
      frames are now, e.g., `A_1_DET01` instead of `A_1_01`.
    - Currently only implemented for `gemini_gmos`.
    - During processing, bias and dark images are left as separate
      detector images, whereas all other images are mosaiced for further
      processing.  This means that `RawImage` is now *always* 3D, where
      `PypeItImage` can be either 2D or 3D.
    - Added a `det_img` to `PypeItImage` datamodel to keep track of the
      parent detector for each pixel in a mosaic.
    - Added a `amp_img` to `PypeItImage` datamodel to keep track of the
      parent amplifier for each pixel in a mosaic; this is the result of
      mosaicing the `datasec_img` objects for each detector.
- Improve performance of L.A.Cosmic algorithm:
    - Switch to using ndimage.binary_dilation for growing masked regions
    - Switch to astropy convolution for Laplace convolution
    - Added faster block replication algorithm
    - Fix iteration logic
- Intermediate update to BPM.  Preference given to pulling this from the
  relevant `PypeItImage` calibration image instead of always building it
  from scratch.  That latter complicated things for mosaics.
- First steps toward more robust treatment of saturation.
- Dark counts used for calculating the shot noise now includes measured
  dark images if provided
- `PypeIt` file parameters can now parse sets of tuples; e.g.,
  `detnum=(1,2),(3,4)` should get parsed as `par['detnum'] = [(1,2),
  (3,4)]`.
- `PypeIt.select_detectors` has been moved to `Spectrograph`.
- Update for `LDT/DeVeny` including support for binned data,
  `use_header` for reading arc lamps used from frames, and `reid_arxiv`
  templates for three additional gratings.
- Slurps in and uses slitmask design for Keck/LRIS (limited usage)
- Hotfix for `gemini_gmos` mosaic tracing parameters
- Include sky model in 2nd pass of global sky subtraction (not for IR
  redux).
- Skymask is now computed also for the maskdef_extract objects.
- Added dedicated fwhm and boxcar_radius for maskdef_extract objects.
- Added pypeit_version to the pypeit file header.
- Set DEIMOS `find_fwhm` default to 0.8" in binned pixels.
- Added row-dependent pattern-noise calculation
- Improvements in `pypeit_coadd_2dspec`:
    - `maskdef_id` assigned to each slit
    - Assigning object's name, ra and dec to detected objects is now
      available
    - Force extract of undetected objects is now available
    - `maskdef_offset` can be use as offsets in the coadd
    - Coadding only a specific sets of slits is now possible with the
      parset `--only_slits`
    - If the user inputs a list of offsets, the weights can still be
      computed if a bright object is found, otherwise uniform weigths
      will be used
    - Fixed manual extraction bug
    - Various improvements in the flow of the code
    - spec1d*.txt is now produced also for coadd2d
- Scripts to explore the noise residuals in PypeIt
- Added Coadd2D HOWTO docs
    - Fixes a  bug in echelle object finding
    - Attempt to make the threshold computation for object finding more robust.
    - Fixed a bug in extraction for echelle spectrographs for IR reductions.
    - Tuned up preivious refactor of object finding and extraction classes.
    - Fixed a bug that was introduced in skymask definition.
    - Fixed a bug where negative objects were not being found for IR reductions of standard stars.
- Add template wavelength solution for soar_goodman_red 400_SYZY

1.7.0 (19 Nov 2021)
-------------------

- Introduces pypeit_parse_calib_id script
- Throw a warning if the chosen spectrograph has a header which does not
  match expectation
- Pypeit can now read (currently for Keck DEIMOS only) the list of arc
  lamps from the header and use it for wavelength calibration.
- Allow one to restrict the wavelength range of the arxiv template
- Fixed a bug in HolyGrail that did not allow for sigdetect and rms_wavelength to be
  slit dependent lists.
- Set DEIMOS FWHM default to 10 pixels
- Fixed a bug in HolyGrail that did not allow for sigdetect and
  rms_wavelength to be slit dependent lists.
- Improvements for MOSFIRE:
    - uses slitmask info in the slit edge tracing
    - associates RA, Dec and Object name to each extracted object
    - extracts undetected objects using the predicted position from
      slitmask info
    - uses dither offeset recorded in the header as default
      slitmask_offset, but the user can provide the maskdef_id of a slit
      with a bright object that can trace the offset.
    - improvements in the frame typing
- Implements new Mark4 detector for Keck/LRISr  (aka keck_lris_red_mark4)
- QL script for Keck/DEIMOS
- Implemented flux calibration and grating correction for datacubes.


1.6.0 (1 Oct 2021)
------------------

- Modifications to reduce header crashes
- Added `image_proc.rst` doc, which includes a table with the primary parameters
  that affect the control flow of the image processing.
- Added exptime and units to the PypeItImage data model.
- Made bias subtraction available to the dark image processing (i.e., if people
  request bias subtraction for darks, the bias needs to be passed).  Similarly,
  added dark to the buildimage calls in get_arc and get_tiltimage.
- Streamlining of the operations in pypeit.core.flat.flatfield.
- Digitization noise no longer added to readnoise calculation by default.
- Include "processing error" in error budget.  Accounts for, e.g., readnoise in
  dark image, etc.
- Include error calculation in overscan subtraction.  The error estimate is the
  standard error in the median, which will be an overestimate for the savgol
  method.
- Allow for pinhole and sky frames in buildimage_fromlist.
- In pypeit.images.rawimage.RawImage:
    - Conversion from ADU to counts is now the first step for all processing.
    - Added an `empirical_rn` parameter that allows the users to use the
      overscan region to estimate the detector readnoise for each image
      processed, and this estimation of the readnoise is now in its own method.
    - Subtraction of the dark is now done after the conversion of the image to
      counts.
    - Dark subtraction is now always performed using the tabulated values for
      each detector.  A warning is thrown if the dark frames are provided and
      the measured dark-current from a dark image is more than 50% different
      from the tabulated value.
    - Whether or not you add the shot noise and a noise floor to the variance
      image are now optional and controlled by parameters in ProcessImagesPar.
    - Changes to default ProcessImagesPar parameters: use_specillum = False for
      all frame types; shot_noise = False and noise_floor = 0 for biases; and
      use_overscan=True, use_biasimage=True, noise_floor=0., and mask_cr=True
      for darks.  Adjustments propagated to individual spectrographs.
    - BPM is not recalculated after applying the flat-field correction because
      it is not longer changed by that function.
    - The code keeps track of the image scaling via the flat-field correction,
      and propagates this to the noise model.
    - Compute and save a "base-level variance" that includes readnoise, dark
      current, and processing error as part of the PypeItImage datamodel.
    - Added `base_var` and `img_scale` to the datamodel of PypeItImage, as well
      as the noise_floor and shot_noise booleans.  All of these are used by
      pypeit.core.procimg.variance_model to construct the error model.
    - Added BADSCALE bit to ImageBitMask to track when flat-field corrections
      are <=0.
- Added `update_mask` and `select_flag` methods to PypeItImage as convenience
  methods used to update and extract information from the fullmask bitmask
  attribute.
- CombineImage now re-calculates the variance model using the stacked estimate
  of the counts instead of propagating the estimates from the individual
  exposures.
- CombineImage performs a masked median when combine_method = 'median', and the
  error is the standard error in the median.
- Simplifies stacking of bits in CombineImage.
- Calculation of the variance in processed images separated into two functions,
  pypeit.core.procimg.base_variance and pypeit.core.procimg.variance_model.
  These replace variance_frame.
- Added a "detectors" doc, and an automatically generated table with relevant
  detector parameters (including the dark current) used for instrument.
- Improved fidelity of bspline timing tests using timeit.
- Added inverse variance images to MasterBias and MasterDark frames so that they
  are available for re-use.

1.5.0 (11 Aug 2021)
-------------------

- Doc updates, including reorganization of the installation doc, fluxing and
  telluric docs, and automatic construction of the package dependencies.
- Add new pixelflat_min_wave parameter below which the mspixelflat is set to 1.
- Add `pypeit_install_telluric` and `pypeit_install_ql_masters` scripts.  The
  latter creates a symlink to the directory with the QL masters that will be
  used if the QL_MASTERS environmental variable does not exist.
- Improved `edgetrace.maskdesign_matching` to always return syncronized traces.
- Pypeit can now deal with dithered observations (only for DEIMOS for now), by
  finding the offset of the observed slitmask from the expected position in the design file.
- There are three options the user can use to find the slitmask offset: bright objects,
  selected slit, or alignment boxes.
- Pypeit run object finding for the alignment boxes but it does not extract them.
- `reduce.run` is now split in two methods: `run_objfind` and `run_extraction`.
- There are now 2 loops over the detectors in `pypeit.reduce_exposure`: the first
  one runs calibrations and object finding for all the detectors and the second one
  runs the extraction. In between the two loops, the slitmask offset is computed.
- A script (`get_telescope_offset`) to determine the telescope pointing offsets is
  added to `pypeit/spectrographs/keck_deimos.py`
- Improve SOAR Goodman fluxing


1.4.2 (06 Jul 2021)
-------------------

- Added a common base class for all scripts
- Script methods now included in Sphinx documentation
- Updated `pypeit.scripts.scriptbase.SmartFormatter` to enable wrapping
  long lines and specify lines with a fixed format using `F|`.
- Made `pypeit.core.telluric.Telluric` subclass from
  `pypeit.datamodel.DataContainer`, and added some basic unit tests.
  This led to some changes in the existing datamodel.
- Made `pypeit.sensfunc.SensFunc` subclass from
  `pypeit.datamodel.DataContainer`, and added some basic unit tests.
  This led to some changes in the existing datamodel.
- Allowed `pypeit.datamodel.DataContainer` parsing methods to used
  pseudonyms for HDU extension names and base classes to read the
  datamodels of subclasses.  Both added new keywords that default to
  previous behavior.
- Moved some functions to avoid circular imports
    - `pypeit.coadd1d.OneSpec` -> `pypeit.onespec.OneSpec`
    - `pypeit.core.coadd.get_wave_grid` ->
      `pypeit.core.wavecal.wvutils.get_wave_grid`
    - `pypeit.core.coadd.sensfunc_weights` ->
      `pypeit.sensfunc.sensfunc_weights`
- Add LDT/DeVeny spectrograph
- Add 6440.25A CdI line (LDT/DeVeny)
- Modify SOAR to read their (truly) raw files
- GMOS doc updates


1.4.1 (11 Jun 2021)
-------------------

- Adds SOAR/Goodman red camera
- Update to Gemini-S telescope info
- Make PypeIt ISO 8160 (more) compliant
- Address an Identify bug
- Add blocking filter to DEIMOS config
- NOT/Alfosc updates
- A pair of fixes for shane_kast_red
- Add NTT EFOSC2 spectrograph
- Add standard stars CD-34241 and CD-329927 to esofil
- Add wavelength solution for keck_lris_red 600/10000
- `pypeit_show_2dspec` shows traces of forced extraction and manual
  extraction with different colors
- Updated docs about extraction and DEIMOS
- Implement multi-detector flexure estimates
- Fix error in variance for numpy fitting routines
- Introduce HOWTO for DEIMOS
- Method for slupring in a standard observed and reduced by WMKO


1.4.0 (23 Apr 2021)
-------------------

- Include a fix for when no edges are detected in `EdgeTraceSet` by
  adding the `bound_detector` parameter.  Most instruments have a
  default of `bound_detector = False` meaning that the code will skip
  processing any detector where no slit edges are found.  Some
  instuments set the default to be `bound_detector = True` because the
  slit edges always or often fall off the edge of the detector (i.e.,
  the detector is fully illuminated).  These instruments are currently
  `mmt_mmirs`, `mmt_bluechannel`, `not_alfosc`, and `shane_kast`; note
  that some `gemini_gmos` data in the DevSuite require
  `bound_detector=True`, as well.
- Improved wavelength template for DEIMOS gratings: 600ZD, 830G.
- Added new ArI, KrI, NeI, XeI arc lines.
- PypeIt can now compute arc line FWHM from the lines themselves. This
  is controlled by a new parset, ``fwhm_fromlines``, which is set to
  False by default, except for DEIMOS.
- Added a development document about the DEIMOS wavelength calibration.
- Limit reduction to detectors 3 and 7 when DEIMOS LVM mask is used
  (other detectors are empty)
- Add `pypeit_obslog` script that simple compiles and prints metadata
  from a set of fits files needed by pypeit to run.
- Change `PypeItSetup.from_file_root` to *require* the output path to
  write the vanilla pypeit file.  If no path is provided, the object is
  instatiated without creating any output.
- Fixed bug in sensitivity function code adressing issue #747. Revamped
  sensitivity function completely to compute zeropoints and throughput.
  Enhanced sensfunc.py QA.
- Added MOSFIRE QL script.
- Added support for VLT/SINFONI K 25mas (0.8x0.8 arcsec FOV) platescale
- Updated docs for differencing imaging sky subtraction.
- Added "sky" frametype for difference imaging sky subtraction
  addressing issue # 1068
- Improved and sped up sensitivity function telluric codes.
- Fixed bugs in ArchiveReid automatic wavelength identification.
- Removed numba dependency.
- Improved pypeit_view_fits script.
- Fixed ginga bugs in display.py and added automatic cuts to show_2dspec
- Added latin hypercube sampler to pypeit.utils which is required for
  differential evolution optimizations.
- Improved GMOS R400 wavelength solution
- Turned off GMOS-S binning restriction
- Add GTC OSIRIS spectrograph
- Updates for docs on adding new spectrographs.  And a bok test
- Added a new ``pypeit_collate_1d`` tool to automatically group 1D
  Spectra from multiple files by group and coadd them.
- PypeIt will now add HISTORY keyword entries to FITS files.
- `use_maskdesign` is turned off for DEIMOS LVM masks
- a new parameter `use_user_fwhm` is added in `ExtractionPar` to allow
  the user to set their preferred fwhm
- Improved `slittrace.assign_maskinfo`
- PypeIt can now force extractions of DEIMOS non detected objects at the
  location expected from slitmask design.
- SpecObj and SlitTrace datamodel versions updated

1.3.3 (24 Feb 2021)
-------------------

- (Hotfix) Command-line argument bug in `pypeit_coadd_1dspec` script.
- (Hotfix) Bug fix in `pypeit_obslog` script.
- (Hotfix) X-Shooter bits


1.3.2 (08 Feb 2021)
-------------------

- (Hotfix) Bug in content type of README file that prevented upload to
  PyPI

1.3.1 (01 Feb 2021)
-------------------

- pypeit_chk_wavecalib script
- Option to limit channels shown for pypeit_show_2dspec
- sigdetect on in full_template
- Added new ArI, ArII lines
- Improved 1Dfit QA
- Final wavelength template for DEIMOS 900ZD
- Fix a bug in `pypeit/core/arc.py` and `pypeit/core/wavecal/autoid.py` due
  to the padding to the arc frames
- Added a new XeI line
- Turn off sigma clipping for DEIMOS arc frames.
- Refactor setup.py to use setup.cfg to define package configuration
- Refactor version handling to use setuptools_scm to grab version info from git tags
- Add support for testing within isolated environments via tox
- Refactor CI to use tox to run tests
- Add cron-scheduled tests to CI
- Add tests to CI to cover macos, windows, and conda installations
- Refactor wrapper scripts in bin/ to be entry_points defined in setup.cfg
- Deprecate check_requirements now that dependencies are handled by the installation



1.3.0 (13 Dec 2020)
-------------------

- DATE-OBS, UTC, AMPMODE, and MOSMODE added to metadata for DEIMOS, and
  the first three are now included in the auto-generated pypeit files.
- DEIMOS AMPMODE is now included in the list of metadata used to
  determine the DEIMOS configuration (setup).
- Frames ignored by
  `pypeit.metadata.PypeItMetaData.unique_configurations` used to
  establish the unique configurations are now set by
  `pypeit.spectrographs.spectrograph.Spectrograph.config_independent_frames`.
  These default to 'bias' and 'dark' frames.
- `pypeit.spectrographs.spectrograph.Spectrograph.config_independent_frames`
  can also return a *single* keyword selecting the metadata column used
  to match these frames to a given configuration.  For DEIMOS, this is
  used to match bias and dark frames to a configuration observed on the
  same date.  Currently these frames can only be set to a single
  configuration.
- Added `pypeit.metadata.PypeItMetaData.clean_configurations` that
  ignores frames that cannot be reduced by pypeit, as set by
  `pypeit.spectrographs.spectrograph.Spectrograph.valid_configuration_values`.
  For DEIMOS, this is used to ignore frames that are taken in
  direct-imaging mode or using anything except the B amplifier to read
  the data.  The ignored frames are removed from the metadata table
  (`fitstbl`).
- `update_docs` script now builds the html as well as the api rst files.
  It also prints a pass/fail comment.
- Added tests to `pypeit/tests/test_setups.py` to test that PypeIt
  correctly and automatically identifies frames from multiple DEIMOS
  configurations and that `pypeit.pypeitsetup.PypeItSetup` correctly
  produces separate pypeit files for each configuration.
- Added a development document reporting that PypeIt now satisfies the
  `PD-3` requirement Keck outlined for the DEIMOS PypeIt pipeline.
- Building the docs now dynamically generates an example pypeit and
  sorted file for inclusion in the PypeIt documentation.
- The setup block is now a simple listing of the keywords and values
  used to identify the instrument configuration.
- Refactor identify GUI and improve its docs
- Modest refactoring of templates.py
- Construction of wavelength arxiv files for DEIMOS 1200B and blue 1200G
- Pypeit now adds DEIMOS slits that are expected from the slitmask design
  but not found in the tracing process.
- PypeIt now flags as “BOXSLT” DEIMOS slits that are expected to be
  alignment boxes from slitmask design.
- Added a table with DEIMOS slitmask design and objects info to the
  SlitTraceSet datamodel
- Add support for MMTO Blue Channel Spectrograph
- Add GitHub Actions CI workflow
- Incorporates a procedure to enable GMOS Nod and Shuffle observations
- New GMOS wavelength solutions
- Remove Travis CI config
- General housecleaning of spectrographs
    - Documentation improvements
    - Dynamically builds table of available spectrographs; see
      `pypeit.spectrographs.available_spectrographs`
    - `pypeit.defs` is now deprecated
    - Removed usage from `pypeit.pypmsgs` and moved it to `run_pypeit.py`
    - Many Spectrograph instance attributes are now class attributes; in
      particular, previous instance attribute `spectrograph` is now `name`.
    - Added class attributes that set if the spectrograph is supported and any
      comments for the summary table.
    - `default_pypeit_par` is now a class method, which allows the name of the
      spectrograph to be defined in a single place
    - Valid spectrographs are no longer checked by
      `pypeit.par.pypeitpar.ReduxPar`.  This caused a circular import in the
      new strucuture.  The parameter `par['rdx']['spectrograph']` is virtually
      always checked by `load_spectrograph`, so I don't think this is a
      problem.
- Kastr 300 grating solutions
- Hotfix to include the solutions!
- Improved DEIMOS slitmask design matching
- Assign RA/DEC to DEIMOS extractions
- DEIMOS object RA, Dec, and name returned when running `pypeit_show_1d --list` and saved in
  the .txt file with the list of 1d spectra.
- DEIMOS object name and `maskdef_id` visible in ginga when running `pypeit_show_2d`
- Fix sigma clipping bug!

1.2.0 (15 Oct 2020)
-------------------

- Frame-typing tweaks for DEIMOS
    - Exposure-time ranges removed
    - All frame types now key off OBSTYPE
- Added more detail on citation policy to main page on readthedocs
- Added docs for BitMasks
- Altered scripts interface to allow for dynamically making the help doc
  files
- full spatial/spectral flexure and heliocentric corrections implemented
  for IFU reductions
- optimal weights in datacube generation
- Docs for skysub, extraction, flat fielding
- New skysub options for masking and suppressing local
- Added `pypeit/core/convert_DEIMOSsavfiles.py` to convert .sav files
  into fits files
- Added "amap" and "bmap" fits files in
  `pypeit/data/static_calibs/keck_deimos/` for DEIMOS optical model
- Added `pypeit/core/slitdesign_matching.py` and `maskdesign_matching`
  to `EdgeTraceSet`
- Added ParSet for switching ON the slit-mask design matching. Default
  is ON for `keck_deimos`
- Pypeit registers `maskdef_id` in SlitTraceSet if instrument is
  `keck_deimos`
- Fix assignment bug in fitting bspline

1.1.1 (10 Sep 2020)
-------------------

- (Hotfix) Fluxing doc edits
- (Hotfix) Fix sdist pip installation

1.1.0 (8 Sep 2020)
------------------

- Fixed a bug for IR reductions for cases where only negative object
  traces are identified.  These were accidentally being written to the
  spec1d file.
- Fixed a bug fixes a bug in full_template wavelength reidentification
  for situations where extreme wavelength coverage slits results in
  reidentification with a purely zero-padded array.
- Fixed a bug fixes a bug in full_template wavelength reidentification
  for situations where extreme wavelength coverage slits results in
  reidentification with a purely zero-padded array.
- Fixed another such bug arising from these zero-padded arrays.
- (Hotfix) Deal with chk_calibs test
- Script to generate combined datacubes for IFU data.
- Changed numpy (> 1.18.0) and scipy (> 1.4.0) version requirements
- Allow show2d_spec, chk_edges, chk_flats to load older Spec2DObj
  datamodel versions
- Implemented a plugin kindly provided by the ginga developers to
  display images with a secondary wavelength image WCS.
    - Removes dependency on @profxj's ginga fork, and avoids a bug when
      using WCS image registration in that fork.
    - `pypeit/ginga.py` moved to `pypeit/display/display.py` and ginga
      plugin added to `pypeit/diplay` directory.
    - ginga plugin registered as an entry point in `setup.py`
    - Added a script to check that the plugins are all available.
    - Installation docs updated.  Both `ginga` and `linetools` are now
      installed via pip.
- Deprecated `pypeit/debugger.py` and `pypeit/data/settings`
- Removed h5py as a dependency
- `linetools` is now listed in `pypeit/requirements.txt` until I can
  check if it still causes readthedocs to fail...
- Modify Spec2DObj 2D model for float32 images
- `pypeit.tracepca.TracePCA` and `pypeit.edgetrace.EdgeTraceSet` now
  subclass from `pypeit.datamodel.DataContainer`
- Refactor WaveCalib into a DataContainer
- Refactor fitting + PypeItFit DataContainer
- Coadd2D bug fixes
- Coadd2D without spec1d files
- Coadd2D offsets
- Some Coadd2D docs
- Manual extraction
- Improve LBT/LUCI
- Add MMT/MMIRS
- QL script for Keck/MOSFIRE (beta version)
- Correct det bug in keck_lris
- Modifications to allow for flailing LRISr detector
- Modifications for parse LRIS LAMPS prior to 2010 upgrade
- Added support for P200/DBSP and P200/TripleSpec

1.0.6 (22 Jul 2020)
-------------------

- (Hotfix) Deal with wavecalib crash
- Fix class and version check for DataContainer objects.
- Script to check for calibration files
- No longer require bias frames as default for DEIMOS
- Implement grism19 for NOT/ALFOSC
- Introduced another parameter used to identify box slits, as opposed to
  erroneous "slits" found by the edge tracing algorithms.  Any slit that
  has `minimum_slit_length < length < minimum_slit_length_sci` is
  considered a `BOXSLIT`, any slit with `length < minimum_slit_length`
  is considered a `SHORTSLIT`; the latter are always ignored.
- Introduced order matching code into EdgeTraceSet.
    - This helps fix an issue for GNIRS_10L caused by the orders
      shifting.
    - Introduces two paramters in `EdgeTraceSetPar` to assist the
      matching: `order_match` and `order_offset`
    - Echelle spectrographs should now always have `ech_order` defined
      in the SlitTraceSet object.
    - Removes the need for `Spectrograph.slit2order` and
      `Spectrograph.order_vec`.  Changes propagated, primarily in
      `wavecalib.py`, `autoid.py`, and `reduce.py`.
- Adds in Keck/LRISr with the original detector
- Adds in Keck/LRISb with the FITS format

1.0.5 (23 Jun 2020)
-------------------

- Add median combining code
- Make biasframes median combine by default
- Implemented IFU reduction hooks
- KCWI reduction complete up to spec2D frames
- Implemented new flatfield DataContainer to separate pixelflat and
  illumflat

1.0.4 (27 May 2020)
-------------------

- Add a script (pypeit_flux_setup) for creating fluxing, coadd1d and
  tellfit pypeit files
- Add telluric fitting script, pypeit_tellfit

1.0.3 (04 May 2020)
-------------------

- Add illumflat frametype
- Enable dark image subtraction
- Refactor of Calibrations (remove cache, add get_dark)
- Enable calibration-only run
- Clean up flat, bias handling
- Make re-use masters the default mode of run_pypeit
- Require Python 3.7
- Fixed a bug in NIRES order finding.
- Add NOT/ALFOSC
- Fluxing docs
- Fix flexure and heliocentric bugs
- Identify GUI updates

1.0.2 (30 Apr 2020)
-------------------

- Various doc hotfixes
- wavelength algorithm hotfix, such that they must now generate an entry
  for every slit, bad or good.

1.0.1 (13 Apr 2020)
-------------------

- Various hot fixes

1.0.0 (07 Apr 2020)
-------------------

- Replaces usage of the `tslits_dict` dictionary with
  `pypeit.slittrace.SlitTraceSet` everywhere.  This `SlitTraceSet`
  object is now the main master file used for passing around the slit
  edges once the edges are determined by `EdgeTraceSet`.
- Removes usage of `pypeit.pixels.tslits2mask` and replaces it with
  `pypeit.slittrace.SlitTraceSet.slit_img`.
- Significant changes to flat-fielding control flow.
    - Added `rej_sticky`, `slit_trim`, `slit_pad`, `illum_iter`,
      `illum_rej`, `twod_fit_npoly` parameters to FlatFieldPar.
    - Illumination flat no longer removed if the user doesn't want to
      apply it to the data.  The flat was always created, but all that
      work was lost if the illumination correction wasn't requested.
    - Replaced tweak edges method with a more direct algorithm.
    - `pypeit.core.flat.fit_flat` moved to
      `pypeit.flatfield.FlatField.fit`.
- Reoriented trace images in the `EdgeTraceSet` QA plots.  Added the
  sobel image to the ginga display.
- Added `bspline_profile_qa` for generic QA of a bspline fit.
- Eliminate MasterFrame class
- Masks handled by a DataContainer
- Move DetectorPar into a DataContainer (named DetectorContainer) which
  enables frame-level construction
- Advances to DataContainer (array type checking; nested DataContainers;
  to_master_file)
- Dynamic docs for calibration images
- Every calibration output to disk is help within a DataContainer,
  separate from previous classes.  Exception is WaveCalib (this needsd a
  fit DataContainer first)
- Substantial refactoring of Calibrations
- Add MDM OSMOS spectrograph
- Moved pypeit.core.pydl.bspline into its own module, `pypeit.bspline`
- Introduced C backend functions to speed up bspline fitting
    - now require `extension_helpers` package to build pypeit and
      necessary files/code in `setup.py` to build the C code
    - C functions will be used by default, but code will revert to pure
      python, if there's some problem importing the C module
    - Added tests and pre-cooked data to ensure identical behavior
      between the pure python and C functions.
- Moved some basis function builders to pypeit.core.basis
- Release 1.0 doc
- Lots of new docs
- pypeit_chk_2dslits script
- DataContainer's for specobj, bspline
- Introduction of Spec2DObj, AllSpec2DObj, and OneSpec (for Coadd1D)
- Added bitmask to SlitTraceSet
- Introduced SlitTraceSet.spat_id and its usage throughout the code
- Spatial flexure corrections
    - Significant refactor of flatfield.BuildFlatField.fit()
    - Spatial flexure measuring code
    - PypeItPar control
    - Modifications to SlitTraceSet methods
    - Illumflat generated dynamically with different PypeIt control
    - waveimage generated dynamicall and WaveImage deprecated
- Moved RawImage into ProcessRawImage and renamed the latter to the
  former
- Continued refactoring of Calibrations
- Initial code for syncing SpecObjs across exposures
- Option to ignore profile masking during extraction
- Additional code in DataContainer related to MasterFrames
- Eliminated WaveImage
- Updates to QL scripts
- Lots of new tests



0.13.2 (17 Mar 2020)
--------------------

- Added PypeIt identify GUI script for manual wavelength calibration
- Add bitmask tests and print bitmask names that are invalid when
  exception raised.
- Parameter set keywords now sorted when exported to an rst table.
- Enable user to scale flux of coadded 1D spectrum to a filter magnitude
- Hold RA/DEC as float (decimal degrees) in PypeIt and knock-on effects
- Add more cards to spec1d header output
- Fixes a few sensfunc bugs
- Added template for LRIS 600/7500
- Deal with non-extracted Standard
- docs docs and more docs
- A QA fix too

0.13.1 (07 Mar 2020)
--------------------

- Missed a required merge with master before tagging 0.13.0.

0.13.0 (07 Mar 2020)
--------------------

- Refactored sensitivity function, fluxing, and coadding scripts and
  algorithms.
- Added support for additional near-IR spectrographs.
- Restrict extrapolation in tilt fitting
- Implemented interactive sky region selection

0.12.3 (13 Feb 2020)
--------------------

- Implemented DataContainer
- Added fits I/O methods
- Implemented SlitTraceSet
- Setup of `pypeit.par.pypeitpar` parameter sets should now fault if the
  key is not valid for the given parameter set.  NOTE: The check may
  fail if there are identical keys for different parameter sets.
- Modification to add_sobj() for numpy 18

0.12.2 (14 Jan 2020)
--------------------

- Introduces quick look scripts for MOS and NIRES
- Bumps dependencies including Python 3.7
- Modest refactoring of reduce/extraction/skysub codes
- Refactor of ScienceImage Par into pieces
- Finally dealt with 'random' windowing of Shane_kast_red
- Dynamic namp setting for LRISr when instantiating Spectrograph

0.12.1 (07 Jan 2020)
--------------------

- Hotfixes: np.histogram error in core/coadd1d.py, np.linspace using
  float number of steps in core/wave.py, and sets numpy version to 1.16

0.12.0 (23 Dec 2019)
--------------------

- Implemented MOSFIRE and further implemented NIRSPEC for Y-band
  spectroscopy.
- Fixed bug in coadd2d.
- Add VLT/FORS filters to our database
- Improved DEIMOS frame typing
- Brings Gemini/GMOS into the suite (R400)
- Also an important change for autoid.full_template()
- Fixed trace extrapolation, to fix bugs in object finding. Tweaks to
  object finding algorithm.
- Major improvements to echelle object finding.
- Improved outlier rejection and coefficient fitting in pca_trace
- Major improvements to coadd routines in coadd1d
- Introduced telluric module and telluric correction routines
- Implemented tilt image type which is now a required frame type
- Streamlined and abstracted echelle properties and echelle routine in
  spectrograph classes.
- Revamped 2-d coadding routines and introduced 2-d coadding of
  MultiSlit data
- Improved ginga plotting routines.
- Fixed bug associated with astropy.stats.sigma_clipped_stats when
  astropy.stats.mad_std is used.
- Refactor BPM generation
- Merge raw_image loading with datasec_img and oscansec_img generation
- Sync datasec_img to image in ProcessRawImage
- Started (barely) on a path to having calibration images in counts and
  not ADU
- Refactors GMOS for get_rawimage method
- Enables GMOS overscan subtraction
- Adds R400 wavelength solution for old E2V chip
- Revises simple_calib() method for quick and dirty wavelength
  calibration
- Adds a related show_wvcalib script
- Changes to ech_combspec to better treat filenames
- Fixed bug when bias was set to 'force' which was not bias subtracting
- Implemented changes to vlt_xshooter_nir to now require darks taken
  between flats
- Made flat fielding code a bit more robust against hot pixels at edge
  of orders
- Added pypeit_chk_flat script to view flat images
- Refactored image objects into RawImage, ProcessRawImage, PypeItImage,
  BuildImage
- Moved load() and save() methods from MasterFrame to the individual
  calibration objects
- Converted ArcImage and FlatImages into counts
- Added code to allow for IVAR and RN2 image generation for calibs
- Added several from_master_file() instantiation methods
- Use coadd2d.weighted_combine() to stack calibration images
- Major refactor of slit edge tracing
- Added 'Identify' tool to allow manual identification and calibration
  of an arc spectrum
- Added support for WHT/ISIS
- Added 'Object Tracing' tool to allow interactive object tracing
- Added code of conduct
- Deprecated previous tracing code: `pypeit.traceslits` and
  `pypeit.core.trace_slits`, as well as some functions in
  `pypeit.core.extract` that were replaced by
  `pypeit.core.moment.moment1d` and functions in `pypeit.core.trace`.
- PCA now saved to MasterEdges file; added I/O methods
- Improved CuAr linelists and archives for Gemini wavelength solutions
- New data model for specobj and specobsj objects (spec1d)
- Started some improvements to Coadd2D, TBC
- Allow for the continuum of the arc image to be modeled and subtracted
  when tracing the line-centroid tilts
- Include a mask in the line detection in extracted central arc spectrum
  of each slit/order.  For VLT XShooter NIR, this was needed to ensure
  the sigma calculation didn't include the off-order spectral positions.
- Added a staticmethed to :class:`pypeit.edgetrace.EdgeTraceSet` that
  constructs a ``tslits_dict`` object directly from the Master file.

0.11.0.1
---------

- Add DOI

0.11.0 (22 Jun 2019)
--------------------

- Add magellan_mage, including a new ThAr linelist and an archived
  solution
- Polish several key echelle methods
- Modify create_linelist to default to vacuum
- Update Xshooter, NIRES, and GNIRS
- Refactor ProcessImages into ProcessRawImage, PypeItImage,
  CalibrationImage, ScienceImage, and ImageMask
- Refactor ScienceImage into SciImgStack
- Fix arc tilts bug
- Started an X-Shooter doc and introduced a [process][bias] parameter
- Modified processing steps for bias + overscan subtraction
- Started notes on how to generate a new spectrograph in PypeIt
- Refactoring of reduce to take a ScienceImage object for the images and
  the mask
- Updates to many spectrograph files to put datasec, oscansec in the raw
  frame
- Add find_trim_edge and std_prof_nsigma parameters
- A bit of tuning for MagE
- Fixes for Echelle in fluxspec
- Writes a chosen set of header cards to the spec1D and coadd files
- Updates for FORS2
- Introduced new coadd1d module and some new coadd functinality.
- modified interface to robust_polyfit_djs, robust_optimize, and
  djs_reject.
- Added utility routine cap_ivar for capping the noise level.
- Fixed a bug in optimal extraction which was causing hot pixels when a
  large fraction of the pixels on the object profile were masked.
- Major bug fixes and improvements to echelle object finding. Orders
  which did not cover the entire detector were not being treated
  properly.

0.10.1 (22 May 2019)
--------------------

- Minor bug fix to allow for `None` exposure times when typing frames.

0.10.0 (21 May 2019)
--------------------

- Enable PyPI
- Streamline some of the instantiation at the beginning of
  PypeIt.__init__.
    - Moves the call to default_pypeit_par into config_specific_par.
    - Adds a finalize_usr_build() function to PypeItMetaData to
      consolidate the few opaque steps when finishing the meta data
      build.
- Hack for Kastr
- Turn on Shane Kastb grism wavelength solutions (not tested)
- Started splitting Arc Line Templates Notebook into pieces
- Allows for slice like syntax when defining calibration groups.
- Introduce 'tilt' frame type.  Not used yet.  Everything that's typed
  as an 'arc' is now also typed as a 'tilt'.
- Use matplotlib 'agg' backend to the top-level `__init__.py` to allow
  for running the code under a screen; may need a better approach.
- Numerous doc and style fixes
- Add `master_type` to `MasterFrame` (and derived classes), which is
  used to set the name of the master frame output file.
- Significant edits to `MasterFrame` to streamline IO for derived
  classes.  Lead to significant changes to `Calibrations`.
- Main paths now set in `PypeIt`.
- Allow `connect_to_ginga` to start up the ginga viewer.
- Add a pytest `skipif` that checks if the Cooked directory exists in
  the dev-suite.  Use this to run the tests that only need the raw image
  data or don't need the dev-suite at all.
- Move wavelength calibration save/load out of `pypeit.wavecalib` into
  `pypeit.core.wavecal.waveio.py`
- Rename default directory for calibration masters to `Masters` and
  removed inclusion of spectrograph name.
- Fix oscan sec in read_lris()
- Fix bad return in tracewave.tilts_find_lines()
- Several doc edits
- Fix handling of maskslits
- Fix flexure crashing
- Change `pypeit.spectrographs.spectrograph.get_image_section` to
  *always* return the sections ordered spectral then spatial to match
  the PypeIt convention to match how binning is returned.  Propagated to
  get_datasec_img.
- Changed all functions related to binning to ensure that binning is
  always ordered spectral vs. spatial with the PypeIt convention that
  images have shape (nspec,nspat).  Includes associated documentation.
- Allow `pypeit.bitmask.BitMask` and `pypeit.par.parset.ParSet` to save
  and load from fits file headers.
- Force BitMask definitions in framematch.py and processimages.py to use
  and OrderedDict.  They need to be an OrderedDicts for now to ensure
  that the bits assigned to each key is always the same. As of python
  3.7, normal dict types are guaranteed to preserve insertion order as
  part of its data model. When/if we require python 3.7, we can remove
  this (and other) OrderedDict usage in favor of just a normal dict.
- Changed default for add and rm slits parameters.
- Doc improvements and removal of old, commented methods.
- Edited function that replaces bad columns in images and added tests.
- Added `pypeit.io` with routines to:
    - manipulate `numpy.recarray` objects and converting them into
      `astropy.fits.BinTableHDU` objects.
    - gzip compress a file
    - general parser to pull lists of items from fits headers
- Added metadata to `MasterFrame` objects written to fits files.
- Added `'observed'` option for wavelength reference frame that skips
  any relative motion corrections.

0.9.3 (28 Feb 2019)
-------------------
- Fixed a bug that was introduced when the binning was switched to the
  PypeIt convention.
- Fixed a bug whereby 2d images were not being saved if no objects were
  detected.
- Revamped the naming convention of output files to have the original
  filename in it.

0.9.2 (25 Feb 2019)
-------------------

- Many doc string updates in top level routines (not core)
- Updates to install and cookbook docs
- Continued the process of requiring spectrograph and par in each base
  class
- More doc + cleaning at top level, e.g. base classes
- Eliminates BPM base class
- Hot fix for flatfield;  illumflat was getting divided into the
  pixelflatnrm image
- Implementation of 2d coadds including a script to perform them.
- Fixed bug in extract.fit_profile that was introduced when implementing
  2d coadds
- Polynomial order for object finding is now part of parset.
- Improved X-shooter object tracing by increasing order.
- Improved determination of threshold determination regions for object
  finding.
- Added S/N floor to ivar determination for image procing.
- Reworked master output for traceslits
- Fixed a bug associated with binned images being proc'd incorrectly.
- Fixed master_key outputs in headers to deal with different detectors.
- Modify -c in pypeit_setup to require a setup (or all) be specified
  when writing, e.g. 'all' or 'A,C'
- Generated a new spectrograph child for LRISr in long-slit read-out
  mode (only 2 amps, 1 per detector)
- Require astropy >=3.1  [required for coadding at the least]
- Fixed a circular import which required move qa from wavecal into
  autoid.
- Fixed a bug in LRIS-R that spectrograph which was not using binning
  for wavelength fwhm.
- Updated docs on add/rm slits.
- Fixed and tuned up fluxing script and fluxing routines.
- Introduce sky_sigrej parameter
- Better handling of ManualExtraction
- Add template for LRISr 600/5000 wavelengths
- PYDL LICENSE and licenses folder
- Updates for new Cooked (v1.0)

0.9.1 (4 Feb 2019)
------------------

- Move write method for sensitivity function
- Modify I/O for detnum parameter
- Modify idx code in SpecObj
- Fixed a bug on datatype formatting
- Reworked masteframe and all base classes to be more homogenous so that
  one only ever overloads the save_master and load_master methods.
- Many changes fixes wavecal/autoid.py to make the lines being used
  explicitly clear. This fixed many bugs in the the wavelength fitting
  that were recently introduced.
- Introduced reidentification algorithm for wavelengths and many
  associated algorithms. Reidentification is now the default for
  x-shooter and NIRES. Other changes to the wavelength interface and
  routines to make them more compatible with echelle.
- Tweaked LA cosmics defaults. Add instrument specific parameters in
  spectrograh classes along with routines that check binning and decide
  on best params for LRIS-RED
- Now updating cosmic ray masking after each global sky subtraction
- Major developments for echelle functionality, including object
  wavelengths, and reduction control flow.
- Introduced wavemodel.py to simulate/extract/ID sky and ThAr spectral
  emission lines.
- Significant refactor of tracing slit/edge orders and new docs+tests
- Changed back BPM image to be aligned with datasec *not* the raw image
  shape (without trimming)
- Renabled ability to add user supplied slits
- Miscellaneious echelle-related advances
- PNGs of X-Shooter fits
- Sped up trace plotting in ginga
- Fussed again with how time is handled in PypeIt.  Hopefully the last
  time..
- dispaxis renamed specaxis and dispflip to specflip
- Lots of VLT/X-Shooter development
- Removed a number of files that had been mistakingly added into the
  repo
- Now running on cooked v=0.92
- Allow for multiple paths to be defined in the pypeit file
- Changed the procedure used to identify instrument configurations and
  identify which frames to use when calibrating science exposures.
- Added configurations, calibration groups, and background index to
- Total revamp of Tilts. Arc line tracing significantly improved.
- Fixes to trace_crude_init, trace_fweight, and trace_gweight.
- Many other small bug fixes and modifications particularly in the
  fitting routines.
- Lots of development related to echelle functionality.
- Major enhancements to fitting routines (in utils)
- Make GMOS south works and update OH line lists, and also add LBT/MODS.
- Introduce calib groups
- Removes setup designation.  Largely replaced with master_key
- Refactor Calibrations class to handle new calib groups
- Refactor QA to handle new calib groups
- Refactor tests to handle new calib groups
- Pushed pieces of run_pypeit into the PypeIt class
- Removed future as a dependency
- Change point step size to 50 pixels in show_slits and show_trace for
  major speed up
- Implemented difference imaging for near-IR reductions for both
  Multislit and Echelle
- Fixed a bug in echelle object finding algorithm.
- Fixed bug in object finding associated with defining the background
  level for bright telluric standards and short slits.
- Implemented using standard stars as crutches for object tracing.
- Reworked the implementation of reuse_masters in the PypeIt class and
  in the Calibrations class.
- New behavior associated with the -o overwrite feature in run_pypeit.
  User prompting feature has been disabled. Existing science files will
  not be re-created unless the -o option is set.
- Fixed a bug where local sky subtraction was crashing when all the
  pixels get masked.
- Nearly resurrected simple_calib
- New method to build the fitstbl of meta data
- Refactor handling of meta data including a data model defining core
  and additional meta data
- Replaces metadata_keys with pypeit_file_keys for output to PypeIt file
- Updates new metadata approach for VLT, Keck, Lick, Gemini instruments
- Remove PypeItSetup call from within PypeIt
- Remove lacosmic specific method in Spectrograph;  replaced with
  config_specific_par
- setup block now required when running on a PypeIt file
- Introduced a new method of determining breakpoint locations for local
  sky subtraction which takes the sampling set by the wavelength tilts
  into account.
- Fixed a major bug in the near-IR difference imaging for the case of
  A-B, i.e. just two images.
- Introduced routines into core.procimg that will be used in 2-d
  co-adding.
- Tweaks to VLT X-SHOOTER spectrograph class to improve reductions.
- Moved methods for imaging processing from scienceimage class to
  processimages class.
- Introduce full_template() method for multi-slit wavelength
  calibrations; includes nsnippet parameter
- Generate full template files for LRIS, DEIMOS, Kastb
- Added a few new Arc lines for DEIMOS in the blue
- Introduce mask_frac_thresh and smash_range parameters for slit
  tracing; modified LRISb 300 defaults
- Updated slit tracing docs
- Introduced --show command in pypeit_chk_edges
- Added echelle specific local_skysub_extract driver.
- Refactored PypeIt and ScienceImage classes and introduced Reduce
  class. ScienceImage now only does proc-ing whereas reduction
  operations are done by Reduce. Reduce is now subclassed in an
  instrument specific way using instantiate_me instead of PypeIt. This
  was necessary to enable using the same reduction functionality for 2d
  coadds.
- Added and improved routines for upcoming coadd2d functionality.
- Fixed bug in weight determination for 1d spectral coadds.
- Major fixes and improvements to Telluric corrections and fluxing
  routines.
- Fluxing now implemented via a script.
- Turned flexure back on for several instruments
- Introduced VLT/FORS2 spectrograph
- Swapped binspec and binspat in parse binning methods
- Extended LRISr 1200_900 arc template
- Modified add/rm slit methods to be spec,spat
- Add an option in coadding to scale the coadded spectrum to a given
  magnitude in a given filter
- Extended DEIMOS 1200G template

0.9.0
-----

- Major refactor to rename most modules and incorporate the PYPIT ->
  PypeIt switch
- Add SlitMask, OpticalModel, and DetectorMap classes.  Implemented
  DEIMOSOpticalModel based on DEEP2 IDL code.
- Improved treatment of large offsets in
  pypeit.core.trace_slits.trace_gweight to be symmetric with
  trace_fweight. Large outlying pixels were breaking object tracing.
- Added thresholding in pypeit.core.tracewave to ensure that tilts are
  never crazy values due to extrapolation of fits which can break sky
  subtraction.
- Turn off 2.7 Travis testing
- Integrated arclines into PypeIt
- Added KDTree algorithm to the wavelength calibration routines
- Modified debug/developer modes
- Update SpecObjs class; ndarray instead of list;  set() method
- Completely revamped object finding, global sky subtraction and local
  sky subtraction with new algorithms.
- Added -s option to run_pypeit for interactive outputs.
- Improved pypeit_show_spec2d script.
- Fixed bug whereby -m --use_master was not being used by run_pypeit
  script.
- Overhaul of general algorithm for wavelength calibration
- Hot fix for bspline + requirements update
- Fixed issue with biases being written to disk as untrimmed.
- Completely reworked flat fielding algorithm.
- Fixed some parsing issues with the .pypeit file for cases where there
  is a whitepsace in the path.
- Implemented interactive plots with the -s option which allow the
  reduction to continue running.
- Modified global sky subtraction significantly to now do a polynomial
  fit. This greatly improves results for large slits.
- Updated loading of spectra and pypeit_show_1dspec script to work with
  new output data model.
- Implemeneted a new peak finding algorithm for arc lines which
  significantly improved wavelength fits.
- Added filtering of saturated arc lines which fixed issues with
  wavelength fits.
- Added algorithms and data files for telluric correction of near-IR
  spectra.
- Revamped flat field roiutine to tweak slit boundaries based on slit
  illumination profile. Reworked calibrations class to accomodate the
  updated slit boundaries and tilts images as well as update the master
  files.
- Include BitMask class from MaNGA DAP.
- Change the way frame types are include in PypeItSetup.fitstbl
- Edited KeckLRISSpectrograph header keywords
- Edited how headers are read from the provided files
- Created metadata.PypeItMetaData class to handle what was previously
  `fitstbl`
- Fussed with date/time driven by GMOS;  date is no longer required in
  `fitstbl`
- Initial work on GMOS;  this is still work-in-progress
- Pushed several arcparam items into the Wavelengths parset
- Series of hacks for when binning is missing from the fitstbl
- CuAr line lists for GMOS
- New option to reduce only 1 det at a time
- Data provided in pypeit file overwrites anything read from the fits
  file headers.
- Filled in fits table reading data for GNIRS
- Demand frametype column in fits table is U8 format
- Further improvements to detect_lines arcline detection algorithm.
- Got rid of arcparam and added info and docs to wavelengths parset.
- Improved and commented autoid.py arclines code.
- Added utilities to wavecalib to compute shift,stretch of two spectra.
- Completely revamped cross-correlation algorithm in wavecalib to give
  roburt results.

0.8.1
-----
- Figuring out how to tag releases

0.8.0
-----

- First major steps on ARMED echelle data reduction pipeline
- APF/Levy and Keck/HIRES implemented
- Updates to blaze function and slit profile fitting
- Initial support for multislit reduction
- Coadding; including docs; and tests
- Now requiring astropy >= v1.3
- raw_input handling for Python 3
- coadd handling of bad input
- coadd bug fix on obj name
- Init local (i.e. object dependent) parameters in coadding
- fix local background logic error in slit masking
- Refactor QA PDF to PNG+HTML
- Add nminima object finding
- Add new parameters for object finding, reduce specific detectors
- Add slit profile QA
- Begin writing header (e.g. RA/DEC) info to spec1d files
- Fix bug in applying BPM for finding slit edges
- Update Ginga hooks
- Enable archiving/loading sensitivity function
- Add new cosmic ray algorithms for coadding (especially pairs of
  spectra)
- Added support for TNG+Dolores long slit spectrograph
- Started removing cython code
- Update line detection algorithm
- Updated flexure and tilt tracing documentation
- Updated docs:added standards.rst, and make a small correction in using
  script pypit_setup in setup.rst
- Fixed travis
- Updated slit trace algorithm
- Improved arc line detection algorithm
- Added functionality for fully automated wavelength calibration with
  arclines
- Switched settings files to allow IRAF style data sections to be
  defined
- Allowed data sections to be extracted from header information
- Significant refactor of routines related to pypit_setup
- Various small improvements, primarly to handle Gemini/GMOS data [not
  yet fully supported in PYPIT]
- Removed majority of cython functionality
- Moved logging to be a package object using the main __init__.py file
- Begin to adhere to PEP8 (mostly)
- setup.py rewritten.  Modeled after
  https://github.com/sdss/marvin/blob/master/setup.py .  Added
  requirements.txt with the package versions required.
- Updates archeck
- Loads NIST arclines from arclines instead of PYPIT
- DEIMOS reduction!
- Bug fix for bspline with bkspace
- Enable loading a sensitivity function with YAML
- Allow for multiple detectors when using `reduce detnum`
- Moved all imports to the start of every file to catch and avoid
  circular imports, removed most `import ... as ...` constructs
- dummy_* removed from arutils as necessary and propagated changes to
  tests
- remove dependency of ararclines functions on slf
- change requirements for astropy to >=1.3.0 so that `overwrite` is
  valid
- include numba in requirements, but actually a requirement of arclines
- Improve cookbook and setup docs
- Faster algorithm for defining object and background regions
- Restore armsgs -d functionality
- Finished cython to python conversions, but more testing needed
- Introduce maskslits array
- Enable multi-slit reduction
- Bug fixes in trace_slits
- Fixes what appears to be a gross error in slit bg_subtraction
  (masking)
- Turns off PCA tilt QA for now [very slow for each slit]
- Several improvements for coadding
- Modify lacosmic to identify tiny CR's
- Enabled writing Arc_fit QA for each slit/order
- Refactored comb_frames
- Refactored load_frames
- Refactored save_master
- Refactored get_datasec_trimmed, get_datasec, pix_to_amp
- Refactored slit_pixels
- Refactored sub_overscan
- Refactored trace_slits (currently named driver_trace_slits) and many
  of its dependencies
- Added parameter trace_slits_medrep for optional smoothing of the trace
  slits image
- Updated a few settings for DEIMOS and LRIS related to tracing slits
- Added a replace_columns() method to arproc.py
- Fixed a bug in new_match_edges()
- Moved tracing docs -> slit_tracing and edited extensively
- Updated docs on DEIMOS, LRIS
- Added the pypit_chk_edges script
- Added BPM for DEIMOS
- Added the code for users to add slits [edgearr_from_users()] but have
  not documented nor made it accessible from the PYPIT file
- Generated tcrude_edgearr() method for using trace crude on the slit
  edges
- Added trace_crude() method that I ported previously for DESI
- Added multi_sync() method for ARMLSD slit synchronization
- Have somewhat deprecated the maxgap method
- Refactored the gen_pixloc() method
- Generate arpixels.py module for holding pixel level algorithms
- Move all methods related to TraceSlits to artraceslits.py
- Introduce the TraceSlits class
- Update armlsd accordingly
- Remove driver_trace_slits and refctor_trace_slits methods
- Making Ginga a true dependency of PYPIT
- Have TraceSlits write/load MasterFrames
- Introduce SetupClass object
- Replace armbase.setup_science() with SetupClass.run()
- Move setup acitivites to inside pypit.py
- doc updates in setup.rst
- Refactor fitsdict -> fitstbl  (variable name not updated everywhere)
- Removed slurped headers from fitsdict (and therefore fitstbl)
- Include SetupClass Notebook
- Move ftype_list from armeta.py to arsort.py
- Bug fix related to fluxing
- Substantial refactor of arsort.py
- Substantial refactor of arsetup.py
- Introduced base-level ProcessImages class
- Introduced abstract MasterFrame class
- Introduced BiasFrame, BPMImage, ArcImage, and TraceImage classes
- Started NormPixelFlat class but have not yet implemented it
- Substantial refactoring of armasters
- Moved arlris, ardeimos to core/
- Moved image processing methods to arprocimg in core/
- Introduced calib_dict to hold calibration frames in armlsd (instead of
  slf)
- Modified ardeimos to load only a single image (if desired)
- Turned off fluxing in this branch;  is 'fixed' in the one that follows
- Moved get_slitid() to artraceslits
- Deprecates ['trace']['combine']['match'] > 0.0 option
- Deprecates ['arc']['combine']['match'] > 0.0 option
- Refactoring of settings and slf out of core methods continues
- Removed _msbias, _msarc, _datasec, _bpix from slf
- New tests and Notebooks
- Introduced FluxSpec class
- Introduce pypit_flux_spec script (and docs)
- Added FluxSpec Notebook
- armlsd has reappeared (momentarily) but is not being used;  it goes
  away again in a future branch
- Added a dict (std_dict) in arms.py to hold standard star extractions
- Reducing standard stars in the main arms loop
- Modified save_1d_spectra to handle loaded SpecObj in addition to
  internally generated ones
- Moved arflux to core and stripped out slf, settings
- Really restricting to nobj when user requests it
- New tests
- Introduces WaveCalib class
- Push ararc.py to core/ after removing slf and settings dependencies
- Further refactor masters including MasterFrame; includes addressing
  previous comment from RC
- Removed armlsd.py again
- Strips wv_calib from ScienceExposure
- Push get_censpec() to ararc.py
- New tests; limited docs
- TraceSlits load method pushed outside the class
- Introduces WaveTilts class
- Significant modification to tilt recipe including deprecation of PCA
- Moved tilt tracing algorithms from artrace.py to artracewave.py in
  core/
- Added 2D Legendre fitting to polyfit2d_general
- New trace slits tilts  settings (for 2D fitting)
- New QA plot
- New pypit_chk_tilts script
- New docs
- New tests
- Introduces FlatField class
- Adds FlatField Notebook, tests
- Pushes flat field algorithms into core/arflat.py
- Main flatfield method broken into a few pieces
- Further refactoring of armasters
- Further refactoring related to settings and ScienceExposure
- WaveImage class
- Strip mswave from ScienceExposure
- New tests
- Push get_calib methods into the individual classes
- Significant refactoring in arms.py followed
- Rename slits_dict -> tslits_dict
- Use tslits_dict in wavetilts.py
- Introduce ScienceImage class
- Substantial refactoring in arms.py followed
- Notebook too
- Reversed exposure/det loops for the (last?) time
- Generated arskysub.py in core/
- Significant portions of arproc.py are now superfluous
- Moved flexure_qa to arwave.py
- Significant refactoring of arsave.py (also moved to core/)
- Removed settings and slf from arspecobj.py
- Refactored trace_objects_in_slit()
- Refactoring of flexure algorithms
- Adds build_crmask() and flat_field() methods to ProcessImages
- Completed the deprecation of arsciexp (RIP)
- Many test updates
- Doc strings improved but no new main docs
- Completed armasters refactor and moved to core/
- Adds bspline_profile() method;  Used here for skysub but will also
  show up in extraction
- Introduces new skysub method;  still a bspline but now the new one
- Adds several methods from the PYDL repository into a pydl.py module
  including bspline Class
- Adds method to generate ximg and edgemask frames
- Adds new trace_slits_trim settings
- Small install edits
- Fixes Travis failure that crept into the previous PR
- Fix bug in bspline
- Adds a demo Notebook for LRISr redux
- Other odds and ends including code flow doc
- Introduce pypit/par and pypit/config directories
- Introduce PypitPar as an initial step toward refactoring the front end
- Final nail in the coffin for cython
- Add API docs
- Add bumpversion
- Adds a demo Notebook for LRISr redux
- Other odds and ends including code flow doc
- Introduce pypit/par and pypit/config directories
- Introduce PypitPar as an initial step toward refactoring the front end
- Move spectrograph specific code into spectographs/ folder
- Introduces the Spectrographs class
- Introduces the Calibrations class with Notebook
- Bug fix in view_fits script
- Handle no-slits-found condition
- Added NIRES to spectrographs folder
- Fixed logic in ArcImage class related to settings and user settings
- Added user settings to some of the other classes.
- Enabled load_raw_frame to take a negative dispersion axis indicating
  flips.
- Major bug fixed in bspline_profile where it was producing gargabe
  results when breakpoints were being rejected.
- Edits to Spectrograph class
- Removed all use of settings in ARMS and its subsequent calls.  ARMS
  now uses PypitPar and its sub parameter sets
- propagated ParSet changes into run_pypit and pypit_setup
- settings/parameters for pypit now set in the pypit file using a
  configuration parameter set
- rewrote pypit file parser
- Included automatically generated documentation of PypitPar when
  running make html in doc/ directory
- Checked orientation of array correct for DATASEC and OSCANSEC in
  DetectorPar for each Spectrograph
- Add SpecObjs class
- Add from_dict and to_dict methods to pydl bspline and update docs
- Updated from_dict method in pydl bspline

0.7 (2017-02-07)
----------------

This file enters the scene.<|MERGE_RESOLUTION|>--- conflicted
+++ resolved
@@ -10,7 +10,7 @@
 - Added the option to disable strict version checking for 1d coadds.
 - Hotfix for KCWI when using alignment (aka ContBars) frames for the astrometric correction.
 - Sensitivity function masking and output updates
-<<<<<<< HEAD
+- Fixed a bug in the `variance_model` calculation for combined images.
 - Calibration group numbers can now be anything, as long as there are no more
   than 63 unique integers.
 - Removed use of the term "master", renamed to calibration frames/files.
@@ -30,9 +30,6 @@
   `pypeit_chk_tilts`. Note that this script uses an update
   of the tilts datamodel, so it will not work on older reductions.
 - Updates to reduction parameters for LDT/DeVeny
-=======
-- Fixed a bug in the `variance_model` calculation for combined images.
->>>>>>> d68dd9ff
 
 1.12.2 (29 Mar 2023)
 --------------------
