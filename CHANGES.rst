--- conflicted
+++ resolved
@@ -8,7 +8,7 @@
 - Deprecate use of python 3.8 with PypeIt, allow python 3.11
 - Make pypeit_show_2dspec (somewhat) backwards compatible.
 - Added the option to disable strict version checking for 1d coadds.
-<<<<<<< HEAD
+- Sensitivity function masking and output updates
 - Calibration group numbers can now be anything, as long as there are no more
   than 63 unique integers.
 - Removed use of the term "master", renamed to calibration frames/files.
@@ -23,9 +23,6 @@
 - The ``'calib'`` column is now always added to the pypeit file, regardless of
   whether or not you also request the ``'comb_id'`` and ``'bkg_id'`` columns.
 - Names of associated calibration frames now written to ``spec2d`` file headers.
-=======
-- Sensitivity function masking and output updates
->>>>>>> 63b4a81f
 
 1.12.2 (29 Mar 2023)
 --------------------
