
0.12.2dev
---------

<<<<<<< HEAD
=======
- Introduces quick look scripts for MOS and NIRES
- Bumps dependencies including Python 3.7
- Modest refactoring of reduce/extraction/skysub codes
- Refactor of ScienceImage Par into pieces
- Finally dealt with 'random' windowing of Shane_kast_red
- Dynamic namp setting for LRISr when instantiating Spectrograph


0.12.1 (07 Jan 2019)
--------------------

- Hotfixes: np.histogram error in core/coadd1d.py, np.linspace using
  float number of steps in core/wave.py, and sets numpy version to 1.16

0.12.0 (23 Dec 2019)
--------------------

>>>>>>> deb6c16b
- Implemented MOSFIRE and further implemented NIRSPEC for Y-band
  spectroscopy. 
- Fixed bug in coadd2d.
- Add VLT/FORS filters to our database
- Improved DEIMOS frame typing
- Brings Gemini/GMOS into the suite (R400)
- Also an important change for autoid.full_template()
- Fixed trace extrapolation, to fix bugs in object finding. Tweaks to
  object finding algorithm.
- Major improvements to echelle object finding.
- Improved outlier rejection and coefficient fitting in pca_trace
- Major improvements to coadd routines in coadd1d
- Introduced telluric module and telluric correction routines
- Implemented tilt image type which is now a required frame type
- Streamlined and abstracted echelle properties and echelle routine in
  spectrograph classes.
- Revamped 2-d coadding routines and introduced 2-d coadding of
  MultiSlit data
- Improved ginga plotting routines.
- Fixed bug associated with astropy.stats.sigma_clipped_stats when
  astropy.stats.mad_std is used.
- Refactor BPM generation
- Merge raw_image loading with datasec_img and oscansec_img generation
- Sync datasec_img to image in ProcessRawImage
- Started (barely) on a path to having calibration images in counts and
  not ADU
- Refactors GMOS for get_rawimage method
- Enables GMOS overscan subtraction
- Adds R400 wavelength solution for old E2V chip
- Revises simple_calib() method for quick and dirty wavelength
  calibration
- Adds a related show_wvcalib script
- Changes to ech_combspec to better treat filenames
- Fixed bug when bias was set to 'force' which was not bias subtracting
- Implemented changes to vlt_xshooter_nir to now require darks taken
  between flats
- Made flat fielding code a bit more robust against hot pixels at edge
  of orders
- Added pypeit_chk_flat script to view flat images
- Refactored image objects into RawImage, ProcessRawImage, PypeItImage,
  BuildImage
- Moved load() and save() methods from MasterFrame to the individual
  calibration objects
- Converted ArcImage and FlatImages into counts
- Added code to allow for IVAR and RN2 image generation for calibs
- Added several from_master_file() instantiation methods
- Use coadd2d.weighted_combine() to stack calibration images
- Major refactor of slit edge tracing
- Added 'Identify' tool to allow manual identification and calibration
  of an arc spectrum
- Added support for WHT/ISIS
- Added 'Object Tracing' tool to allow interactive object tracing
- Added code of conduct
- Deprecated previous tracing code: `pypeit.traceslits` and
  `pypeit.core.trace_slits`, as well as some functions in
  `pypeit.core.extract` that were replaced by
  `pypeit.core.moment.moment1d` and functions in `pypeit.core.trace`.
- PCA now saved to MasterEdges file; added I/O methods
- Improved CuAr linelists and archives for Gemini wavelength solutions
- New data model for specobj and specobsj objects (spec1d)
- Started some improvements to Coadd2D, TBC
- Allow for the continuum of the arc image to be modeled and subtracted
  when tracing the line-centroid tilts
- Include a mask in the line detection in extracted central arc spectrum
  of each slit/order.  For VLT XShooter NIR, this was needed to ensure
  the sigma calculation didn't include the off-order spectral positions.
<<<<<<< HEAD
- Setup of `pypeit.par.pypeitpar` parameter sets should now fault if the
  key is not valid for the given parameter set.  NOTE: The check may
  fail if there are identical keys for different parameter sets.
=======
- Added a staticmethed to :class:`pypeit.edgetrace.EdgeTraceSet` that
  construces a ``tslits_dict`` object directly from the Master file.
>>>>>>> deb6c16b

0.11.0.1
---------

- Add DOI

0.11.0 (22 Jun 2019)
--------------------

- Add magellan_mage, including a new ThAr linelist and an archived
  solution
- Polish several key echelle methods
- Modify create_linelist to default to vacuum
- Update Xshooter, NIRES, and GNIRS
- Refactor ProcessImages into ProcessRawImage, PypeItImage,
  CalibrationImage, ScienceImage, and ImageMask
- Refactor ScienceImage into SciImgStack
- Fix arc tilts bug
- Started an X-Shooter doc and introduced a [process][bias] parameter
- Modified processing steps for bias + overscan subtraction
- Started notes on how to generate a new spectrograph in PypeIt
- Refactoring of reduce to take a ScienceImage object for the images and
  the mask
- Updates to many spectrograph files to put datasec, oscansec in the raw
  frame
- Add find_trim_edge and std_prof_nsigma parameters
- A bit of tuning for MagE
- Fixes for Echelle in fluxspec
- Writes a chosen set of header cards to the spec1D and coadd files
- Updates for FORS2
- Introduced new coadd1d module and some new coadd functinality.
- modified interface to robust_polyfit_djs, robust_optimize, and
  djs_reject.
- Added utility routine cap_ivar for capping the noise level.
- Fixed a bug in optimal extraction which was causing hot pixels when a
  large fraction of the pixels on the object profile were masked.
- Major bug fixes and improvements to echelle object finding. Orders
  which did not cover the entire detector were not being treated
  properly.

0.10.1 (22 May 2019)
--------------------

- Minor bug fix to allow for `None` exposure times when typing frames.

0.10.0 (21 May 2019)
--------------------

- Enable PyPI
- Streamline some of the instantiation at the beginning of
  PypeIt.__init__.
    - Moves the call to default_pypeit_par into config_specific_par.
    - Adds a finalize_usr_build() function to PypeItMetaData to
      consolidate the few opaque steps when finishing the meta data
      build.
- Hack for Kastr
- Turn on Shane Kastb grism wavelength solutions (not tested)
- Started splitting Arc Line Templates Notebook into pieces
- Allows for slice like syntax when defining calibration groups.
- Introduce 'tilt' frame type.  Not used yet.  Everything that's typed
  as an 'arc' is now also typed as a 'tilt'.
- Use matplotlib 'agg' backend to the top-level `__init__.py` to allow
  for running the code under a screen; may need a better approach.
- Numerous doc and style fixes
- Add `master_type` to `MasterFrame` (and derived classes), which is
  used to set the name of the master frame output file.
- Significant edits to `MasterFrame` to streamline IO for derived
  classes.  Lead to significant changes to `Calibrations`.
- Main paths now set in `PypeIt`.
- Allow `connect_to_ginga` to start up the ginga viewer.
- Add a pytest `skipif` that checks if the Cooked directory exists in
  the dev-suite.  Use this to run the tests that only need the raw image
  data or don't need the dev-suite at all.
- Move wavelength calibration save/load out of `pypeit.wavecalib` into
  `pypeit.core.wavecal.waveio.py`
- Rename default directory for calibration masters to `Masters` and
  removed inclusion of spectrograph name.
- Fix oscan sec in read_lris()
- Fix bad return in tracewave.tilts_find_lines()
- Several doc edits
- Fix handling of maskslits
- Fix flexure crashing
- Change `pypeit.spectrographs.spectrograph.get_image_section` to
  *always* return the sections ordered spectral then spatial to match
  the PypeIt convention to match how binning is returned.  Propagated to
  get_datasec_img.
- Changed all functions related to binning to ensure that binning is
  always ordered spectral vs. spatial with the PypeIt convention that
  images have shape (nspec,nspat).  Includes associated documentation.
- Allow `pypeit.bitmask.BitMask` and `pypeit.par.parset.ParSet` to save
  and load from fits file headers.
- Force BitMask definitions in framematch.py and processimages.py to use
  and OrderedDict.  They need to be an OrderedDicts for now to ensure
  that the bits assigned to each key is always the same. As of python
  3.7, normal dict types are guaranteed to preserve insertion order as
  part of its data model. When/if we require python 3.7, we can remove
  this (and other) OrderedDict usage in favor of just a normal dict.
- Changed default for add and rm slits parameters.
- Doc improvements and removal of old, commented methods.
- Edited function that replaces bad columns in images and added tests.
- Added `pypeit.io` with routines to:
    - manipulate `numpy.recarray` objects and converting them into
      `astropy.fits.BinTableHDU` objects.
    - gzip compress a file
    - general parser to pull lists of items from fits headers
- Added metadata to `MasterFrame` objects written to fits files.
- Added `'observed'` option for wavelength reference frame that skips
  any relative motion corrections.

0.9.3 (28 Feb 2019)
-------------------
- Fixed a bug that was introduced when the binning was switched to the
  PypeIt convention.
- Fixed a bug whereby 2d images were not being saved if no objects were
  detected.
- Revamped the naming convention of output files to have the original
  filename in it.

0.9.2 (25 Feb 2019)
-------------------

- Many doc string updates in top level routines (not core)
- Updates to install and cookbook docs
- Continued the process of requiring spectrograph and par in each base
  class
- More doc + cleaning at top level, e.g. base classes
- Eliminates BPM base class
- Hot fix for flatfield;  illumflat was getting divided into the
  pixelflatnrm image
- Implementation of 2d coadds including a script to perform them.
- Fixed bug in extract.fit_profile that was introduced when implementing
  2d coadds
- Polynomial order for object finding is now part of parset.
- Improved X-shooter object tracing by increasing order.
- Improved determination of threshold determination regions for object
  finding.
- Added S/N floor to ivar determination for image procing.
- Reworked master output for traceslits
- Fixed a bug associated with binned images being proc'd incorrectly.
- Fixed master_key outputs in headers to deal with different detectors.
- Modify -c in pypeit_setup to require a setup (or all) be specified
  when writing, e.g. 'all' or 'A,C'
- Generated a new spectrograph child for LRISr in long-slit read-out
  mode (only 2 amps, 1 per detector)
- Require astropy >=3.1  [required for coadding at the least]
- Fixed a circular import which required move qa from wavecal into
  autoid.
- Fixed a bug in LRIS-R that spectrograph which was not using binning
  for wavelength fwhm.
- Updated docs on add/rm slits.
- Fixed and tuned up fluxing script and fluxing routines.
- Introduce sky_sigrej parameter
- Better handling of ManualExtraction
- Add template for LRISr 600/5000 wavelengths
- PYDL LICENSE and licenses folder
- Updates for new Cooked (v1.0)

0.9.1 (4 Feb 2019)
------------------

- Move write method for sensitivity function
- Modify I/O for detnum parameter
- Modify idx code in SpecObj
- Fixed a bug on datatype formatting
- Reworked masteframe and all base classes to be more homogenous so that
  one only ever overloads the save_master and load_master methods.
- Many changes fixes wavecal/autoid.py to make the lines being used
  explicitly clear. This fixed many bugs in the the wavelength fitting
  that were recently introduced.
- Introduced reidentification algorithm for wavelengths and many
  associated algorithms. Reidentification is now the default for
  x-shooter and NIRES. Other changes to the wavelength interface and
  routines to make them more compatible with echelle.
- Tweaked LA cosmics defaults. Add instrument specific parameters in
  spectrograh classes along with routines that check binning and decide
  on best params for LRIS-RED
- Now updating cosmic ray masking after each global sky subtraction
- Major developments for echelle functionality, including object
  wavelengths, and reduction control flow.
- Introduced wavemodel.py to simulate/extract/ID sky and ThAr spectral
  emission lines.
- Significant refactor of tracing slit/edge orders and new docs+tests
- Changed back BPM image to be aligned with datasec *not* the raw image
  shape (without trimming)
- Renabled ability to add user supplied slits
- Miscellaneious echelle-related advances
- PNGs of X-Shooter fits
- Sped up trace plotting in ginga
- Fussed again with how time is handled in PypeIt.  Hopefully the last
  time..
- dispaxis renamed specaxis and dispflip to specflip
- Lots of VLT/X-Shooter development
- Removed a number of files that had been mistakingly added into the
  repo
- Now running on cooked v=0.92
- Allow for multiple paths to be defined in the pypeit file
- Changed the procedure used to identify instrument configurations and
  identify which frames to use when calibrating science exposures.
- Added configurations, calibration groups, and background index to
- Total revamp of Tilts. Arc line tracing significantly improved.
- Fixes to trace_crude_init, trace_fweight, and trace_gweight.
- Many other small bug fixes and modifications particularly in the
  fitting routines.
- Lots of development related to echelle functionality.
- Major enhancements to fitting routines (in utils)
- Make GMOS south works and update OH line lists, and also add LBT/MODS.
- Introduce calib groups
- Removes setup designation.  Largely replaced with master_key
- Refactor Calibrations class to handle new calib groups
- Refactor QA to handle new calib groups
- Refactor tests to handle new calib groups
- Pushed pieces of run_pypeit into the PypeIt class
- Removed future as a dependency
- Change point step size to 50 pixels in show_slits and show_trace for
  major speed up
- Implemented difference imaging for near-IR reductions for both
  Multislit and Echelle
- Fixed a bug in echelle object finding algorithm.
- Fixed bug in object finding associated with defining the background
  level for bright telluric standards and short slits.
- Implemented using standard stars as crutches for object tracing.
- Reworked the implementation of reuse_masters in the PypeIt class and
  in the Calibrations class.
- New behavior associated with the -o overwrite feature in run_pypeit.
  User prompting feature has been disabled. Existing science files will
  not be re-created unless the -o option is set.
- Fixed a bug where local sky subtraction was crashing when all the
  pixels get masked.
- Nearly resurrected simple_calib
- New method to build the fitstbl of meta data
- Refactor handling of meta data including a data model defining core
  and additional meta data
- Replaces metadata_keys with pypeit_file_keys for output to PypeIt file
- Updates new metadata approach for VLT, Keck, Lick, Gemini instruments
- Remove PypeItSetup call from within PypeIt
- Remove lacosmic specific method in Spectrograph;  replaced with
  config_specific_par
- setup block now required when running on a PypeIt file
- Introduced a new method of determining breakpoint locations for local
  sky subtraction which takes the sampling set by the wavelength tilts
  into account.
- Fixed a major bug in the near-IR difference imaging for the case of
  A-B, i.e. just two images.
- Introduced routines into core.procimg that will be used in 2-d
  co-adding.
- Tweaks to VLT X-SHOOTER spectrograph class to improve reductions.
- Moved methods for imaging processing from scienceimage class to
  processimages class.
- Introduce full_template() method for multi-slit wavelength
  calibrations; includes nsnippet parameter
- Generate full template files for LRIS, DEIMOS, Kastb
- Added a few new Arc lines for DEIMOS in the blue
- Introduce mask_frac_thresh and smash_range parameters for slit
  tracing; modified LRISb 300 defaults
- Updated slit tracing docs
- Introduced --show command in pypeit_chk_edges
- Added echelle specific local_skysub_extract driver.
- Refactored PypeIt and ScienceImage classes and introduced Reduce
  class. ScienceImage now only does proc-ing whereas reduction
  operations are done by Reduce. Reduce is now subclassed in an
  instrument specific way using instantiate_me instead of PypeIt. This
  was necessary to enable using the same reduction functionality for 2d
  coadds.
- Added and improved routines for upcoming coadd2d functionality.
- Fixed bug in weight determination for 1d spectral coadds.
- Major fixes and improvements to Telluric corrections and fluxing
  routines.
- Fluxing now implemented via a script.
- Turned flexure back on for several instruments
- Introduced VLT/FORS2 spectrograph
- Swapped binspec and binspat in parse binning methods
- Extended LRISr 1200_900 arc template
- Modified add/rm slit methods to be spec,spat
- Add an option in coadding to scale the coadded spectrum to a given
  magnitude in a given filter
- Extended DEIMOS 1200G template

0.9.0
-----

- Major refactor to rename most modules and incorporate the PYPIT ->
  PypeIt switch
- Add SlitMask, OpticalModel, and DetectorMap classes.  Implemented
  DEIMOSOpticalModel based on DEEP2 IDL code.
- Improved treatment of large offsets in
  pypeit.core.trace_slits.trace_gweight to be symmetric with
  trace_fweight. Large outlying pixels were breaking object tracing.
- Added thresholding in pypeit.core.tracewave to ensure that tilts are
  never crazy values due to extrapolation of fits which can break sky
  subtraction. 
- Turn off 2.7 Travis testing
- Integrated arclines into PypeIt
- Added KDTree algorithm to the wavelength calibration routines
- Modified debug/developer modes
- Update SpecObjs class; ndarray instead of list;  set() method
- Completely revamped object finding, global sky subtraction and local
  sky subtraction with new algorithms.
- Added -s option to run_pypeit for interactive outputs.
- Improved pypeit_show_spec2d script. 
- Fixed bug whereby -m --use_master was not being used by run_pypeit
  script.
- Overhaul of general algorithm for wavelength calibration
- Hot fix for bspline + requirements update
- Fixed issue with biases being written to disk as untrimmed. 
- Completely reworked flat fielding algorithm. 
- Fixed some parsing issues with the .pypeit file for cases where there
  is a whitepsace in the path.
- Implemented interactive plots with the -s option which allow the
  reduction to continue running.
- Modified global sky subtraction significantly to now do a polynomial
  fit. This greatly improves results for large slits.
- Updated loading of spectra and pypeit_show_1dspec script to work with
  new output data model.
- Implemeneted a new peak finding algorithm for arc lines which
  significantly improved wavelength fits.
- Added filtering of saturated arc lines which fixed issues with
  wavelength fits. 
- Added algorithms and data files for telluric correction of near-IR
  spectra.
- Revamped flat field roiutine to tweak slit boundaries based on slit
  illumination profile. Reworked calibrations class to accomodate the
  updated slit boundaries and tilts images as well as update the master
  files.
- Include BitMask class from MaNGA DAP.
- Change the way frame types are include in PypeItSetup.fitstbl
- Edited KeckLRISSpectrograph header keywords
- Edited how headers are read from the provided files
- Created metadata.PypeItMetaData class to handle what was previously
  `fitstbl`
- Fussed with date/time driven by GMOS;  date is no longer required in
  `fitstbl`
- Initial work on GMOS;  this is still work-in-progress
- Pushed several arcparam items into the Wavelengths parset
- Series of hacks for when binning is missing from the fitstbl
- CuAr line lists for GMOS
- New option to reduce only 1 det at a time
- Data provided in pypeit file overwrites anything read from the fits
  file headers.
- Filled in fits table reading data for GNIRS
- Demand frametype column in fits table is U8 format
- Further improvements to detect_lines arcline detection algorithm.
- Got rid of arcparam and added info and docs to wavelengths parset. 
- Improved and commented autoid.py arclines code. 
- Added utilities to wavecalib to compute shift,stretch of two spectra. 
- Completely revamped cross-correlation algorithm in wavecalib to give
  roburt results.

0.8.1
-----
- Figuring out how to tag releases

0.8.0
-----

- First major steps on ARMED echelle data reduction pipeline
- APF/Levy and Keck/HIRES implemented
- Updates to blaze function and slit profile fitting
- Initial support for multislit reduction
- Coadding; including docs; and tests
- Now requiring astropy >= v1.3
- raw_input handling for Python 3
- coadd handling of bad input
- coadd bug fix on obj name
- Init local (i.e. object dependent) parameters in coadding
- fix local background logic error in slit masking
- Refactor QA PDF to PNG+HTML
- Add nminima object finding
- Add new parameters for object finding, reduce specific detectors
- Add slit profile QA
- Begin writing header (e.g. RA/DEC) info to spec1d files
- Fix bug in applying BPM for finding slit edges
- Update Ginga hooks
- Enable archiving/loading sensitivity function
- Add new cosmic ray algorithms for coadding (especially pairs of
  spectra)
- Added support for TNG+Dolores long slit spectrograph
- Started removing cython code
- Update line detection algorithm
- Updated flexure and tilt tracing documentation
- Updated docs:added standards.rst, and make a small correction in using
  script pypit_setup in setup.rst
- Fixed travis
- Updated slit trace algorithm
- Improved arc line detection algorithm
- Added functionality for fully automated wavelength calibration with
  arclines
- Switched settings files to allow IRAF style data sections to be
  defined
- Allowed data sections to be extracted from header information
- Significant refactor of routines related to pypit_setup
- Various small improvements, primarly to handle Gemini/GMOS data [not
  yet fully supported in PYPIT]
- Removed majority of cython functionality
- Moved logging to be a package object using the main __init__.py file
- Begin to adhere to PEP8 (mostly)
- setup.py rewritten.  Modeled after
  https://github.com/sdss/marvin/blob/master/setup.py .  Added
  requirements.txt with the package versions required.
- Updates archeck
- Loads NIST arclines from arclines instead of PYPIT
- DEIMOS reduction!
- Bug fix for bspline with bkspace
- Enable loading a sensitivity function with YAML
- Allow for multiple detectors when using `reduce detnum`
- Moved all imports to the start of every file to catch and avoid
  circular imports, removed most `import ... as ...` constructs
- dummy_* removed from arutils as necessary and propagated changes to
  tests
- remove dependency of ararclines functions on slf
- change requirements for astropy to >=1.3.0 so that `overwrite` is
  valid
- include numba in requirements, but actually a requirement of arclines
- Improve cookbook and setup docs
- Faster algorithm for defining object and background regions
- Restore armsgs -d functionality
- Finished cython to python conversions, but more testing needed
- Introduce maskslits array
- Enable multi-slit reduction
- Bug fixes in trace_slits
- Fixes what appears to be a gross error in slit bg_subtraction
  (masking)
- Turns off PCA tilt QA for now [very slow for each slit]
- Several improvements for coadding
- Modify lacosmic to identify tiny CR's
- Enabled writing Arc_fit QA for each slit/order
- Refactored comb_frames
- Refactored load_frames
- Refactored save_master
- Refactored get_datasec_trimmed, get_datasec, pix_to_amp
- Refactored slit_pixels
- Refactored sub_overscan
- Refactored trace_slits (currently named driver_trace_slits) and many
  of its dependencies
- Added parameter trace_slits_medrep for optional smoothing of the trace
  slits image
- Updated a few settings for DEIMOS and LRIS related to tracing slits
- Added a replace_columns() method to arproc.py
- Fixed a bug in new_match_edges()
- Moved tracing docs -> slit_tracing and edited extensively
- Updated docs on DEIMOS, LRIS
- Added the pypit_chk_edges script
- Added BPM for DEIMOS
- Added the code for users to add slits [edgearr_from_users()] but have
  not documented nor made it accessible from the PYPIT file
- Generated tcrude_edgearr() method for using trace crude on the slit
  edges
- Added trace_crude() method that I ported previously for DESI
- Added multi_sync() method for ARMLSD slit synchronization
- Have somewhat deprecated the maxgap method
- Refactored the gen_pixloc() method
- Generate arpixels.py module for holding pixel level algorithms
- Move all methods related to TraceSlits to artraceslits.py
- Introduce the TraceSlits class
- Update armlsd accordingly
- Remove driver_trace_slits and refctor_trace_slits methods
- Making Ginga a true dependency of PYPIT
- Have TraceSlits write/load MasterFrames
- Introduce SetupClass object
- Replace armbase.setup_science() with SetupClass.run()
- Move setup acitivites to inside pypit.py
- doc updates in setup.rst
- Refactor fitsdict -> fitstbl  (variable name not updated everywhere)
- Removed slurped headers from fitsdict (and therefore fitstbl)
- Include SetupClass Notebook
- Move ftype_list from armeta.py to arsort.py
- Bug fix related to fluxing
- Substantial refactor of arsort.py
- Substantial refactor of arsetup.py
- Introduced base-level ProcessImages class
- Introduced abstract MasterFrame class
- Introduced BiasFrame, BPMImage, ArcImage, and TraceImage classes
- Started NormPixelFlat class but have not yet implemented it
- Substantial refactoring of armasters
- Moved arlris, ardeimos to core/
- Moved image processing methods to arprocimg in core/
- Introduced calib_dict to hold calibration frames in armlsd (instead of
  slf)
- Modified ardeimos to load only a single image (if desired)
- Turned off fluxing in this branch;  is 'fixed' in the one that follows
- Moved get_slitid() to artraceslits
- Deprecates ['trace']['combine']['match'] > 0.0 option
- Deprecates ['arc']['combine']['match'] > 0.0 option
- Refactoring of settings and slf out of core methods continues
- Removed _msbias, _msarc, _datasec, _bpix from slf
- New tests and Notebooks
- Introduced FluxSpec class
- Introduce pypit_flux_spec script (and docs)
- Added FluxSpec Notebook
- armlsd has reappeared (momentarily) but is not being used;  it goes
  away again in a future branch
- Added a dict (std_dict) in arms.py to hold standard star extractions
- Reducing standard stars in the main arms loop
- Modified save_1d_spectra to handle loaded SpecObj in addition to
  internally generated ones
- Moved arflux to core and stripped out slf, settings
- Really restricting to nobj when user requests it
- New tests
- Introduces WaveCalib class
- Push ararc.py to core/ after removing slf and settings dependencies
- Further refactor masters including MasterFrame; includes addressing
  previous comment from RC
- Removed armlsd.py again
- Strips wv_calib from ScienceExposure
- Push get_censpec() to ararc.py
- New tests; limited docs
- TraceSlits load method pushed outside the class
- Introduces WaveTilts class
- Significant modification to tilt recipe including deprecation of PCA
- Moved tilt tracing algorithms from artrace.py to artracewave.py in
  core/
- Added 2D Legendre fitting to polyfit2d_general
- New trace slits tilts  settings (for 2D fitting)
- New QA plot
- New pypit_chk_tilts script
- New docs
- New tests
- Introduces FlatField class
- Adds FlatField Notebook, tests
- Pushes flat field algorithms into core/arflat.py
- Main flatfield method broken into a few pieces
- Further refactoring of armasters
- Further refactoring related to settings and ScienceExposure
- WaveImage class
- Strip mswave from ScienceExposure
- New tests
- Push get_calib methods into the individual classes
- Significant refactoring in arms.py followed
- Rename slits_dict -> tslits_dict
- Use tslits_dict in wavetilts.py
- Introduce ScienceImage class
- Substantial refactoring in arms.py followed
- Notebook too
- Reversed exposure/det loops for the (last?) time
- Generated arskysub.py in core/
- Significant portions of arproc.py are now superfluous
- Moved flexure_qa to arwave.py
- Significant refactoring of arsave.py (also moved to core/)
- Removed settings and slf from arspecobj.py
- Refactored trace_objects_in_slit()
- Refactoring of flexure algorithms
- Adds build_crmask() and flat_field() methods to ProcessImages
- Completed the deprecation of arsciexp (RIP)
- Many test updates
- Doc strings improved but no new main docs
- Completed armasters refactor and moved to core/
- Adds bspline_profile() method;  Used here for skysub but will also
  show up in extraction
- Introduces new skysub method;  still a bspline but now the new one
- Adds several methods from the PYDL repository into a pydl.py module
  including bspline Class
- Adds method to generate ximg and edgemask frames
- Adds new trace_slits_trim settings
- Small install edits
- Fixes Travis failure that crept into the previous PR
- Fix bug in bspline
- Adds a demo Notebook for LRISr redux
- Other odds and ends including code flow doc
- Introduce pypit/par and pypit/config directories
- Introduce PypitPar as an initial step toward refactoring the front end
- Final nail in the coffin for cython
- Add API docs
- Add bumpversion
- Adds a demo Notebook for LRISr redux
- Other odds and ends including code flow doc
- Introduce pypit/par and pypit/config directories
- Introduce PypitPar as an initial step toward refactoring the front end
- Move spectrograph specific code into spectographs/ folder
- Introduces the Spectrographs class
- Introduces the Calibrations class with Notebook
- Bug fix in view_fits script
- Handle no-slits-found condition
- Added NIRES to spectrographs folder
- Fixed logic in ArcImage class related to settings and user settings
- Added user settings to some of the other classes.
- Enabled load_raw_frame to take a negative dispersion axis indicating
  flips.
- Major bug fixed in bspline_profile where it was producing gargabe
  results when breakpoints were being rejected.
- Edits to Spectrograph class
- Removed all use of settings in ARMS and its subsequent calls.  ARMS
  now uses PypitPar and its sub parameter sets
- propagated ParSet changes into run_pypit and pypit_setup
- settings/parameters for pypit now set in the pypit file using a
  configuration parameter set
- rewrote pypit file parser
- Included automatically generated documentation of PypitPar when
  running make html in doc/ directory
- Checked orientation of array correct for DATASEC and OSCANSEC in
  DetectorPar for each Spectrograph
- Add SpecObjs class
- Add from_dict and to_dict methods to pydl bspline and update docs
- Updated from_dict method in pydl bspline

0.7 (2017-02-07)
----------------

This file enters the scene.<|MERGE_RESOLUTION|>--- conflicted
+++ resolved
@@ -2,8 +2,6 @@
 0.12.2dev
 ---------
 
-<<<<<<< HEAD
-=======
 - Introduces quick look scripts for MOS and NIRES
 - Bumps dependencies including Python 3.7
 - Modest refactoring of reduce/extraction/skysub codes
@@ -21,9 +19,10 @@
 0.12.0 (23 Dec 2019)
 --------------------
 
->>>>>>> deb6c16b
 - Implemented MOSFIRE and further implemented NIRSPEC for Y-band
-  spectroscopy. 
+  spectroscopy.
+- Implemented MOSFIRE and further implemented NIRSPEC for Y-band
+  spectroscopy.
 - Fixed bug in coadd2d.
 - Add VLT/FORS filters to our database
 - Improved DEIMOS frame typing
@@ -88,14 +87,11 @@
 - Include a mask in the line detection in extracted central arc spectrum
   of each slit/order.  For VLT XShooter NIR, this was needed to ensure
   the sigma calculation didn't include the off-order spectral positions.
-<<<<<<< HEAD
 - Setup of `pypeit.par.pypeitpar` parameter sets should now fault if the
   key is not valid for the given parameter set.  NOTE: The check may
   fail if there are identical keys for different parameter sets.
-=======
 - Added a staticmethed to :class:`pypeit.edgetrace.EdgeTraceSet` that
   construces a ``tslits_dict`` object directly from the Master file.
->>>>>>> deb6c16b
 
 0.11.0.1
 ---------
