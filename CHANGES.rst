--- conflicted
+++ resolved
@@ -8,9 +8,6 @@
 - Adds Keck/ESI to PypeIt
 - Instrumental FWHM map is calculated and output in ``Calibrations`` and ``spec1d`` files.
 - Adds Keck/ESI to PypeIt
-<<<<<<< HEAD
-- Add MDM/Modspec spectrograph
-=======
 - Improvements to wavelength grids and masking in coadd routines.
 - Fixed a bug in echelle coadding where the wrong coadded spectra were being
   used in final stacks.
@@ -21,9 +18,6 @@
 - Changes to how masking is dealt with in extraction to fix a bug in how masks
   were being treated for echelle data
 - Various fixes and changes required to add more support for Keck/HIRES and JWST
-
-
->>>>>>> f4967612
 
 1.13.0 (2 June 2023)
 --------------------
