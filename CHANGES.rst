--- conflicted
+++ resolved
@@ -1,7 +1,12 @@
 0.9.3dev
 --------
-<<<<<<< HEAD
-
+
+- Fixed a bug that was introduced when the binning was switched to the
+  PypeIt convention.
+- Fixed a bug whereby 2d images were not being saved if no objects were
+  detected.
+- Revamped the naming convention of output files to have the original
+  filename in it.
 - Streamline some of the instantiation at the beginning of
   PypeIt.__init__.
     - Moves the call to default_pypeit_par into config_specific_par.
@@ -9,11 +14,6 @@
       consolidate the few opaque steps when finishing the meta data
       build.
 - Allows for slice like syntax when defining calibration groups.
-=======
-- Fixed a bug that was introduced when the binning was switched to the PypeIt convention.
-- Fixed a bug whereby 2d images were not being saved if no objects were detected.
-- Revamped the naming convention of output files to have the original filename in it.
->>>>>>> b597e57b
 
 0.9.2 (25 Feb 2019)
 -------------------
