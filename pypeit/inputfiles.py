--- conflicted
+++ resolved
@@ -935,30 +935,6 @@
 
         # Load coordinate offsets for each file. This is "Delta RA cos(dec)" and "Delta Dec"
         # Get the RA offset of each file
-<<<<<<< HEAD
-        #off_ra = self.data['ra_offset'].tolist()
-        #if off_ra is None:
-        #    opts['ra_offset'] = None
-        #elif len(off_ra) == 1 and len(self.filenames) > 1:
-        #    # Convert from arcsec to degrees
-        #    opts['ra_offset'] = [off_ra[0]/3600.0 for _ in range(len(self.filenames))]
-        #elif len(off_ra) != 0:
-        #    # Convert from arcsec to degrees
-        #    opts['ra_offset'] = [ora/3600.0 for ora in off_ra]
-        # Get the DEC offset of each file
-        #off_dec = self.data['dec_offset'].tolist()
-        #if off_dec is None:
-        #    opts['dec_offset'] = None
-        #elif len(off_dec) == 1 and len(self.filenames) > 1:
-        #    # Convert from arcsec to degrees
-        #    opts['dec_offset'] = [off_dec[0]/3600.0 for _ in range(len(self.filenames))]
-        #elif len(off_dec) != 0:
-        #    # Convert from arcsec to degrees
-        #    opts['dec_offset'] = [odec/3600.0 for odec in off_dec]
-        # Check that both have been set
-        #if (off_ra is not None and off_dec is None) or (off_ra is None and off_dec is not None):
-        #    msgs.error("You must specify both or neither of the following arguments: ra_offset, dec_offset")
-=======
         off_ra, off_dec = None, None
         if 'ra_offset' in self.data.keys():
             off_ra = self.data['ra_offset'].tolist()
@@ -984,7 +960,6 @@
         # Check that both have been set or both are not set
         if (off_ra is not None and off_dec is None) or (off_ra is None and off_dec is not None):
             msgs.error("You must specify both or neither of the following arguments: ra_offset, dec_offset")
->>>>>>> c8028eea
 
         # Return all options
         return opts
