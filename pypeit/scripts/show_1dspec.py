--- conflicted
+++ resolved
@@ -16,11 +16,7 @@
     parser.add_argument("--list", default=False, help="List the extensions only?", action="store_true")
     parser.add_argument("--exten", type=int, default=1, help="FITS extension")
     parser.add_argument("--obj", type=str, help="Object name in lieu of extension, e.g. O424-S1466-D02-I0013")
-<<<<<<< HEAD
-    parser.add_argument("--extract", type=str, default='BOX', help="Extraction method. Default is boxcar. ['box', 'opt']")
-=======
     parser.add_argument("--extract", type=str, default='OPT', help="Extraction method. Default is optimal. ['BOX', 'OPT']")
->>>>>>> 204bb64b
     parser.add_argument("--flux", default=False, action="store_true", help="Show fluxed spectrum?")
 
     if options is None:
