--- conflicted
+++ resolved
@@ -7,10 +7,6 @@
 This script enables the viewing of a processed FITS file
 with extras.  Run above the Science/ folder.
 """
-<<<<<<< HEAD
-=======
-
->>>>>>> b597e57b
 import argparse
 from astropy.table import Table
 from pypeit import ginga
