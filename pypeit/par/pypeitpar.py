# encoding: utf-8
"""
Defines parameter sets used to set the behavior for core pypeit
functionality.

For more details on the full parameter hierarchy and a tabulated
description of the keywords in each parameter set, see :ref:`pypeitpar`.

For examples of how to change the parameters for a run of pypeit using
the pypeit input file, see :ref:`pypeit_file`.

**New Parameters**:

To add a new parameter, let's call it `foo`, to any of the provided
parameter sets:

    - Add ``foo=None`` to the ``__init__`` method of the relevant
      parameter set.  E.g.::
        
        def __init__(self, existing_par=None, foo=None):

    - Add any default value (the default value is ``None`` unless you set
      it), options list, data type, and description to the body of the
      ``__init__`` method.  E.g.::

        defaults['foo'] = 'bar'
        options['foo'] = [ 'bar', 'boo', 'fighters' ]
        dtypes['foo'] = str
        descr['foo'] = 'foo? who you callin a foo!  ' \
                       'Options are: {0}'.format(', '.join(options['foo']))

    - Add the parameter to the ``from_dict`` method:
    
        - If the parameter is something that does not require
          instantiation, add the keyword to the ``parkeys`` list in the
          ``from_dict`` method.  E.g.::

            parkeys = [ 'existing_par', 'foo' ]
            kwargs = {}
            for pk in parkeys:
                kwargs[pk] = cfg[pk] if pk in k else None

        - If the parameter is another ParSet or requires instantiation,
          provide the instantiation.  For example, see how the
          :class:`ProcessImagesPar` parameter set is defined in the
          :class:`FrameGroupPar` class.  E.g.::

            pk = 'foo'
            kwargs[pk] = FooPar.from_dict(cfg[pk]) if pk in k else None

**New Parameter Sets:**

To add an entirely new parameter set, use one of the existing parameter
sets as a template, then add the parameter set to :class:`PypeItPar`,
assuming you want it to be accessed throughout the code.

----
"""
import os
import warnings
from pkg_resources import resource_filename
import inspect
from IPython import embed
from collections import OrderedDict

import numpy

from configobj import ConfigObj

from pypeit.par.parset import ParSet
from pypeit.par import util
from pypeit.core.framematch import FrameTypeBitMask

from IPython import embed

# Needs this to determine the valid spectrographs TODO: This causes a
# circular import.  Spectrograph specific parameter sets and where they
# go needs to be rethought.
#from ..spectrographs.util import valid_spectrographs

#-----------------------------------------------------------------------------
# Reduction ParSets

# TODO: Create child classes for each allowed frame type?  E.g.:
#
# class BiasPar(FrameGroupPar):
#    def __init__(self, useframe=None, number=None, overscan=None, combine=None, lacosmic=None):
#        # Set frame-specific defaults
#        _number = 5 if number is None else number
#        super(BiasPar, self).__init(frametype='bias', useframe=useframe, number=_number,
#                                    overscan=overscan, combine=combine, lacosmic=lacosmic)

class FrameGroupPar(ParSet):
    """
    An abstracted group of parameters that defines how specific types of
    frames should be grouped and combined.

    For a table with the current keywords, defaults, and descriptions,
    see :ref:`pypeitpar`.
    """
    def __init__(self, frametype=None, useframe=None, number=None, exprng=None, process=None):
        # Grab the parameter names and values from the function
        # arguments
        args, _, _, values = inspect.getargvalues(inspect.currentframe())
        pars = OrderedDict([(k,values[k]) for k in args[1:]])

        # Initialize the other used specifications for this parameter
        # set
        defaults = OrderedDict.fromkeys(pars.keys())
        options = OrderedDict.fromkeys(pars.keys())
        dtypes = OrderedDict.fromkeys(pars.keys())
        descr = OrderedDict.fromkeys(pars.keys())

        # Fill out parameter specifications.  Only the values that are
        # *not* None (i.e., the ones that are defined) need to be set
#        defaults['frametype'] = 'bias'
        defaults['frametype'] = frametype       # This is a kludge
        options['frametype'] = FrameGroupPar.valid_frame_types()
        dtypes['frametype'] = str
        descr['frametype'] = 'Frame type.  ' \
                             'Options are: {0}'.format(', '.join(options['frametype']))

        # TODO: Add overscan parameters for each frame type?

        dtypes['useframe'] = str
        descr['useframe'] = 'A master calibrations file to use if it exists.'

        defaults['number'] = 0
        dtypes['number'] = int
        descr['number'] = 'Used in matching calibration frames to science frames.  This sets ' \
                          'the number of frames to use of this type'

        defaults['exprng'] = [None, None]
        dtypes['exprng'] = list
        descr['exprng'] = 'Used in identifying frames of this type.  This sets the minimum ' \
                          'and maximum allowed exposure times.  There must be two items in ' \
                          'the list.  Use None to indicate no limit; i.e., to select exposures ' \
                          'with any time greater than 30 sec, use exprng = [30, None].'

        defaults['process'] = ProcessImagesPar()
        dtypes['process'] = [ ParSet, dict ]
        descr['process'] = 'Parameters used for basic image processing'

        # Instantiate the parameter set
        super(FrameGroupPar, self).__init__(list(pars.keys()),
                                            values=list(pars.values()),
                                            defaults=list(defaults.values()),
                                            options=list(options.values()),
                                            dtypes=list(dtypes.values()),
                                            descr=list(descr.values()))

        self.validate()

    @classmethod
    def from_dict(cls, frametype, cfg):
        k = numpy.array([*cfg.keys()])
        parkeys = ['useframe', 'number', 'exprng']
        # TODO: cfg can contain frametype but it is ignored...
        allkeys = parkeys + ['process', 'frametype']
        badkeys = numpy.array([pk not in allkeys for pk in k])
        if numpy.any(badkeys):
            raise ValueError('{0} not recognized key(s) for FrameGroupPar.'.format(k[badkeys]))
        kwargs = {}
        for pk in parkeys:
            kwargs[pk] = cfg[pk] if pk in k else None
        pk = 'process'
        kwargs[pk] = ProcessImagesPar.from_dict(cfg[pk]) if pk in k else None
        return cls(frametype=frametype, **kwargs)

    @staticmethod
    def valid_frame_types():
        """
        Return the list of valid frame types.
        """
        return FrameTypeBitMask().keys()

    def validate(self):
        if self.data['useframe'] is None:
            self.default['useframe'] = self.data['frametype']
            self.data['useframe'] = self.data['frametype']
        if len(self.data['exprng']) != 2:
            raise ValueError('exprng must be a list with two items.')


class ProcessImagesPar(ParSet):
    """
    The parameters needed to perform basic image processing.

    These parameters are primarily used by
    :class:`pypeit.processimages.ProcessImages`, the base class of many
    of the pypeit objects.

    For a table with the current keywords, defaults, and descriptions,
    see :ref:`pypeitpar`.
    """
    def __init__(self, overscan=None, overscan_par=None, match=None, combine=None, satpix=None,
                 cr_reject=None,
                 sigrej=None, n_lohi=None, sig_lohi=None, replace=None, lamaxiter=None, grow=None,
                 rmcompact=None, sigclip=None, sigfrac=None, objlim=None, bias=None):

        # Grab the parameter names and values from the function
        # arguments
        args, _, _, values = inspect.getargvalues(inspect.currentframe())
        pars = OrderedDict([(k,values[k]) for k in args[1:]])

        # Initialize the other used specifications for this parameter
        # set
        defaults = OrderedDict.fromkeys(pars.keys())
        options = OrderedDict.fromkeys(pars.keys())
        dtypes = OrderedDict.fromkeys(pars.keys())
        descr = OrderedDict.fromkeys(pars.keys())

        # Fill out parameter specifications.  Only the values that are
        # *not* None (i.e., the ones that are defined) need to be set
        defaults['bias'] = 'as_available'
        options['bias'] = ProcessImagesPar.valid_bias()
        dtypes['bias'] = str
        descr['bias'] = 'Parameter for bias subtraction. Options are: ' \
                        '(1) \'as_available\' -- Bias subtract if bias frames were provided;  ' \
                        '(2) \'force\' -- Require bias subtraction; exception raised if no ' \
                        'biases available;  ' \
                        '(3) \'skip\' -- Skip bias subtraction even if bias frames were provided.'

        defaults['overscan'] = 'savgol'
        options['overscan'] = ProcessImagesPar.valid_overscan()
        dtypes['overscan'] = str
        descr['overscan'] = 'Method used to fit the overscan.  ' \
                            'Options are: {0}'.format(', '.join(options['overscan']))
        
        defaults['overscan_par'] = [5, 65]
        dtypes['overscan_par'] = [int, list]
        descr['overscan_par'] = 'Parameters for the overscan subtraction.  For ' \
                                '\'polynomial\', set overcan_par = order, number of pixels, ' \
                                'number of repeats ; for \'savgol\', set overscan_par = ' \
                                'order, window size ; for \'median\', set overscan_par = ' \
                                'None or omit the keyword.'

        # TODO I don't think this option is implemented? Deprecate?
        defaults['match'] = -1
        dtypes['match'] = [int, float]
        descr['match'] = '(Deprecate?) Match frames with pixel counts that are within N-sigma ' \
                         'of one another, where match=N below.  If N < 0, nothing is matched.'

        defaults['combine'] = 'weightmean'
        options['combine'] = ProcessImagesPar.valid_combine_methods()
        dtypes['combine'] = str
        descr['combine'] = 'Method used to combine frames.  Options are: {0}'.format(
                                       ', '.join(options['combine']))

        defaults['satpix'] = 'reject'
        options['satpix'] = ProcessImagesPar.valid_saturation_handling()
        dtypes['satpix'] = str
        descr['satpix'] = 'Handling of saturated pixels.  Options are: {0}'.format(
                                       ', '.join(options['satpix']))

        defaults['cr_reject'] = False
        dtypes['cr_reject'] = bool
        descr['cr_reject'] = 'Perform cosmic ray rejection'

        defaults['sigrej'] = 20.0
        dtypes['sigrej'] = [int, float]
        descr['sigrej'] = 'Sigma level to reject cosmic rays (<= 0.0 means no CR removal)'

        defaults['n_lohi'] = [0, 0]
        dtypes['n_lohi'] = list
        descr['n_lohi'] = 'Number of pixels to reject at the lowest and highest ends of the ' \
                          'distribution; i.e., n_lohi = low, high.  Use None for no limit.'

        defaults['sig_lohi'] = [3.0, 3.0]
        dtypes['sig_lohi'] = list
        descr['sig_lohi'] = 'Sigma-clipping level at the low and high ends of the distribution; ' \
                            'i.e., sig_lohi = low, high.  Use None for no limit.'

        defaults['replace'] = 'maxnonsat'
        options['replace'] = ProcessImagesPar.valid_rejection_replacements()
        dtypes['replace'] = str
        descr['replace'] = 'If all pixels are rejected, replace them using this method.  ' \
                           'Options are: {0}'.format(', '.join(options['replace']))

        defaults['lamaxiter'] = 1
        dtypes['lamaxiter'] = int
        descr['lamaxiter'] = 'Maximum number of iterations for LA cosmics routine.'

        defaults['grow'] = 1.5
        dtypes['grow'] = [int, float]
        descr['grow'] = 'Factor by which to expand regions with cosmic rays detected by the ' \
                        'LA cosmics routine.'

        defaults['rmcompact'] = True
        dtypes['rmcompact'] = bool
        descr['rmcompact'] = 'Remove compact detections in LA cosmics routine'

        defaults['sigclip'] = 4.5
        dtypes['sigclip'] = [int, float]
        descr['sigclip'] = 'Sigma level for rejection in LA cosmics routine'

        defaults['sigfrac'] = 0.3
        dtypes['sigfrac'] = [int, float]
        descr['sigfrac'] = 'Fraction for the lower clipping threshold in LA cosmics routine.'

        defaults['objlim'] = 3.0
        dtypes['objlim'] = [int, float]
        descr['objlim'] = 'Object detection limit in LA cosmics routine'

        # Instantiate the parameter set
        super(ProcessImagesPar, self).__init__(list(pars.keys()),
                                               values=list(pars.values()),
                                               defaults=list(defaults.values()),
                                               options=list(options.values()),
                                               dtypes=list(dtypes.values()),
                                               descr=list(descr.values()))

        # Check the parameters match the method requirements
        self.validate()

    @classmethod
    def from_dict(cls, cfg):
        k = numpy.array([*cfg.keys()])
        parkeys = [ 'bias', 'overscan', 'overscan_par', 'match',
                    'combine', 'satpix', 'cr_reject', 'sigrej', 'n_lohi',
                    'sig_lohi', 'replace', 'lamaxiter', 'grow',
                    'rmcompact', 'sigclip', 'sigfrac', 'objlim']

        badkeys = numpy.array([pk not in parkeys for pk in k])
        if numpy.any(badkeys):
            raise ValueError('{0} not recognized key(s) for ProcessImagesPar.'.format(k[badkeys]))

        kwargs = {}
        for pk in parkeys:
            kwargs[pk] = cfg[pk] if pk in k else None
        return cls(**kwargs)

    @staticmethod
    def valid_bias():
        """
        Return the valid bias methods.
        """
        return ['as_available', 'force', 'skip']

    @staticmethod
    def valid_overscan():
        """
        Return the valid overscan methods.
        """
        return ['polynomial', 'savgol', 'median','none']

    @staticmethod
    def valid_combine_methods():
        """
        Return the valid methods for combining frames.
        """
        return [ 'mean', 'median', 'weightmean' ]

    @staticmethod
    def valid_saturation_handling():
        """
        Return the valid approachs to handling saturated pixels.
        """
        return [ 'reject', 'force', 'nothing' ]

    @staticmethod
    def valid_rejection_replacements():
        """
        Return the valid replacement methods for rejected pixels.
        """
        return [ 'min', 'max', 'mean', 'median', 'weightmean', 'maxnonsat' ]

    def validate(self):
        """
        Check the parameters are valid for the provided method.
        """

        if self.data['n_lohi'] is not None and len(self.data['n_lohi']) != 2:
            raise ValueError('n_lohi must be a list of two numbers.')
        if self.data['sig_lohi'] is not None and len(self.data['sig_lohi']) != 2:
            raise ValueError('n_lohi must be a list of two numbers.')

        if self.data['overscan'] is None:
            return
        if self.data['overscan_par'] is None:
            raise ValueError('No overscan method parameters defined!')

        # Convert param to list
        if isinstance(self.data['overscan_par'], int):
            self.data['overscan_par'] = [self.data['overscan_par']]
        
        if self.data['overscan'] == 'polynomial' and len(self.data['overscan_par']) != 3:
            raise ValueError('For polynomial overscan method, set overscan_par = order, '
                             'number of pixels, number of repeats')

        if self.data['overscan'] == 'savgol' and len(self.data['overscan_par']) != 2:
            raise ValueError('For savgol overscan method, set overscan_par = order, window size')
            
        if self.data['overscan'] == 'median' and self.data['overscan_par'] is not None:
            warnings.warn('No parameters necessary for median overscan method.  Ignoring input.')

    def to_header(self, hdr):
        """
        Write the parameters to a header object.
        """
        hdr['OSCANMET'] = (self.data['overscan'], 'Method used for overscan subtraction')
        hdr['OSCANPAR'] = (','.join([ '{0:d}'.format(p) for p in self.data['overscan_par'] ]),
                                'Overscan method parameters')
        hdr['COMBMAT'] = ('{0}'.format(self.data['match']), 'Frame combination matching')
        hdr['COMBMETH'] = (self.data['combine'], 'Method used to combine frames')
        hdr['COMBSATP'] = (self.data['satpix'], 'Saturated pixel handling when combining frames')
        hdr['COMBSIGR'] = ('{0}'.format(self.data['sigrej']),
                                'Cosmic-ray sigma rejection when combining')
        hdr['COMBNLH'] = (','.join([ '{0}'.format(n) for n in self.data['n_lohi']]),
                                'N low and high pixels rejected when combining')
        hdr['COMBSLH'] = (','.join([ '{0:.1f}'.format(s) for s in self.data['sig_lohi']]),
                                'Low and high sigma rejection when combining')
        hdr['COMBREPL'] = (self.data['replace'], 'Method used to replace pixels when combining')
        hdr['LACMAXI'] = ('{0}'.format(self.data['lamaxiter']), 'Max iterations for LA cosmic')
        hdr['LACGRW'] = ('{0:.1f}'.format(self.data['grow']), 'Growth radius for LA cosmic')
        hdr['LACRMC'] = (str(self.data['rmcompact']), 'Compact objects removed by LA cosmic')
        hdr['LACSIGC'] = ('{0:.1f}'.format(self.data['sigclip']), 'Sigma clip for LA cosmic')
        hdr['LACSIGF'] = ('{0:.1f}'.format(self.data['sigfrac']),
                            'Lower clip threshold for LA cosmic')
        hdr['LACOBJL'] = ('{0:.1f}'.format(self.data['objlim']),
                            'Object detect limit for LA cosmic')

    @classmethod
    def from_header(cls, hdr):
        """
        Instantiate the object from parameters read from a fits header.
        """
        return cls(overscan=hdr['OSCANMET'],
                   overscan_par=[int(p) for p in hdr['OSCANPAR'].split(',')],
                   match=eval(hdr['COMBMAT']),
                   combine=hdr['COMBMETH'], satpix=hdr['COMBSATP'],
                   sigrej=eval(hdr['COMBSIGR']),
                   n_lohi=[int(p) for p in hdr['COMBNLH'].split(',')],
                   sig_lohi=[float(p) for p in hdr['COMBSLH'].split(',')],
                   replace=hdr['COMBREPL'],
                   lamaxiter=int(hdr['LACMAXI']), grow=float(hdr['LACGRW']),
                   rmcompact=eval(hdr['LACRMC']), sigclip=float(hdr['LACSIGC']),
                   sigfrac=float(hdr['LACSIGF']), objlim=float(hdr['LACOBJL']))


class FlatFieldPar(ParSet):
    """
    A parameter set holding the arguments for how to perform the field
    flattening.

    For a table with the current keywords, defaults, and descriptions,
    see :ref:`pypeitpar`.
    """
    def __init__(self, method=None, frame=None, illumflatten=None, spec_samp_fine=None, spec_samp_coarse=None,
                 spat_samp=None, tweak_slits=None, tweak_slits_thresh=None, tweak_slits_maxfrac=None):

    
        # Grab the parameter names and values from the function
        # arguments
        args, _, _, values = inspect.getargvalues(inspect.currentframe())
        pars = OrderedDict([(k,values[k]) for k in args[1:]])

        # Initialize the other used specifications for this parameter
        # set
        defaults = OrderedDict.fromkeys(pars.keys())
        options = OrderedDict.fromkeys(pars.keys())
        dtypes = OrderedDict.fromkeys(pars.keys())
        descr = OrderedDict.fromkeys(pars.keys())

        # Fill out parameter specifications.  Only the values that are
        # *not* None (i.e., the ones that are defined) need to be set


        # ToDO there are only two methods. The bspline method and skip, so maybe we should rename the bspline method.
        defaults['method'] = 'bspline'
        options['method'] = FlatFieldPar.valid_methods()
        dtypes['method'] = str
        descr['method'] = 'Method used to flat field the data; use skip to skip flat-fielding.  ' \
                          'Options are: None, {0}'.format(', '.join(options['method']))

        # TODO: Provide a list of valid masters to use as options?
        defaults['frame'] = 'pixelflat'
        dtypes['frame'] = str
        descr['frame'] = 'Frame to use for field flattening.  Options are: "pixelflat", ' \
                         'or a specified calibration filename.'

        defaults['illumflatten'] = True
        dtypes['illumflatten'] = bool
        descr['illumflatten'] = 'Use the flat field to determine the illumination profile of each slit.'

        defaults['spec_samp_fine'] = 1.2
        dtypes['spec_samp_fine'] = [int, float]
        descr['spec_samp_fine'] = 'bspline break point spacing in units of pixels for spectral fit to flat field blaze function.'

        defaults['spec_samp_coarse'] = 50.0
        dtypes['spec_samp_coarse'] = [int, float]
        descr['spec_samp_coarse'] = 'bspline break point spacing in units of pixels for 2-d bspline-polynomial fit to ' \
                                    'flat field image residuals. This should be a large number unless you are trying to ' \
                                    'fit a sky flat with lots of narrow spectral features.'
        defaults['spat_samp'] = 5.0
        dtypes['spat_samp'] = [int, float]
        descr['spat_samp'] = 'Spatial sampling for slit illumination function. This is the width of the median ' \
                             'filter in pixels used to determine the slit illumination function, and thus sets the ' \
                             'minimum scale on which the illumination function will have features.'

        defaults['tweak_slits'] = True
        dtypes['tweak_slits'] = bool
        descr['tweak_slits'] = 'Use the illumination flat field to tweak the slit edges. ' \
                               'This will work even if illumflatten is set to False '

        defaults['tweak_slits_thresh'] = 0.93
        dtypes['tweak_slits_thresh'] = float
        descr['tweak_slits_thresh'] = 'If tweak_slits is True, this sets the illumination function threshold used to ' \
                                      'tweak the slit boundaries based on the illumination flat. ' \
                                      'It should be a number less than 1.0'

        defaults['tweak_slits_maxfrac'] = 0.10
        dtypes['tweak_slits_maxfrac'] = float
        descr['tweak_slits_maxfrac'] = 'If tweak_slit is True, this sets the maximum fractional amount (of a slits width) ' \
                                       'allowed for trimming each (i.e. left and right) slit boundary, i.e. the default is 10% ' \
                                       'which means slits would shrink or grow by at most 20% (10% on each side)'


        # Instantiate the parameter set
        super(FlatFieldPar, self).__init__(list(pars.keys()),
                                           values=list(pars.values()),
                                           defaults=list(defaults.values()),
                                           options=list(options.values()),
                                           dtypes=list(dtypes.values()),
                                           descr=list(descr.values()))

        # Check the parameters match the method requirements
        self.validate()

    @classmethod
    def from_dict(cls, cfg):
        k = numpy.array([*cfg.keys()])
        parkeys = [ 'method', 'frame', 'illumflatten', 'spec_samp_fine', 'spec_samp_coarse', 'spat_samp',
                    'tweak_slits', 'tweak_slits_thresh', 'tweak_slits_maxfrac']

        badkeys = numpy.array([pk not in parkeys for pk in k])
        if numpy.any(badkeys):
            raise ValueError('{0} not recognized key(s) for FlatFieldPar.'.format(k[badkeys]))

        kwargs = {}
        for pk in parkeys:
            kwargs[pk] = cfg[pk] if pk in k else None
        return cls(**kwargs)

    @staticmethod
    def valid_frames():
        """
        Return the valid frame types.
        """

        # ToDO JFH So won't this fail if the user tries to provide a filename?
        return ['pixelflat'] # , 'pinhole'] disabling this for now, we don't seem to be using it. JFH

    @staticmethod
    def valid_methods():
        """
        Return the valid flat-field methods
        """
        return ['bspline', 'skip'] # [ 'PolyScan', 'bspline' ]. Same here. Not sure what PolyScan is

    def validate(self):
        """
        Check the parameters are valid for the provided method.
        """
        # Convert param to list
        #if isinstance(self.data['params'], int):
        #    self.data['params'] = [self.data['params']]
        
        # Check that there are the correct number of parameters
        #if self.data['method'] == 'PolyScan' and len(self.data['params']) != 3:
        #    raise ValueError('For PolyScan method, set params = order, number of '
        #                     'pixels, number of repeats')
        #if self.data['method'] == 'bspline' and len(self.data['params']) != 1:
        #    raise ValueError('For bspline method, set params = spacing (integer).')
        if self.data['frame'] in FlatFieldPar.valid_frames() or self.data['frame'] is None:
            return

        # Check the frame exists
        if not os.path.isfile(self.data['frame']):
            raise ValueError('Provided frame file name does not exist: {0}'.format(
                                self.data['frame']))

        # Check that if tweak slits is true that illumflatten is alwo true
        if self.data['tweak_slits'] and not self.data['illumflatten']:
            raise ValueError('In order to tweak slits illumflatten must be set to True')



class FlexurePar(ParSet):
    """
    A parameter set holding the arguments for how to perform the flexure
    correction.

    For a table with the current keywords, defaults, and descriptions,
    see :ref:`pypeitpar`.
    """
    def __init__(self, method=None, maxshift=None, spectrum=None):

        # Grab the parameter names and values from the function
        # arguments
        args, _, _, values = inspect.getargvalues(inspect.currentframe())
        pars = OrderedDict([(k,values[k]) for k in args[1:]])

        # Initialize the other used specifications for this parameter
        # set
        defaults = OrderedDict.fromkeys(pars.keys())
        options = OrderedDict.fromkeys(pars.keys())
        dtypes = OrderedDict.fromkeys(pars.keys())
        descr = OrderedDict.fromkeys(pars.keys())

        # Fill out parameter specifications.  Only the values that are
        # *not* None (i.e., the ones that are defined) need to be set
        defaults['method'] = 'skip'
        options['method'] = FlexurePar.valid_methods()
        dtypes['method'] = str
        descr['method'] = 'Method used to correct for flexure. Use skip for no correction.  If ' \
                          'slitcen is used, the flexure correction is performed before the ' \
                          'extraction of objects (not recommended).  ' \
                          'Options are: None, {0}'.format(', '.join(options['method']))

        defaults['maxshift'] = 20
        dtypes['maxshift'] = [int, float]
        descr['maxshift'] = 'Maximum allowed flexure shift in pixels.'

        defaults['spectrum'] = os.path.join(resource_filename('pypeit', 'data/sky_spec/'),
                                            'paranal_sky.fits')
        dtypes['spectrum'] = str
        descr['spectrum'] = 'Archive sky spectrum to be used for the flexure correction.'

        # Instantiate the parameter set
        super(FlexurePar, self).__init__(list(pars.keys()),
                                         values=list(pars.values()),
                                         defaults=list(defaults.values()),
                                         options=list(options.values()),
                                         dtypes=list(dtypes.values()),
                                         descr=list(descr.values()))
        self.validate()

    @classmethod
    def from_dict(cls, cfg):
        k = numpy.array([*cfg.keys()])
        parkeys = [ 'method', 'maxshift', 'spectrum' ]

        badkeys = numpy.array([pk not in parkeys for pk in k])
        if numpy.any(badkeys):
            raise ValueError('{0} not recognized key(s) for FlexurePar.'.format(k[badkeys]))

        kwargs = {}
        for pk in parkeys:
            kwargs[pk] = cfg[pk] if pk in k else None
        return cls(**kwargs)

    @staticmethod
    def valid_frames():
        """
        Return the valid frame types.
        """
        return ['pixelflat', 'pinhole']

    @staticmethod
    def valid_methods():
        """
        Return the valid flat-field methods
        """
        return ['boxcar', 'slitcen', 'skip']

    def validate(self):
        """
        Check the parameters are valid for the provided method.
        """
        pass
        # TODO: This has to check both the local directory and the
        # directory in the source distribution
#        if self.data['spectrum'] is not None and not os.path.isfile(self.data['spectrum']):
#            raise ValueError('Provided archive spectrum does not exist: {0}.'.format(
#                             self.data['spectrum']))




class Coadd1DPar(ParSet):
    """
    A parameter set holding the arguments for how to perform 2D coadds

    For a table with the current keywords, defaults, and descriptions,
    see :ref:`pypeitpar`.
    """
    def __init__(self, ex_value=None, flux_value=None, nmaskedge=None,
                 sn_smooth_npix=None, wave_method=None, samp_fact=None, ref_percentile=None, maxiter_scale=None,
                 sigrej_scale=None, scale_method=None, sn_min_medscale=None, sn_min_polyscale=None, maxiter_reject=None,
                 lower=None, upper=None, maxrej=None, sn_clip=None, nbest=None, sensfuncfile=None, coaddfile=None):

        # Grab the parameter names and values from the function
        # arguments
        args, _, _, values = inspect.getargvalues(inspect.currentframe())
        pars = OrderedDict([(k,values[k]) for k in args[1:]])

        # Initialize the other used specifications for this parameter
        # set
        defaults = OrderedDict.fromkeys(pars.keys())
        dtypes = OrderedDict.fromkeys(pars.keys())
        descr = OrderedDict.fromkeys(pars.keys())

        # Extraction to use
        defaults['ex_value'] = 'OPT'
        dtypes['ex_value'] = str
        descr['ex_value'] = "The extraction to coadd, i.e. optimal or boxcar. Must be either 'OPT' or 'BOX'"

        # Fluxed?
        defaults['flux_value'] = True
        dtypes['flux_value'] = bool
        descr['flux_value'] = 'If True (default), the code will coadd the fluxed spectra (i.e. the FLAM) in the ' \
                              'spec1d files. If False, it will coadd the counts.'


        # Mask edge pixels?
        defaults['nmaskedge'] = 2
        dtypes['nmaskedge'] = int
        descr['nmaskedge'] = 'Number of edge pixels to mask. This should be removed/fixed.'

        # Offsets
        defaults['sn_smooth_npix'] = None
        dtypes['sn_smooth_npix'] = [int, float]
        descr['sn_smooth_npix'] = 'Number of pixels to median filter by when computing S/N used to decide how to scale ' \
                                  'and weight spectra. If set to None (default), the code will determine the effective ' \
                                  'number of good pixels per spectrum in the stack that is being co-added and use 10% of ' \
                                  'this neff.'


        # Offsets
        defaults['wave_method'] = 'linear'
        dtypes['wave_method'] = str
        descr['wave_method'] = "Method used to construct wavelength grid for coadding spectra. The routine that creates " \
                               "the wavelength is coadd1d.get_wave_grid. The options are:" \
                               " "\
                               "'iref' -- Use the first wavelength array" \
                               "'velocity' -- Grid is uniform in velocity" \
                               "'log10' -- Grid is uniform in log10(wave).This is the same as velocity." \
                               "'linear' -- Grid is uniform in lamba." \
                               "'concatenate' -- Meld the input wavelength arrays"

        defaults['samp_fact'] = 1.0
        dtypes['samp_fact'] = float
        descr['samp_fact'] = 'sampling factor to make the wavelength grid for sensitivity function finer or coarser.  ' \
                             'samp_fact > 1.0 oversamples (finer), samp_fact < 1.0 undersamples (coarser).'

        defaults['ref_percentile'] = 70.0
        dtypes['ref_percentile'] = [int, float]
        descr['ref_percentile'] = 'Percentile used for selecting the minimum SNR cut from a reference spectrum used to ' \
                                  'robustly determine the median ratio between spectra. This parameter is used by ' \
                                  'coadd1d.robust_median_ratio as part of the automatic rescaling procedure. Pixels ' \
                                  'above this percentile cut are deemed the "good" pixels and are used to compute the ' \
                                  'ratio of two spectra.  This must be a number between 0 and 100.'

        defaults['maxiter_scale'] = 5
        dtypes['maxiter_scale'] = int
        descr['maxiter_scale'] = 'Maximum number of iterations performed for rescaling spectra.'

        defaults['sigrej_scale'] = 3.0
        dtypes['sigrej_scale'] = [int, float]
        descr['sigrej_scale'] = 'Rejection threshold used for rejecting pixels when rescaling spectra with scale_spec.'

        defaults['scale_method'] = 'auto'
        dtypes['scale_method'] = str
        descr['scale_method'] = "Method used to rescale the spectra prior to coadding. The options are:" \
                                " "\
                                "'auto' -- Determine the scaling method automatically based on the S/N ratio which works well"\
                                "'poly' -- Polynomial rescaling." \
                                "'median' -- Median rescaling" \
                                "'none' -- Do not rescale." \
                                "'hand' -- Pass in hand scaling factors. This option is not well tested."

        defaults['sn_min_medscale'] = 0.5
        dtypes['sn_min_medscale'] = [int, float]
        descr['sn_min_medscale'] = "For scale method set to 'auto', this sets the minimum SNR for which median scaling is attempted"

        defaults['sn_min_polyscale'] = 2.0
        dtypes['sn_min_polyscale'] = [int, float]
        descr['sn_min_polyscale'] = "For scale method set to 'auto', this sets the minimum SNR for which polynomial scaling is attempted. " \


        defaults['maxiter_reject'] = 5
        dtypes['maxiter_reject'] = int
        descr['maxiter_reject'] = 'maximum number of iterations for stacking and rejection. The code stops iterating ' \
                                  'either when the output mask does not change betweeen successive iterations or when ' \
                                  'maxiter_reject is reached.'
        defaults['lower'] = 3.0
        dtypes['lower'] = [int, float]
        descr['lower'] = 'Lower rejection threshold used for rejecting pixels when combining spectra in units of sigma.'

        defaults['upper'] = 3.0
        dtypes['upper'] = [int, float]
        descr['upper'] = 'Upper rejection threshold used for rejecting pixels when combining spectra in units of sigma.'

        defaults['maxrej'] = None
        dtypes['maxrej'] = int
        descr['maxrej'] = 'Coadding performs iterative rejection by comparing each exposure to a preliminary stack of ' \
                          'all the exposures. If this parameter is set then it will not reject more than maxrej pixels ' \
                          'per iteration of this rejection. The default is None, which means no maximum on rejected pixels.'

        defaults['sn_clip'] = 30.0
        dtypes['sn_clip'] = [int, float]
        descr['sn_clip'] = 'Errors are capped during rejection so that the S/N is never greater than sn_clip. This ' \
                           'prevents overly aggressive rejection in high S/N ratio spectrum which neverthless differ ' \
                           'at a level greater than the formal S/N due to systematics.'

        defaults['nbest'] = None
        dtypes['nbest'] = int
        descr['nbest'] = 'Number of orders to use for estimating the per exposure weights. Default is None, ' \
                         'which will just use one fourth of the total number of orders. This is only used for Echelle'


        # JFH These last two are actually arguments and not parameters that are only here because there is no other easy
        # way to parse .coadd1d files except with parsets. I would like to separate arguments from parameters.
        defaults['sensfuncfile'] = None
        dtypes['sensfuncfile'] = str
        descr['sensfuncfile'] = 'File containing sensitivity function which is a requirement for echelle coadds. ' \
                            'This is only used for Echelle'

        defaults['coaddfile'] = None
        dtypes['coaddfile'] = str
        descr['coaddfile'] = 'Output filename'

        # Instantiate the parameter set
        super(Coadd1DPar, self).__init__(list(pars.keys()),
                                         values=list(pars.values()),
                                         defaults=list(defaults.values()),
                                         dtypes=list(dtypes.values()),
                                         descr=list(descr.values()))
        self.validate()

    @classmethod
    def from_dict(cls, cfg):
        k = numpy.array([*cfg.keys()])
        parkeys = ['ex_value', 'flux_value', 'nmaskedge', 'sn_smooth_npix', 'wave_method', 'samp_fact',
                   'ref_percentile', 'maxiter_scale', 'sigrej_scale', 'scale_method', 'sn_min_medscale',
                   'sn_min_polyscale', 'maxiter_reject',
                   'lower', 'upper', 'maxrej', 'sn_clip', 'nbest', 'sensfuncfile', 'coaddfile']

        badkeys = numpy.array([pk not in parkeys for pk in k])
        if numpy.any(badkeys):
            raise ValueError('{0} not recognized key(s) for Coadd1DPar.'.format(k[badkeys]))

        kwargs = {}
        for pk in parkeys:
            kwargs[pk] = cfg[pk] if pk in k else None
        return cls(**kwargs)

    def validate(self):
        """
        Check the parameters are valid for the provided method.
        """
        pass


class Coadd2DPar(ParSet):
    """
    A parameter set holding the arguments for how to perform 2D coadds

    For a table with the current keywords, defaults, and descriptions,
    see :ref:`pypeitpar`.
    """
    def __init__(self, offsets=None, weights=None):

        # Grab the parameter names and values from the function
        # arguments
        args, _, _, values = inspect.getargvalues(inspect.currentframe())
        pars = OrderedDict([(k,values[k]) for k in args[1:]])

        # Initialize the other used specifications for this parameter
        # set
        defaults = OrderedDict.fromkeys(pars.keys())
        dtypes = OrderedDict.fromkeys(pars.keys())
        descr = OrderedDict.fromkeys(pars.keys())

        # Offsets
        defaults['offsets'] = None
        dtypes['offsets'] = list
        descr['offsets'] = 'User-input list of offsets for the images being combined.'

        # Weights
        defaults['weights'] = 'auto'
        dtypes['weights'] = [str, list]
        descr['weights'] = 'Mode for the weights used to coadd images.  See coadd2d.py for all options.'

        # Instantiate the parameter set
        super(Coadd2DPar, self).__init__(list(pars.keys()),
                                                 values=list(pars.values()),
                                                 defaults=list(defaults.values()),
                                                 dtypes=list(dtypes.values()),
                                                 descr=list(descr.values()))
        self.validate()

    @classmethod
    def from_dict(cls, cfg):
        k = numpy.array([*cfg.keys()])
        parkeys = ['offsets', 'weights']

        badkeys = numpy.array([pk not in parkeys for pk in k])
        if numpy.any(badkeys):
            raise ValueError('{0} not recognized key(s) for Coadd2DPar.'.format(k[badkeys]))

        kwargs = {}
        for pk in parkeys:
            kwargs[pk] = cfg[pk] if pk in k else None
        return cls(**kwargs)

    def validate(self):
        """
        Check the parameters are valid for the provided method.
        """
        pass

class FluxCalibratePar(ParSet):
    """
    A parameter set holding the arguments for how to perform the flux
    calibration.

    For a table with the current keywords, defaults, and descriptions,
    see :ref:`pypeitpar`.
    """
    def __init__(self, extinct_correct=None):

        # Grab the parameter names and values from the function
        # arguments
        args, _, _, values = inspect.getargvalues(inspect.currentframe())
        pars = OrderedDict([(k,values[k]) for k in args[1:]])

        # Initialize the other used specifications for this parameter
        # set
        defaults = OrderedDict.fromkeys(pars.keys())
        dtypes = OrderedDict.fromkeys(pars.keys())
        descr = OrderedDict.fromkeys(pars.keys())

        defaults['extinct_correct'] = True
        dtypes['extinct_correct'] = bool
        descr['extinct_correct'] = 'If extinct_correct=True the code will use an atmospheric extinction model to ' \
                                   'extinction correct the data below 10000A. Note that this correction makes no ' \
                                   'sense if one is telluric correcting and this shold be set to False'

        # Instantiate the parameter set
        super(FluxCalibratePar, self).__init__(list(pars.keys()),
                                                 values=list(pars.values()),
                                                 defaults=list(defaults.values()),
                                                 dtypes=list(dtypes.values()),
                                                 descr=list(descr.values()))
        self.validate()

    @classmethod
    def from_dict(cls, cfg):
        k = numpy.array([*cfg.keys()])
        parkeys = ['extinct_correct']

        badkeys = numpy.array([pk not in parkeys for pk in k])
        if numpy.any(badkeys):
            raise ValueError('{0} not recognized key(s) for FluxCalibratePar.'.format(
                             k[badkeys]))

        kwargs = {}
        for pk in parkeys:
            kwargs[pk] = cfg[pk] if pk in k else None
        return cls(**kwargs)

    def validate(self):
        """
        Check the parameters are valid for the provided method.
        """
        pass


class SensFuncPar(ParSet):
    """
    A parameter set holding the arguments for sensitivity function computation using the UV algorithm, see
    sensfunc.SensFuncUV

    For a table with the current keywords, defaults, and descriptions,
    see :ref:`pypeitpar`.
    """
    def __init__(self, extrap_blu=None, extrap_red=None, samp_fact=None, multi_spec_det=None, algorithm=None, UVIS=None, IR=None, polyorder=None, star_type=None, star_mag=None, star_ra=None,
                 star_dec=None, mask_abs_lines=None):
        # Grab the parameter names and values from the function arguments
        args, _, _, values = inspect.getargvalues(inspect.currentframe())
        pars = OrderedDict([(k, values[k]) for k in args[1:]])

        # Initialize the other used specifications for this parameter set
        defaults = OrderedDict.fromkeys(pars.keys())
        dtypes = OrderedDict.fromkeys(pars.keys())
        descr = OrderedDict.fromkeys(pars.keys())

        defaults['extrap_blu'] = 0.1
        dtypes['extrap_blu'] = float
        descr['extrap_blu'] = 'Fraction of minimum wavelength coverage to grow the wavelength coverage of the ' \
                              'sensitivitity function in the blue direction, i.e. if the standard star spectrum' \
                              'cuts off at wave_min, the sensfunc will be extrapolated to cover down to ' \
                              ' (1.0-extrap_blu)*wave_min'


        defaults['extrap_red'] = 0.1
        dtypes['extrap_red'] = float
        descr['extrap_red'] = 'Fraction of maximum wavelength coverage to grow the wavelength coverage of the ' \
                              'sensitivitity function in the red direction, i.e. if the standard star spectrum' \
                              'cuts off at wave_max, the sensfunc will be extrapolated to cover up to ' \
                              ' (1.0 + extrap_red)*wave_max'

        defaults['samp_fact'] = 1.5
        dtypes['samp_fact'] = float
        descr['samp_fact'] = 'sampling factor to make the wavelength grid for sensitivity function finer or coarser.  ' \
                             'samp_fact > 1.0 oversamples (finer), samp_fact < 1.0 undersamples (coarser).'
        defaults['polyorder'] = 5
        dtypes['polyorder'] = int
        descr['polyorder'] = 'Polynomial order for sensitivity function fitting'

        defaults['multi_spec_det'] = None
        dtypes['multi_spec_det'] = list
        descr['multi_spec_det'] = 'List of detector numbers to splice together for multi-detector instruments ' \
                                  '(e.g. DEIMOS, GMOS). It is assumed that there is *no* overlap in wavelength ' \
                                  'across detectors (might be ok if there is)'

        defaults['algorithm'] = 'UVIS'
        dtypes['algorithm'] = str
        descr['algorithm'] = "Specify the algorithm for computing the sensitivity function. The options are:\n " \
                             "\n" \
                             "UVIS = Should be used for data with lambda < 7000A.\n" \
                             "No detailed model of telluric absorption but corrects for atmospheric extinction.\n" \
                             "\n" \
                             "IR   = Should be used for data with lambbda > 7000A.\n" \
                             "Peforms joint fit for sensitivity function and telluric absorption using HITRAN models."


        defaults['UVIS'] = SensfuncUVISPar()
        dtypes['UVIS'] = [ParSet, dict ]
        descr['UVIS'] = 'Parameters for the UVIS sensfunc algorithm'

        defaults['IR'] = TelluricPar()
        dtypes['IR'] = [ ParSet, dict ]
        descr['IR'] = 'Parameters for the IR sensfunc algorithm'

        # JFH SHould the default by higher like 8?
        defaults['polyorder'] = 5
        dtypes['polyorder'] = int
        descr['polyorder'] = 'Polynomial order for sensitivity function fitting'

        defaults['star_type'] = None
        dtypes['star_type'] = str
        descr['star_type'] = 'Spectral type of the standard star (for near-IR mainly)'

        defaults['star_mag'] = None
        dtypes['star_mag'] = float
        descr['star_mag'] = 'Magnitude of the standard star (for near-IR mainly)'

        defaults['star_ra'] = None
        dtypes['star_ra'] = float
        descr['star_ra'] = 'RA of the standard star. This will override values in the header, i.e. if they are wrong or absent'

        defaults['star_dec'] = None
        dtypes['star_dec'] = float
        descr['star_dec'] = 'DEC of the standard star. This will override values in the header, i.e. if they are wrong or absent'

        defaults['mask_abs_lines'] = True
        dtypes['mask_abs_lines'] = bool
        descr['mask_abs_lines'] = 'Mask Balmer, Paschen, Brackett, and Pfund lines in sensitivity function fit'

        # Instantiate the parameter set
        super(SensFuncPar, self).__init__(list(pars.keys()),
                                          values=list(pars.values()),
                                          defaults=list(defaults.values()),
                                          dtypes=list(dtypes.values()),
                                          descr=list(descr.values()))
        self.validate()

    @classmethod
    def from_dict(cls, cfg):
        k = numpy.array([*cfg.keys()])
        parkeys = ['extrap_blu', 'extrap_red', 'samp_fact', 'multi_spec_det', 'algorithm', 'UVIS', 'IR', 'polyorder', 'star_type', 'star_mag', 'star_ra', 'star_dec', 'mask_abs_lines']

        badkeys = numpy.array([pk not in parkeys for pk in k])
        if numpy.any(badkeys):
            raise ValueError('{0} not recognized key(s) for SensFuncPar.'.format(k[badkeys]))

        kwargs = {}
        for pk in parkeys:
            kwargs[pk] = cfg[pk] if pk in k else None
        return cls(**kwargs)

    def validate(self):
        """
        Check the parameters are valid for the provided method.
        """
        if not ((self.data['algorithm'] == 'IR') or  (self.data['algorithm'] == 'UVIS')):
            raise ValueError('algorithm must be set to either  "IR" or "UVIS"')
        # JFH add other checks?


class SensfuncUVISPar(ParSet):
    """
    A parameter set holding the arguments for sensitivity function computation using the UV algorithm, see
    sensfunc.SensFuncUV

    For a table with the current keywords, defaults, and descriptions,
    see :ref:`pypeitpar`.
    """
    def __init__(self, balm_mask_wid=None, std_file=None, std_obj_id=None, sensfunc=None, extinct_correct=None,
                 telluric_correct=None, telluric=None,
                 polycorrect=None, nresln=None, resolution=None, trans_thresh=None):

        # Grab the parameter names and values from the function
        # arguments
        args, _, _, values = inspect.getargvalues(inspect.currentframe())
        pars = OrderedDict([(k,values[k]) for k in args[1:]])

        # Initialize the other used specifications for this parameter
        # set
        defaults = OrderedDict.fromkeys(pars.keys())
        dtypes = OrderedDict.fromkeys(pars.keys())
        descr = OrderedDict.fromkeys(pars.keys())


        # These are the UV sensfunc parameters
        defaults['balm_mask_wid'] = 5.
        dtypes['balm_mask_wid'] = float
        descr['balm_mask_wid'] = 'Mask width for Balmer lines in Angstroms.'

        dtypes['std_file'] = str
        descr['std_file'] = 'Standard star file to generate sensfunc'

        dtypes['std_obj_id'] = [str, int]
        descr['std_obj_id'] = 'Specifies object in spec1d file to use as standard.' \
            ' The brightest object found is used otherwise.'


        dtypes['sensfunc'] = str
        descr['sensfunc'] = 'FITS file that contains or will contain the sensitivity function.'


        defaults['extinct_correct'] = True
        dtypes['extinct_correct'] = bool
        descr['extinct_correct'] = 'If extinct_correct=True the code will use an atmospheric extinction model to ' \
                                   'extinction correct the data below 10000A. Note that this correction makes no ' \
                                   'sense if one is telluric correcting and this shold be set to False'


        defaults['telluric_correct'] = False
        dtypes['telluric_correct'] = bool
        descr['telluric_correct'] = "If telluric_correct=True the code will grab the sens_dict['telluric'] tag from the " \
                                    "sensfunc dictionary and apply it to the data."

        defaults['telluric'] = False
        dtypes['telluric'] = bool
        descr['telluric'] = 'If telluric=True the code creates a synthetic standard star spectrum using the Kurucz models, ' \
            'the sens func is created setting nresln=1.5 it contains the correction for telluric lines.'

        defaults['polycorrect'] = True
        dtypes['polycorrect'] = bool
        descr['polycorrect'] = 'Whether you want to correct the sensfunc with polynomial in the telluric and recombination line regions'


        defaults['nresln'] = 20
        dtypes['nresln'] = [int, float]
        descr['nresln'] = 'Parameter governing the spacing of the bspline breakpoints.'


        defaults['resolution'] = 3000.0
        dtypes['resolution'] = [int, float]
        descr['resolution'] = 'Expected resolution of the standard star spectrum. This should be measured from the data.'

        defaults['trans_thresh'] = 0.9
        dtypes['trans_thresh'] = float
        descr['trans_thresh'] = 'Parameter for selecting telluric regions which are masked. Locations below this ' \
                                'transmission value are masked. If you have significant telluric absorption you should ' \
                                'be using telluric.sensnfunc_telluric'

        # Instantiate the parameter set
        super(SensfuncUVISPar, self).__init__(list(pars.keys()),
                                          values=list(pars.values()),
                                          defaults=list(defaults.values()),
                                          dtypes=list(dtypes.values()),
                                          descr=list(descr.values()))
        self.validate()

    @classmethod
    def from_dict(cls, cfg):
        k = numpy.array([*cfg.keys()])
        parkeys = ['balm_mask_wid',  'sensfunc', 'extinct_correct', 'telluric_correct', 'std_file', 'std_obj_id',
                   'telluric', 'polycorrect', 'nresln', 'resolution', 'trans_thresh']

        badkeys = numpy.array([pk not in parkeys for pk in k])
        if numpy.any(badkeys):
            raise ValueError('{0} not recognized key(s) for SensfuncUVISPar.'.format(k[badkeys]))

        kwargs = {}
        for pk in parkeys:
            kwargs[pk] = cfg[pk] if pk in k else None
        return cls(**kwargs)

    def validate(self):
        """
        Check the parameters are valid for the provided method.
        """
        if self.data['sensfunc'] is not None and self.data['std_file'] is None and not os.path.isfile(self.data['sensfunc']):
            raise ValueError('Provided sensitivity function does not exist: {0}.'.format(
                             self.data['sensfunc']))


class TelluricPar(ParSet):
    """
    A parameter set holding the arguments for sensitivity function computation using the UV algorithm, see
    sensfunc.SensFuncUV

    For a table with the current keywords, defaults, and descriptions,
    see :ref:`pypeitpar`.
    """

    def __init__(self, telgridfile=None, sn_clip=None, resln_guess=None, resln_frac_bounds=None, pix_shift_bounds=None, maxiter=None,
                 sticky=None, lower=None, upper=None, seed=None, tol=None, popsize=None, recombination=None, polish=None,
                 disp=None):

        # Grab the parameter names and values from the function
        # arguments
        args, _, _, values = inspect.getargvalues(inspect.currentframe())
        pars = OrderedDict([(k, values[k]) for k in args[1:]])

        # Initialize the other used specifications for this parameter
        # set
        defaults = OrderedDict.fromkeys(pars.keys())
        dtypes = OrderedDict.fromkeys(pars.keys())
        descr = OrderedDict.fromkeys(pars.keys())

        defaults['telgridfile'] = None
        dtypes['telgridfile'] = str
        descr['telgridfile'] = 'File containing the telluric grid for the observatory in question. These grids are ' \
                               'generated from HITRAN models for each observatory using nominal site parameters. They ' \
                               'must be downloaded from the GoogleDrive and stored in PypeIt/pypeit/data/telluric/'

        defaults['sn_clip'] = 30.0
        dtypes['sn_clip'] = [int, float]
        descr['sn_clip'] = 'This adds an error floor to the ivar, preventing too much rejection at high-S/N (i.e. ' \
                          'standard stars, bright objects) using the function utils.clip_ivar. A small erorr is added ' \
                          'to the input ivar so that the output ivar_out will never give S/N greater than sn_clip. This ' \
                          'prevents overly aggressive rejection in high S/N ratio spectra which neverthless differ at a ' \
                          'level greater than the formal S/N due to the fact that our telluric models are only good to ' \
                          'about 3%.'

        defaults['resln_guess'] = None
        dtypes['resln_guess'] = [int, float]
        descr['resln_guess'] = 'A guess for the resolution of your spectrum expressed as lambda/dlambda. The resolution ' \
                               'is fit explicitly as part of the telluric model fitting, but this guess helps determine ' \
                               'the bounds for the optimization (see next). If not provided, the  wavelength sampling of ' \
                               'your spectrum will be used and the resolution calculated using a typical sampling of 3 ' \
                               'spectral pixels per resolution element.'


        # Force resln_frac_bounds to be a tuple
        if pars['resln_frac_bounds'] is not None and not isinstance(pars['resln_frac_bounds'], tuple):
            try:
                pars['resln_frac_bouncs'] = tuple(pars['resln_frac_bounds'])
            except:
                raise TypeError('Could not convert provided resln_frac_bounds to a tuple.')

        defaults['resln_frac_bounds'] = (0.5,1.5)
        dtypes['resln_frac_bounds'] = tuple
        descr['resln_frac_bounds'] = 'Bounds for the resolution fit optimization which is part of the telluric model. ' \
                                     'This range is in units of the resln_guess, so the (0.5, 1.5) would bound the ' \
                                     'spectral resolution fit to be within the range ' \
                                     'bounds_resln = (0.5*resln_guess, 1.5*resln_guess)'

        # Force pix_shisft_bounds to be a tuple
        if pars['pix_shift_bounds'] is not None and not isinstance(pars['pix_shift_bounds'], tuple):
            try:
                pars['pix_shift_bounds'] = tuple(pars['pix_shift_bounds'])
            except:
                raise TypeError('Could not convert provided pix_shift_bounds to a tuple.')

        defaults['pix_shift_bounds'] = (-5.0,5.0)
        dtypes['pix_shift_bounds'] = tuple
        descr['pix_shift_bounds'] = ' Bounds for the pixel shift optimization in telluric model fit in units of pixels. ' \
                                    'The atmosphere will be allowed to shift within this range during the fit.'


        defaults['maxiter'] = 3
        dtypes['maxiter'] = int
        descr['maxiter'] = 'Maximum number of iterations for the telluric + object model fitting. The code performs ' \
                           'multiple iterations rejecting outliers at each step. The fit is then performed anew to the ' \
                           'remaining good pixels. For this reason if you run with the disp=True option, you will see ' \
                           'that the f(x) loss function gets progressively better during the iterations.'

        defaults['sticky'] = True
        dtypes['sticky'] = bool
        descr['sticky'] = 'Sticky parameter for the utils.djs_reject algorithm for iterative model fit rejection.  ' \
                          'If set to True then points rejected from a previous iteration are kept rejected, in other ' \
                          'words the bad pixel mask is the OR of all previous iterations and rejected pixels accumulate. ' \
                          'If set to False, the bad pixel mask is the mask from the previous iteration, and if the model ' \
                          'fit changes between iterations, points can alternate from being rejected to not rejected. ' \
                          'At present this code only performs optimizations with differential evolution and experience ' \
                          'shows that sticky needs to be True in order for these to converge. This is because the ' \
                          'outliers can be so large that they dominate the loss function, and one never iteratively ' \
                          'converges to a good model fit. In other words, the deformations in the model between ' \
                          'iterations with sticky=False are too small to approach a reasonable fit.'

        defaults['lower'] = 3.0
        dtypes['lower'] = [int, float]
        descr['lower'] = 'Lower rejection threshold in units of sigma_corr*sigma, where sigma is the formal noise of the ' \
                         'spectrum, and sigma_corr is an empirically determined correction to the formal error. The ' \
                         'distribution of input chi (defined by chi = (data - model)/sigma) values is analyzed, and a ' \
                         'correction factor to the formal error sigma_corr is returned which is multiplied into the ' \
                         'formal errors. In this way, a rejection threshold of i.e. 3-sigma, will always correspond to ' \
                         'roughly the same percentile.  This renormalization is performed with ' \
                         'coadd1d.renormalize_errors function, and guarantees that rejection is not too agressive in ' \
                         'cases where the empirical errors determined from the chi-distribution differ significantly ' \
                         'from the formal noise which is used to determine chi.'

        defaults['upper'] = 3.0
        dtypes['upper'] = [int, float]
        descr['upper'] = 'Upper rejection threshold in units of sigma_corr*sigma, where sigma is the formal noise of the ' \
                         'spectrum, and sigma_corr is an empirically determined correction to the formal error. See ' \
                         'above for description.'

        defaults['seed'] = 777
        dtypes['seed'] = int
        descr['seed'] = 'An initial seed for the differential evolution optimization, which is a random process. ' \
                        'The default is a seed = 777 which will be used to generate a unique seed for every order. ' \
                        'A specific seed is used because otherwise the random number generator will use the time for ' \
                        'the seed, and the results will not be reproducible.'


        defaults['tol'] = 1e-3
        dtypes['tol'] = float
        descr['tol'] = 'Relative tolerance for converage of the differential evolution optimization. See ' \
                       'scipy.optimize.differential_evolution for details.'


        defaults['popsize'] = 30
        dtypes['popsize'] = int
        descr['popsize'] = 'A multiplier for setting the total population size for the differential evolution ' \
                           'optimization. See scipy.optimize.differential_evolution for details.'

        defaults['recombination'] = 0.7
        dtypes['recombination'] = [int, float]
        descr['recombination'] = 'The recombination constant for the differential evolution optimization. This should ' \
                                 'be in the range [0, 1]. See scipy.optimize.differential_evolution for details.'

        defaults['polish'] = True
        dtypes['polish'] = bool
        descr['polish'] = 'If True then differential evolution will perform an additional optimizatino at the end to ' \
                          'polish the best fit at the end, which can improve the optimization slightly. See ' \
                          'scipy.optimize.differential_evolution for details.'

        defaults['disp'] = True
        dtypes['disp'] = bool
        descr['disp'] = 'Argument for scipy.optimize.differential_evolution which will  display status messages to the ' \
                        'screen indicating the status of the optimization. See documentation for telluric.Telluric ' \
                        'for a description of the output and how to know if things are working well.'

        # Instantiate the parameter set
        super(TelluricPar, self).__init__(list(pars.keys()),
                                          values=list(pars.values()),
                                          defaults=list(defaults.values()),
                                          dtypes=list(dtypes.values()),
                                          descr=list(descr.values()))
        self.validate()

    @classmethod
    def from_dict(cls, cfg):
        k = numpy.array([*cfg.keys()])
        parkeys = ['telgridfile', 'sn_clip', 'resln_guess', 'resln_frac_bounds', 'pix_shift_bounds', 'maxiter', 'sticky', 'lower',
                   'upper', 'seed', 'tol', 'popsize', 'recombination', 'polish', 'disp']

        badkeys = numpy.array([pk not in parkeys for pk in k])
        if numpy.any(badkeys):
            raise ValueError('{0} not recognized key(s) for TelluricPar.'.format(k[badkeys]))

        kwargs = {}
        for pk in parkeys:
            kwargs[pk] = cfg[pk] if pk in k else None
        return cls(**kwargs)

    def validate(self):
        """
        Check the parameters are valid for the provided method.
        """
        pass
        # JFH add something in here which checks that the recombination value provided is bewteen 0 and 1, although
        # scipy.optimize.differential_evoluiton probalby checks this.


class ManualExtractionPar(ParSet):
    """
    DEPRECATED!!

    A parameter set holding the arguments for how to perform the
    manual extraction of a spectrum.

    A list of these objects can be included in an instance of
    :class:`ExtractObjectsPar` to perform a set of user-defined
    extractions.

    For an example of how to define a series of manual extractions in
    the pypeit input file, see :ref:`pypeit_file`.

    Args:
        frame (:obj:`str`):
            The name of the fits file for a manual extraction
        spec = List of spectral positions to hand extract
        spat = List of spatial positions to hand extract
        det = List of detectors for hand extraction. This must be a list aligned with spec and spat lists, or a single integer
             which will be used for all members of that list
        fwhm = List of FWHM for hand extraction. This must be a list aligned with spec and spat lists, or a single number which will
             be used for all members of that list'


<<<<<<< HEAD
=======
        params (:obj:`list`):
            Parameters of the manual extraction.  For example, params =
            1,1000,500,10,10 specifies the following behavior: 1 is the
            detector number, 1000 is the spatial location that the trace
            must go through, 500 is the spectral location that the trace
            must go through, and the last two numbers (10,10) are the
            widths around the stated (spatial,spectral) location that
            should also be in the trace.
>>>>>>> deb6c16b
    """
    def __init__(self, frame=None, spec=None, spat = None, det = None, fwhm = None):

        # Grab the parameter names and values from the function
        # arguments
        args, _, _, values = inspect.getargvalues(inspect.currentframe())
        pars = OrderedDict([(k,values[k]) for k in args[1:]])

        # Initialize the other used specifications for this parameter
        # set
        dtypes = OrderedDict.fromkeys(pars.keys())
        descr = OrderedDict.fromkeys(pars.keys())

        # Fill out parameter specifications.  Only the values that are
        # *not* None (i.e., the ones that are defined) need to be set
        dtypes['frame'] = str
        descr['frame'] = 'The name of the fits file for a manual extraction'

        dtypes['spec'] = [list, float, int]
        descr['spec'] = 'List of spectral positions to hand extract '

        dtypes['spat'] = [list, float, int]
        descr['spat'] = 'List of spatial positions to hand extract '

        dtypes['det'] = [list, int]
        descr['det'] = 'List of detectors for hand extraction. This must be a list aligned with spec and spat lists, or a single integer which will be used for all members of that list.  Negative values indicated negative images.'
        dtypes['fwhm'] = [list, int,float]
        descr['fwhm'] = 'List of FWHM for hand extraction. This must be a list aligned with spec and spat lists, or a single number which will be used for all members of that list'

        # Instantiate the parameter set
        super(ManualExtractionPar, self).__init__(list(pars.keys()),
                                                  values=list(pars.values()),
                                                  dtypes=list(dtypes.values()),
                                                  descr=list(descr.values()))
        self.validate()

    @classmethod
    def from_dict(cls, cfg):
        k = numpy.array([*cfg.keys()])
        parkeys = [ 'frame', 'spec','spat','det','fwhm']

        badkeys = numpy.array([pk not in parkeys for pk in k])
        if numpy.any(badkeys):
            raise ValueError('{0} not recognized key(s) for ManualExtractionPar.'.format(
                             k[badkeys]))

        kwargs = {}
        for pk in parkeys:
            kwargs[pk] = cfg[pk] if pk in k else None
        return cls(**kwargs)

    def validate(self):
        pass


class ReduxPar(ParSet):
    """
    The parameter set used to hold arguments for functionality relevant
    to the overal reduction of the the data.
    
    Critically, this parameter set defines the spectrograph that was
    used to collect the data and the overall pipeline used in the
    reductions.
    
    For a table with the current keywords, defaults, and descriptions,
    see :ref:`pypeitpar`.
    """
    def __init__(self, spectrograph=None, detnum=None, sortroot=None, calwin=None, scidir=None,
                 qadir=None, redux_path=None, ignore_bad_headers=None):

        # Grab the parameter names and values from the function
        # arguments
        args, _, _, values = inspect.getargvalues(inspect.currentframe())
        pars = OrderedDict([(k,values[k]) for k in args[1:]])      # "1:" to skip 'self'

        # Initialize the other used specifications for this parameter
        # set
        defaults = OrderedDict.fromkeys(pars.keys())
        options = OrderedDict.fromkeys(pars.keys())
        dtypes = OrderedDict.fromkeys(pars.keys())
        descr = OrderedDict.fromkeys(pars.keys())

        # Fill out parameter specifications.  Only the values that are
        # *not* None (i.e., the ones that are defined) need to be set
        options['spectrograph'] = ReduxPar.valid_spectrographs()
        dtypes['spectrograph'] = str
        descr['spectrograph'] = 'Spectrograph that provided the data to be reduced.  ' \
                                'Options are: {0}'.format(', '.join(options['spectrograph']))

        dtypes['detnum'] = [int, list]
        descr['detnum'] = 'Restrict reduction to a list of detector indices'

        dtypes['sortroot'] = str
        descr['sortroot'] = 'A filename given to output the details of the sorted files.  If ' \
                            'None, the default is the root name of the pypeit file.  If off, ' \
                            'no output is produced.'

        # TODO: Allow this to apply to each calibration frame type
        defaults['calwin'] = 0
        dtypes['calwin']   = [int, float]
        descr['calwin'] = 'The window of time in hours to search for calibration frames for a ' \
                          'science frame'

        # TODO: Explain what this actually does in the description.
        defaults['ignore_bad_headers'] = False
        dtypes['ignore_bad_headers'] = bool
        descr['ignore_bad_headers'] = 'Ignore bad headers (NOT recommended unless you know it is safe).'

        defaults['scidir'] = 'Science'
        dtypes['scidir'] = str
        descr['scidir'] = 'Directory relative to calling directory to write science files.'

        defaults['qadir'] = 'QA'
        dtypes['qadir'] = str
        descr['qadir'] = 'Directory relative to calling directory to write quality ' \
                         'assessment files.'

        defaults['redux_path'] = os.getcwd()
        dtypes['redux_path'] = str
        descr['redux_path'] = 'Path to folder for performing reductions.  Default is the ' \
                              'current working directory.'

        # Instantiate the parameter set
        super(ReduxPar, self).__init__(list(pars.keys()),
                                        values=list(pars.values()),
                                        defaults=list(defaults.values()),
                                        options=list(options.values()),
                                        dtypes=list(dtypes.values()),
                                        descr=list(descr.values()))
        self.validate()

    @classmethod
    def from_dict(cls, cfg):
        k = numpy.array([*cfg.keys()])

        # Basic keywords
        parkeys = [ 'spectrograph', 'detnum', 'sortroot', 'calwin', 'scidir', 'qadir',
                    'redux_path', 'ignore_bad_headers']

        badkeys = numpy.array([pk not in parkeys for pk in k])
        if numpy.any(badkeys):
            raise ValueError('{0} not recognized key(s) for ReducePar.'.format(k[badkeys]))

        kwargs = {}
        for pk in parkeys:
            kwargs[pk] = cfg[pk] if pk in k else None
        return cls(**kwargs)

    @staticmethod
    def valid_spectrographs():
        # WARNING: Needs this to determine the valid spectrographs.
        # Should use pypeit.spectrographs.util.valid_spectrographs
        # instead, but it causes a circular import.  Spectrographs have
        # to be redefined here.   To fix this, spectrograph specific
        # parameter sets (like DetectorPar) and where they go needs to
        # be rethought.
        return ['keck_deimos', 'keck_lris_blue', 'keck_lris_red', 'keck_lris_red_longonly', 'keck_nires',
                'keck_nirspec_low', 'keck_mosfire', 'keck_hires_red',
                'shane_kast_blue', 'shane_kast_red', 'shane_kast_red_ret', 'tng_dolores', 'wht_isis_blue',
                'vlt_xshooter_uvb', 'vlt_xshooter_vis', 'vlt_xshooter_nir', 'vlt_fors2',
                'gemini_gnirs', 'gemini_flamingos1', 'gemini_flamingos2', 'gemini_gmos_south_ham',
                'gemini_gmos_north_e2v', 'gemini_gmos_north_ham',
                'magellan_fire', 'magellan_fire_long', 'magellan_mage',
                'lbt_mods1r', 'lbt_mods1b', 'lbt_mods2r', 'lbt_mods2b', 'lbt_luci1', 'lbt_luci2',
                'mmt_binospec']
    def validate(self):
        pass

    
class WavelengthSolutionPar(ParSet):
    """
    The parameter set used to hold arguments for the determination of
    wavelength solution.
    
    For a table with the current keywords, defaults, and descriptions,
    see :ref:`pypeitpar`.
    """
    def __init__(self, reference=None, method=None, echelle=None, ech_fix_format=None,
                 ech_nspec_coeff=None, ech_norder_coeff=None, ech_sigrej=None, lamps=None,
                 nonlinear_counts=None, sigdetect=None, fwhm=None, reid_arxiv=None,
                 nreid_min=None, cc_thresh=None, cc_local_thresh=None, nlocal_cc=None,
                 rms_threshold=None, match_toler=None, func=None, n_first=None, n_final=None,
                 sigrej_first=None, sigrej_final=None, wv_cen=None, disp=None, numsearch=None,
                 nfitpix=None, IDpixels=None, IDwaves=None, medium=None, frame=None,
                 nsnippet=None):

        # Grab the parameter names and values from the function
        # arguments
        args, _, _, values = inspect.getargvalues(inspect.currentframe())
        pars = OrderedDict([(k,values[k]) for k in args[1:]])

        # Initialize the other used specifications for this parameter
        # set
        defaults = OrderedDict.fromkeys(pars.keys())
        options = OrderedDict.fromkeys(pars.keys())
        dtypes = OrderedDict.fromkeys(pars.keys())
        descr = OrderedDict.fromkeys(pars.keys())

        # Fill out parameter specifications.  Only the values that are
        # *not* None (i.e., the ones that are defined) need to be set

        # TODO JFH Does sky actually do anything?
        # TODO: Only test for 'pixel' is ever used. I.e. 'arc' or 'sky'
        # does not make a difference.
        defaults['reference'] = 'arc'
        options['reference'] = WavelengthSolutionPar.valid_reference()
        dtypes['reference'] = str
        descr['reference'] = 'Perform wavelength calibration with an arc, sky frame.  Use ' \
                             '\'pixel\' for no wavelength solution.'

        defaults['method'] = 'holy-grail'
        options['method'] = WavelengthSolutionPar.valid_methods()
        dtypes['method'] = str
        descr['method'] = 'Method to use to fit the individual arc lines. Most of these methods are now deprecated ' \
                          'as they fail most of the time without significant parameter tweaking. ' \
                          '\'holy-grail\' attempts to get a first guess at line IDs by looking for patterns in the ' \
                          'line locations. It is fully automated and works really well excpet for when it does not' \
                          '\'reidentify\' is now the preferred method, however it requires that an archive of ' \
                          'wavelength solution has been constructed for your instrument/grating combination'' \
                          ''Options are: {0}'.format(', '.join(options['method']))
#        descr['method'] = 'Method to use to fit the individual arc lines.  ' \
#                          '\'fit\' is likely more accurate, but \'simple\' uses a polynomial ' \
#                          'fit (to the log of a gaussian) and is fast and reliable.  ' \
#                          '\'arclines\' uses the arclines python package.' \
#                          'Options are: {0}'.format(', '.join(options['method']))

        # Echelle wavelength calibration stuff
        defaults['echelle'] = False
        dtypes['echelle'] = bool
        descr['echelle'] = 'Is this an echelle spectrograph? If yes an additional 2-d fit wavelength fit will be performed as a function ' \
                           'of spectral pixel and order number to improve the wavelength solution'

        defaults['ech_nspec_coeff'] = 4
        dtypes['ech_nspec_coeff'] = int
        descr['ech_nspec_coeff'] = 'For echelle spectrographs, order of the final 2d fit to the spectral dimension. ' \
                                   'You should choose this to be the n_final of the fits to the individual orders.'

        defaults['ech_norder_coeff'] = 4
        dtypes['ech_norder_coeff'] = int
        descr['ech_norder_coeff'] = 'For echelle spectrographs, order of the final 2d fit to the order dimension.'

        defaults['ech_sigrej'] = 2.0
        dtypes['ech_sigrej'] = [int,float]
        descr['ech_sigrej'] = 'For echelle spectrographs sigma clipping rejection threshold in 2d fit to spectral and order dimensions'


        # TODO: These needs to be tidied up so we can check for valid lamps. Right now I'm not checking.
        # Force lamps to be a list
        if pars['lamps'] is not None and not isinstance(pars['lamps'], list):
            pars['lamps'] = [pars['lamps']]
        options['lamps'] = None
        #options['lamps'] = WavelengthSolutionPar.valid_lamps()
        dtypes['lamps'] = list
        descr['lamps'] = 'Name of one or more ions used for the wavelength calibration.  Use ' \
                         'None for no calibration.  ' \
                         'Options are: {0}'.format(', '.join(WavelengthSolutionPar.valid_lamps()))


        # ToDo Should this be in counts or ADU? Currently the arcs are in ADU (which actually sort of makes sense here) but the
        # name of the parameter is counts. Perhaps we should just change this to nonlinear_adu or something to avoid confusion.

        # These are the parameters used for arc line detection
        # TODO: Why is this not always defined by the detectors of the
        # spectrograph?
        defaults['nonlinear_counts'] = 1e10
        dtypes['nonlinear_counts'] = float
        descr['nonlinear_counts'] = 'Arc lines above this saturation threshold are not used in wavelength solution fits because they cannot' \
                                    'be accurately centroided'

        defaults['sigdetect'] = 5.
        dtypes['sigdetect'] =  [int, float, list, numpy.ndarray]
        descr['sigdetect'] = 'Detection threshold for arc lines. This can be a single number or a list/array providing the value for each slit'

        defaults['fwhm'] = 4.
        dtypes['fwhm'] = [int, float]
        descr['fwhm'] = 'Spectral sampling of the arc lines. This is the FWHM of an arcline in *unbinned* pixels.'

        # These are the parameters used for reidentification
        defaults['reid_arxiv']=None
        dtypes['reid_arxiv'] = str
        descr['reid_arxiv'] = 'Name of the archival wavelength solution file that will be used for the wavelength ' \
                              'reidentification if the wavelength solution method = reidentify'

        defaults['nreid_min'] = 1
        dtypes['nreid_min'] = int
        descr['nreid_min'] = 'Minimum number of times that a given candidate reidentified line must be properly matched ' \
                             'with a line in the arxiv to be considered a good reidentification. If there is a lot of ' \
                             'duplication in the arxiv of the spectra in question (i.e. multislit) set this to a number ' \
                             'like 1-4. For echelle this depends on the number of solutions in the arxiv. For fixed format ' \
                             'echelle (ESI, X-SHOOTER, NIRES) set this 1. For an echelle with a tiltable grating, it will ' \
                             'depend on the number of solutions in the arxiv.'

        defaults['nsnippet'] = 2
        dtypes['nsnippet'] = int
        descr['nsnippet'] = 'Number of spectra to chop the arc spectrum into when using the full_template method'

        defaults['cc_thresh'] = 0.70
        dtypes['cc_thresh'] = [float, list, numpy.ndarray]
        descr['cc_thresh'] = 'Threshold for the *global* cross-correlation coefficient between an input spectrum and member ' \
                             'of the archive required to attempt reidentification. Spectra from the archive with a lower ' \
                             'cross-correlation are not used for reidentification. This can be a single number or a list/array providing the value for each slit'

        defaults['cc_local_thresh'] = 0.70
        dtypes['cc_local_thresh'] = float
        descr['cc_local_thresh'] = 'Threshold for the *local* cross-correlation coefficient, evaluated at each reidentified line,  ' \
                                   'between an input spectrum and the shifted and stretched archive spectrum above which a ' \
                                   'line must be to be considered a good line for reidentification. The local cross-correlation ' \
                                   'is evaluated at each candidate reidentified line (using a window of nlocal_cc), and is then ' \
                                   'used to score the the reidentified lines to arrive at the final set of good reidentifications'

        defaults['nlocal_cc'] = 11
        dtypes['nlocal_cc'] = int
        descr['nlocal_cc'] = 'Size of pixel window used for local cross-correlation computation for each arc line. If not ' \
                             'an odd number one will be added to it to make it odd.'

        defaults['ech_fix_format'] = True
        dtypes['ech_fix_format'] = bool
        descr['ech_fix_format'] = 'Is this a fixed format echelle like ESI, X-SHOOTER, or NIRES. If so reidentification ' \
                                  'will assume that each order in the data is aligned with a single order in the reid arxiv'




        # These are the parameters used for the iterative fitting of the arc lines
        defaults['rms_threshold'] = 0.15
        dtypes['rms_threshold'] = [float, list, numpy.ndarray]
        descr['rms_threshold'] = 'Minimum RMS for keeping a slit/order solution. This can be a single number or a list/array providing the value for each slit'

        defaults['match_toler'] = 2.0
        dtypes['match_toler'] = float
        descr['match_toler'] = 'Matching tolerance in pixels when searching for new lines. This is the difference ' \
                               'in pixels between the wavlength assigned to an arc line by an iteration of the wavelength ' \
                               'solution to the wavelength in the line list. This parameter is also used as the matching ' \
                               'tolerance in pixels for a line reidentification. A good line match must match within this ' \
                               'tolerance to the shifted and stretched archive spectrum, and the archive wavelength ' \
                               'solution at this match must be within match_toler dispersion elements from the line in line list.'

        defaults['func'] = 'legendre'
        dtypes['func'] = str
        descr['func'] = 'Function used for wavelength solution fits'

        defaults['n_first'] = 2
        dtypes['n_first'] = int
        descr['n_first'] = 'Order of first guess fit to the wavelength solution.'

        defaults['sigrej_first'] = 2.0
        dtypes['sigrej_first'] = float
        descr['sigrej_first'] = 'Number of sigma for rejection for the first guess to the wavelength solution.'


        defaults['n_final'] = 4
        dtypes['n_final'] = [int, float, list, numpy.ndarray]
        descr['n_final'] = 'Order of final fit to the wavelength solution (there are n_final+1 parameters in the fit). This can be a single number or a list/array providing the value for each slit'


        defaults['sigrej_final'] = 3.0
        dtypes['sigrej_final'] = float
        descr['sigrej_final'] = 'Number of sigma for rejection for the final guess to the wavelength solution.'

        # TODO: Not used
        # Backwards compatibility with basic and semi_brute algorithms
        defaults['wv_cen'] = 0.0
        dtypes['wv_cen'] = float
        descr['wv_cen'] = 'Central wavelength. Backwards compatibility with basic and semi-brute algorithms.'

        defaults['disp'] = 0.0
        dtypes['disp'] = float
        descr['disp'] = 'Dispersion. Backwards compatibility with basic and semi-brute algorithms.'


        defaults['numsearch'] = 20
        dtypes['numsearch'] = int
        descr['numsearch'] = 'Number of brightest arc lines to search for in preliminary ' \
                             'identification'

        defaults['nfitpix'] = 5
        dtypes['nfitpix'] = int
        descr['nfitpix'] = 'Number of pixels to fit when deriving the centroid of the arc ' \
                           'lines (an odd number is best)'

        dtypes['IDpixels'] = [int, float, list]
        descr['IDpixels'] = 'One or more pixels at which to manually identify a line'

        dtypes['IDwaves'] = [int, float, list]
        descr['IDwaves'] = 'Wavelengths of the manually identified lines'

        # TODO: Not used
        defaults['medium'] = 'vacuum'
        options['medium'] = WavelengthSolutionPar.valid_media()
        dtypes['medium'] = str
        descr['medium'] = 'Medium used when wavelength calibrating the data.  ' \
                          'Options are: {0}'.format(', '.join(options['medium']))

        # TODO: What should the default be?  None or 'heliocentric'?
        defaults['frame'] = 'heliocentric'
        options['frame'] = WavelengthSolutionPar.valid_reference_frames()
        dtypes['frame'] = str
        descr['frame'] = 'Frame of reference for the wavelength calibration.  ' \
                         'Options are: {0}'.format(', '.join(options['frame']))

        # Instantiate the parameter set
        super(WavelengthSolutionPar, self).__init__(list(pars.keys()),
                                                    values=list(pars.values()),
                                                    defaults=list(defaults.values()),
                                                    options=list(options.values()),
                                                    dtypes=list(dtypes.values()),
                                                    descr=list(descr.values()))
        self.validate()

    @classmethod
    def from_dict(cls, cfg):
        k = numpy.array([*cfg.keys()])
        parkeys = ['reference', 'method', 'echelle', 'ech_fix_format', 'ech_nspec_coeff',
                   'ech_norder_coeff', 'ech_sigrej', 'lamps', 'nonlinear_counts', 'sigdetect',
                   'fwhm', 'reid_arxiv', 'nreid_min', 'cc_thresh', 'cc_local_thresh',
                   'nlocal_cc', 'rms_threshold', 'match_toler', 'func', 'n_first','n_final',
                   'sigrej_first', 'sigrej_final', 'wv_cen', 'disp', 'numsearch', 'nfitpix',
                   'IDpixels', 'IDwaves', 'medium', 'frame', 'nsnippet']

        badkeys = numpy.array([pk not in parkeys for pk in k])
        if numpy.any(badkeys):
            raise ValueError('{0} not recognized key(s) for WavelengthSolutionPar.'.format(
                             k[badkeys]))

        kwargs = {}
        for pk in parkeys:
            kwargs[pk] = cfg[pk] if pk in k else None
        return cls(**kwargs)

    @staticmethod
    def valid_reference():
        """
        Return the valid wavelength solution methods.
        """
        return [ 'arc', 'sky', 'pixel' ]

    @staticmethod
    def valid_methods():
        """
        Return the valid wavelength solution methods.
        """
        return [ 'simple', 'semi-brute', 'basic', 'holy-grail', 'identify', 'reidentify', 'full_template']

    @staticmethod
    def valid_lamps():
        """
        Return the valid lamp ions
        """
        return [ 'ArI', 'CdI', 'HgI', 'HeI', 'KrI', 'NeI', 'XeI', 'ZnI', 'ThAr' ]

    @staticmethod
    def valid_media():
        """
        Return the valid media for the wavelength calibration.
        """
        return [ 'vacuum', 'air' ]

    @staticmethod
    def valid_reference_frames():
        """
        Return the valid reference frames for the wavelength calibration
        """
        return [ 'observed', 'heliocentric', 'barycentric' ]

    def validate(self):
        pass


class EdgeTracePar(ParSet):
    """
    Parameters used for slit edge tracing.
    
    For a table with the current keywords, defaults, and descriptions,
    see :ref:`pypeitpar`.
    """
    prefix = 'ETP'  # Prefix for writing parameters to a header is a class attribute
    def __init__(self, filt_iter=None, sobel_mode=None, edge_thresh=None, follow_span=None,
                 det_min_spec_length=None, valid_flux_thresh=None, max_shift_abs=None,
                 max_shift_adj=None, max_spat_error=None, match_tol=None, fit_function=None,
                 fit_order=None, fit_maxdev=None, fit_maxiter=None, fit_niter=None,
                 fit_min_spec_length=None, auto_pca=None, left_right_pca=None, pca_min_edges=None,
                 pca_n=None, pca_var_percent=None, pca_function=None, pca_order=None,
                 pca_sigrej=None, pca_maxrej=None, pca_maxiter=None, smash_range=None,
                 edge_detect_clip=None, trace_median_frac=None, trace_thresh=None,
                 fwhm_uniform=None, niter_uniform=None, fwhm_gaussian=None, niter_gaussian=None,
                 det_buffer=None, max_nudge=None, sync_predict=None, sync_center=None,
                 gap_offset=None, sync_to_edge=None, minimum_slit_length=None, length_range=None,
                 minimum_slit_gap=None, clip=None, sync_clip=None, mask_reg_maxiter=None,
                 mask_reg_maxsep=None, mask_reg_sigrej=None, ignore_alignment=None, pad=None,
                 add_slits=None, rm_slits=None):

        # Grab the parameter names and values from the function
        # arguments
        args, _, _, values = inspect.getargvalues(inspect.currentframe())
        pars = OrderedDict([(k,values[k]) for k in args[1:]])      # "1:" to skip 'self'

        # Initialize the other used specifications for this parameter
        # set
        defaults = OrderedDict.fromkeys(pars.keys())
        options = OrderedDict.fromkeys(pars.keys())
        dtypes = OrderedDict.fromkeys(pars.keys())
        descr = OrderedDict.fromkeys(pars.keys())

        # Fill out parameter specifications.  Only the values that are
        # *not* None (i.e., the ones that are defined) need to be set
        defaults['filt_iter'] = 0
        dtypes['filt_iter'] = int
        descr['filt_iter'] = 'Number of median-filtering iterations to perform on sqrt(trace) ' \
                             'image before applying to Sobel filter to detect slit/order edges.'

        defaults['sobel_mode'] = 'nearest'
        options['sobel_mode'] = EdgeTracePar.valid_sobel_modes()
        dtypes['sobel_mode'] = str
        descr['sobel_mode'] = 'Mode for Sobel filtering.  Default is \'nearest\'; note we find' \
                              '\'constant\' works best for DEIMOS.'

        defaults['edge_thresh'] = 20.
        dtypes['edge_thresh'] = [int, float]
        descr['edge_thresh'] = 'Threshold for finding edges in the Sobel-filtered significance' \
                               ' image.'

        defaults['follow_span'] = 20
        dtypes['follow_span'] = int
        descr['follow_span'] = 'In the initial connection of spectrally adjacent edge ' \
                               'detections, this sets the number of previous spectral rows ' \
                               'to consider when following slits forward.'

        # TODO: Allow this to be a list so that it can be detector specific?
        defaults['det_min_spec_length'] = 0.33
        dtypes['det_min_spec_length'] = [int, float]
        descr['det_min_spec_length'] = 'The minimum spectral length (as a fraction of the ' \
                                       'detector size) of a trace determined by direct ' \
                                       'measurements of the detector data (as opposed to what ' \
                                       'should be included in any modeling approach; see '\
                                       'fit_min_spec_length).'
        
        defaults['valid_flux_thresh'] = 500.
        dtypes['valid_flux_thresh'] = [int, float]
        descr['valid_flux_thresh'] = 'The flux in the image used to construct the edge traces ' \
                                     'is valid if its median value is above this threshold.  ' \
                                     'Any edge tracing issues are then assumed not to be an ' \
                                     'issue with the trace image itself.'

        defaults['max_shift_abs'] = 0.5
        dtypes['max_shift_abs'] = [int, float]
        descr['max_shift_abs'] = 'Maximum spatial shift in pixels between an input edge ' \
                                 'location and the recentroided value.'

        defaults['max_shift_adj'] = 0.15
        dtypes['max_shift_adj'] = [int, float]
        descr['max_shift_adj'] = 'Maximum spatial shift in pixels between the edges in ' \
                                 'adjacent spectral positions.'

#        defaults['max_spat_error'] = 0.2
        dtypes['max_spat_error'] = [int, float]
        descr['max_spat_error'] = 'Maximum error in the spatial position of edges in pixels.'

        defaults['match_tol'] = 3.
        dtypes['match_tol'] = [int, float]
        descr['match_tol'] = 'Same-side slit edges below this separation in pixels are ' \
                             'considered part of the same edge.'

        defaults['fit_function'] = 'legendre'
        options['fit_function'] = EdgeTracePar.valid_functions()
        dtypes['fit_function'] = str
        descr['fit_function'] = 'Function fit to edge measurements.  ' \
                                'Options are: {0}'.format(', '.join(options['fit_function']))

        defaults['fit_order'] = 5
        dtypes['fit_order'] = int
        descr['fit_order'] = 'Order of the function fit to edge measurements.'

        defaults['fit_maxdev'] = 5.0
        dtypes['fit_maxdev'] = [int, float]
        descr['fit_maxdev'] = 'Maximum deviation between the fitted and measured edge position ' \
                              'for rejection in spatial pixels.'

        defaults['fit_maxiter'] = 25
        dtypes['fit_maxiter'] = int
        descr['fit_maxiter'] = 'Maximum number of rejection iterations during edge fitting.'

        defaults['fit_niter'] = 1
        dtypes['fit_niter'] = int
        descr['fit_niter'] = 'Number of iterations of re-measuring and re-fitting the edge ' \
                             'data; see :func:`pypeit.core.trace.fit_trace`.'

        # TODO: Allow this to be a list so that it can be detector specific?
        defaults['fit_min_spec_length'] = 0.6
        dtypes['fit_min_spec_length'] = float
        descr['fit_min_spec_length'] = 'Minimum unmasked spectral length of a traced slit edge ' \
                                       'to use in any modeling procedure (polynomial fitting ' \
                                       'or PCA decomposition).'

        defaults['auto_pca'] = True
        dtypes['auto_pca'] = bool
        descr['auto_pca'] = 'During automated tracing, attempt to construct a PCA decomposition ' \
                            'of the traces. When True, the edge traces resulting from the ' \
                            'initial detection, centroid refinement, and polynomial fitting ' \
                            'must meet a set of criteria for performing the pca; see ' \
                            ':func:`pypeit.edgetrace.EdgeTraceSet.can_pca`.  If False, the ' \
                            '``sync_predict`` parameter *cannot* be set to ``pca``; if it is ' \
                            'not, the value is set to ``nearest`` and a warning is issued when ' \
                            'validating the parameter set.'

        defaults['left_right_pca'] = False
        dtypes['left_right_pca'] = bool
        descr['left_right_pca'] = 'Construct a PCA decomposition for the left and right traces ' \
                                  'separately.  This can be important for cross-dispersed ' \
                                  'echelle spectrographs (e.g., Keck-NIRES)'

        defaults['pca_min_edges'] = 4
        dtypes['pca_min_edges'] = int
        descr['pca_min_edges'] = 'Minimum number of edge traces required to perform a PCA '\
                                 'decomposition of the trace form.  If left_right_pca is True, ' \
                                 'this minimum applies to the number of left and right traces '\
                                 'separately.'

        dtypes['pca_n'] = int
        descr['pca_n'] = 'The number of PCA components to keep, which must be less than the ' \
                         'number of detected traces.  If not provided, determined by ' \
                         'calculating the minimum number of components required to explain a ' \
                         'given percentage of variance in the edge data; see `pca_var_percent`.'
            
        defaults['pca_var_percent'] = 99.8
        dtypes['pca_var_percent'] = [int, float]
        descr['pca_var_percent'] = 'The percentage (i.e., not the fraction) of the variance in ' \
                                   'the edge data accounted for by the PCA used to truncate ' \
                                   'the number of PCA coefficients to keep (see `pca_n`).  ' \
                                   'Ignored if `pca_n` is provided directly.'
        
        defaults['pca_function'] = 'polynomial'
        dtypes['pca_function'] = str
        options['pca_function'] = EdgeTracePar.valid_functions()
        descr['pca_function'] = 'Type of function fit to the PCA coefficients for each ' \
                                'component.  Options are: {0}'.format(
                                    ', '.join(options['pca_function']))
        
        defaults['pca_order'] = 2
        dtypes['pca_order'] = int
        descr['pca_order'] = 'Order of the function fit to the PCA coefficients.'
        
        defaults['pca_sigrej'] = [2., 2.]
        dtypes['pca_sigrej'] = [int, float, list]
        descr['pca_sigrej'] = 'Sigma rejection threshold for fitting PCA components. Individual ' \
                              'numbers are used for both lower and upper rejection. A list of ' \
                              'two numbers sets these explicitly (e.g., [2., 3.]).'

        defaults['pca_maxrej'] = 1
        dtypes['pca_maxrej'] = int
        descr['pca_maxrej'] = 'Maximum number of PCA coefficients rejected during a given fit ' \
                              'iteration.'

        defaults['pca_maxiter'] = 25
        dtypes['pca_maxiter'] = int
        descr['pca_maxiter'] = 'Maximum number of rejection iterations when fitting the PCA ' \
                               'coefficients.'

        defaults['smash_range'] = [0., 1.]
        dtypes['smash_range'] = list
        descr['smash_range'] = 'Range of the slit in the spectral direction (in fractional ' \
                               'units) to smash when searching for slit edges.  If the ' \
                               'spectrum covers only a portion of the image, use that range.'

        dtypes['edge_detect_clip'] = [int, float]
        descr['edge_detect_clip'] = 'Sigma clipping level for peaks detected in the collapsed, ' \
                                    'Sobel-filtered significance image.'

        dtypes['trace_median_frac'] = [int, float]
        descr['trace_median_frac'] = 'After detection of peaks in the rectified Sobel-filtered ' \
                                     'image and before refitting the edge traces, the rectified ' \
                                     'image is median filtered with a kernel width of ' \
                                     '`trace_median_frac*nspec` along the spectral dimension.'
        
        dtypes['trace_thresh'] = [int, float]
        descr['trace_thresh'] = 'After rectification and median filtering of the Sobel-filtered ' \
                                'image (see `trace_median_frac`), values in the median-filtered ' \
                                'image *below* this threshold are masked in the refitting of ' \
                                'the edge trace data.  If None, no masking applied.'

        defaults['fwhm_uniform'] = 3.0
        dtypes['fwhm_uniform'] = [int, float]
        descr['fwhm_uniform'] = 'The `fwhm` parameter to use when using uniform weighting in ' \
                                ':func:`pypeit.core.trace.fit_trace` when refining the PCA ' \
                                'predictions of edges.  See description of ' \
                                ':func:`pypeit.core.trace.peak_trace`.'

        defaults['niter_uniform'] = 9
        dtypes['niter_uniform'] = int
        descr['niter_uniform'] = 'The number of iterations of ' \
                                 ':func:`pypeit.core.trace.fit_trace` to use when using ' \
                                 'uniform weighting.'

        defaults['fwhm_gaussian'] = 3.0
        dtypes['fwhm_gaussian'] = [int, float]
        descr['fwhm_gaussian'] = 'The `fwhm` parameter to use when using Gaussian weighting in ' \
                                 ':func:`pypeit.core.trace.fit_trace` when refining the PCA ' \
                                 'predictions of edges.  See description ' \
                                 ':func:`pypeit.core.trace.peak_trace`.'

        defaults['niter_gaussian'] = 6
        dtypes['niter_gaussian'] = int
        descr['niter_gaussian'] = 'The number of iterations of ' \
                                  ':func:`pypeit.core.trace.fit_trace` to use when using ' \
                                  'Gaussian weighting.'

        defaults['det_buffer'] = 5
        dtypes['det_buffer'] = int
        descr['det_buffer'] = 'The minimum separation between the detector edges and a slit ' \
                              'edge for any added edge traces.  Must be positive.'

#        defaults['max_nudge'] = 100
        dtypes['max_nudge'] = int
        descr['max_nudge'] = 'If parts of any (predicted) trace fall off the detector edge, ' \
                             'allow them to be nudged away from the detector edge up to and ' \
                             'including this maximum number of pixels.  If None, no limit is ' \
                             'set; otherwise should be 0 or larger.'

        defaults['sync_predict'] = 'pca'
        options['sync_predict'] = EdgeTracePar.valid_predict_modes()
        dtypes['sync_predict'] = str
        descr['sync_predict'] = 'Mode to use when predicting the form of the trace to insert.  ' \
                                'Use `pca` to use the PCA decomposition or `nearest` to ' \
                                'reproduce the shape of the nearest trace.'
                      
        defaults['sync_center'] = 'median'
        options['sync_center'] = EdgeTracePar.valid_center_modes()
        dtypes['sync_center'] = str
        descr['sync_center'] = 'Mode to use for determining the location of traces to insert.  ' \
                               'Use `median` to use the median of the matched left and right ' \
                               'edge pairs, `nearest` to use the length of the nearest slit, ' \
                               'or `gap` to offset by a fixed gap width from the next slit edge.'

        defaults['gap_offset'] = 5.
        dtypes['gap_offset'] = [int, float]
        descr['gap_offset'] = 'Offset (pixels) used for the slit edge gap width when inserting ' \
                              'slit edges (see `sync_center`) or when nudging predicted slit ' \
                              'edges to avoid slit overlaps.  This should be larger than ' \
                              '`minimum_slit_gap` when converted to arcseconds.'
        
        defaults['sync_to_edge'] = True
        dtypes['sync_to_edge'] = bool
        descr['sync_to_edge'] = 'If adding a first left edge or a last right edge, ignore ' \
                                '`center_mode` for these edges and place them at the edge of ' \
                                'the detector (with the relevant shape).'

#        defaults['minimum_slit_length'] = 6.
        dtypes['minimum_slit_length'] = [int, float]
        descr['minimum_slit_length'] = 'Minimum slit length in arcsec.  Slit lengths are ' \
                                       'determined by the median difference between the left ' \
                                       'and right edge locations for the unmasked trace ' \
                                       'locations.  Short slits are masked or clipped.  ' \
                                       'If None, no minimum slit length applied.'

#        defaults['length_range'] = 0.3
        dtypes['length_range'] = [int, float]
        descr['length_range'] = 'Allowed range in slit length compared to the median slit ' \
                                'length.  For example, a value of 0.3 means that slit lengths ' \
                                'should not vary more than 30%.  Relatively shorter or longer ' \
                                'slits are masked or clipped.  Most useful for echelle or ' \
                                'multi-slit data where the slits should have similar or ' \
                                'identical lengths.'

        # TODO: Define this in pixels instead of arcsec?
        dtypes['minimum_slit_gap'] = [int, float]
        descr['minimum_slit_gap'] = 'Minimum slit gap in arcsec.  Gaps between slits are ' \
                                    'determined by the median difference between the right ' \
                                    'and left edge locations of adjacent slits.  Slits with ' \
                                    'small gaps are merged by removing the intervening traces.' \
                                    'If None, no minimum slit gap is applied.  This should be ' \
                                    'smaller than `gap_offset` when converted to pixels.'

        defaults['clip'] = True
        dtypes['clip'] = bool
        descr['clip'] = 'Instead of just masking bad slit trace edges, remove them.'

        defaults['sync_clip'] = True
        dtypes['sync_clip'] = bool
        descr['sync_clip'] = 'For synchronized edges specifically, remove both edge traces, ' \
                             'even if only one is selected for removal.'

        # TODO: Make these mask registration parameters a separate
        # (nested) parameter set? Would making saving the paramters to
        # the master file header annoying ...
        dtypes['mask_reg_maxiter'] = int
        descr['mask_reg_maxiter'] = 'Maximum number of fit iterations to perform for ' \
                                    'registering slit-mask design and trace locations. If None, ' \
                                    'rejection iterations are performed until no points are ' \
                                    'rejected. If 1, only a single fit is performed without any ' \
                                    'rejection.'

        dtypes['mask_reg_maxsep'] = [int, float]
        descr['mask_reg_maxsep'] = 'Maximum allowed separation between the calibrated ' \
                                   'coordinates of the designed slit position in pixels and the ' \
                                   'matched trace. If None, rejection is done iteratively using ' \
                                   'sigma clipping.  See mask_reg_sigrej.'
        
        defaults['mask_reg_sigrej'] = 5
        dtypes['mask_reg_sigrej'] = [int, float]
        descr['mask_reg_sigrej'] = 'Number of sigma for sigma-clipping during rejection ' \
                                   'iterations during the slit-mask design registration. If ' \
                                   'None, uses default set by `astropy.stats.sigma_clipped_stats`.'

        defaults['ignore_alignment'] = False
        dtypes['ignore_alignment'] = bool
        descr['ignore_alignment'] = 'Ignore any slit-mask designs identified as alignment slits.'

#        # Force trim to be a tuple
#        if pars['trim'] is not None and not isinstance(pars['trim'], tuple):
#            try:
#                pars['trim'] = tuple(pars['trim'])
#            except:
#                raise TypeError('Could not convert provided trim to a tuple.')
#        defaults['trim'] = (0,0)
#        dtypes['trim'] = tuple
#        descr['trim'] = 'How much to trim off each edge of each slit.  Each number should be 0 ' \
#                        'or positive'

        defaults['pad'] = 0
        dtypes['pad'] = int
        descr['pad'] = 'Integer number of pixels to consider beyond the slit edges.'

#        defaults['single'] = []
#        dtypes['single'] = list
#        descr['single'] = 'Add a single, user-defined slit based on its location on each ' \
#                          'detector.  Syntax is a list of values, 2 per detector, that define ' \
#                          'the slit according to column values.  The second value (for the ' \
#                          'right edge) must be greater than 0 to be applied.  LRISr example: ' \
#                          'setting single = -1, -1, 7, 295 means the code will skip the ' \
#                          'user-definition for the first detector but adds one for the second. ' \
#                          ' None means no user-level slits defined.'

        dtypes['add_slits'] = [str, list]
        descr['add_slits'] = 'Add one or more user-defined slits.  The syntax to define a ' \
                             'slit to add is: \'det:spec:spat_left:spat_right\' where ' \
                             'det=detector, spec=spectral pixel, spat_left=spatial pixel of ' \
                             'left slit boundary, and spat_righ=spatial pixel of right slit ' \
                             'boundary.  For example, \'2:2000:2121:2322,3:2000:1201:1500\' ' \
                             'will add a slit to detector 2 passing through spec=2000 ' \
                             'extending spatially from 2121 to 2322 and another on detector 3 ' \
                             'at spec=2000 extending from 1201 to 1500.'

        dtypes['rm_slits'] = [str, list]
        descr['rm_slits'] = 'Remove one or more user-specified slits.  The syntax used to ' \
                            'define a slit to remove is: \'det:spec:spat\' where det=detector, ' \
                            'spec=spectral pixel, spat=spatial pixel.  For example, ' \
                            '\'2:2000:2121,3:2000:1500\' will remove the slit on detector 2 ' \
                            'that contains pixel (spat,spec)=(2000,2121) and on detector 3 ' \
                            'that contains pixel (2000,2121).'

        # Instantiate the parameter set
        super(EdgeTracePar, self).__init__(list(pars.keys()), values=list(pars.values()),
                                           defaults=list(defaults.values()),
                                           options=list(options.values()),
                                           dtypes=list(dtypes.values()),
                                           descr=list(descr.values()))
        self.validate()

    @classmethod
    def from_dict(cls, cfg):
        # TODO Please provide docs
        k = numpy.array([*cfg.keys()])
        parkeys = ['filt_iter', 'sobel_mode', 'edge_thresh', 'follow_span', 'det_min_spec_length',
                   'valid_flux_thresh', 'max_shift_abs', 'max_shift_adj', 'max_spat_error',
                   'match_tol', 'fit_function', 'fit_order', 'fit_maxdev', 'fit_maxiter',
                   'fit_niter', 'fit_min_spec_length', 'auto_pca', 'left_right_pca',
                   'pca_min_edges', 'pca_n', 'pca_var_percent', 'pca_function', 'pca_order',
                   'pca_sigrej', 'pca_maxrej', 'pca_maxiter', 'smash_range', 'edge_detect_clip',
                   'trace_median_frac', 'trace_thresh', 'fwhm_uniform', 'niter_uniform',
                   'fwhm_gaussian', 'niter_gaussian', 'det_buffer', 'max_nudge', 'sync_predict',
                   'sync_center', 'gap_offset', 'sync_to_edge', 'minimum_slit_length',
                   'length_range', 'minimum_slit_gap', 'clip', 'sync_clip', 'mask_reg_maxiter',
                   'mask_reg_maxsep', 'mask_reg_sigrej', 'ignore_alignment', 'pad', 'add_slits',
                   'rm_slits']

        badkeys = numpy.array([pk not in parkeys for pk in k])
        if numpy.any(badkeys):
            raise ValueError('{0} not recognized key(s) for EdgeTracePar.'.format(k[badkeys]))

        kwargs = {}
        for pk in parkeys:
            kwargs[pk] = cfg[pk] if pk in k else None
        return cls(**kwargs)

    @staticmethod
    def valid_functions():
        """
        Return the list of valid functions to use for slit tracing.
        """
        return ['polynomial', 'legendre', 'chebyshev']

    @staticmethod
    def valid_sobel_modes():
        """Return the valid sobel modes."""
        return ['nearest', 'constant']

    @staticmethod
    def valid_predict_modes():
        """Return the valid trace prediction modes."""
        return ['pca', 'nearest']

    @staticmethod
    def valid_center_modes():
        """Return the valid center prediction modes."""
        return ['median', 'nearest', 'gap']

    def validate(self):
        """Validate the parameter set."""
        if not self['auto_pca'] and self['sync_predict'] == 'pca':
            warnings.warn('sync_predict cannot be pca if auto_pca is False.  Setting to nearest.')
            self['sync_predict'] = 'nearest'


class WaveTiltsPar(ParSet):
    """
    The parameter set used to hold arguments for tracing the
    monochromatic tilt along the slit.
    
    For a table with the current keywords, defaults, and descriptions,
    see :ref:`pypeitpar`.

    .. todo::
        Changed to reflect wavetilts.py settings.  Was `yorder`
        previously `disporder`?  If so, I think I prefer the generality
        of `disporder`...
    """
    def __init__(self, idsonly=None, tracethresh=None, sig_neigh=None, nfwhm_neigh=None,
                 maxdev_tracefit=None, sigrej_trace=None, spat_order=None, spec_order=None,
                 func2d=None, maxdev2d=None, sigrej2d=None, rm_continuum=None, cont_rej=None):
#                 cont_function=None, cont_order=None,

        # Grab the parameter names and values from the function
        # arguments
        args, _, _, values = inspect.getargvalues(inspect.currentframe())
        pars = OrderedDict([(k,values[k]) for k in args[1:]])      # "1:" to skip 'self'

        # Initialize the other used specifications for this parameter
        # set
        defaults = OrderedDict.fromkeys(pars.keys())
        options = OrderedDict.fromkeys(pars.keys())
        dtypes = OrderedDict.fromkeys(pars.keys())
        descr = OrderedDict.fromkeys(pars.keys())

        # Fill out parameter specifications.  Only the values that are
        # *not* None (i.e., the ones that are defined) need to be set

        #maxdev_tracefit = 1.0,
        #sigrej_trace = 3.0, max_badpix_frac = 0.20, tcrude_nave = 5,
        #npca = 1, coeff_npoly_pca = 1, sigrej_pca = 2.0,

        defaults['idsonly'] = False
        dtypes['idsonly'] = bool
        descr['idsonly'] = 'Only use the arc lines that have an identified wavelength to trace ' \
                           'tilts (CURRENTLY NOT USED!)'

        defaults['tracethresh'] = 20.
        dtypes['tracethresh'] = [int, float, list, numpy.ndarray]
        descr['tracethresh'] = 'Significance threshold for arcs to be used in tracing wavelength tilts. ' \
                               'This can be a single number or a list/array providing the value for each slit'


        defaults['sig_neigh'] = 10.
        dtypes['sig_neigh'] = [int, float]
        descr['sig_neigh'] = 'Significance threshold for arcs to be used in line identification for the purpose of identifying neighboring lines.' \
                             'The tracethresh parameter above determines the significance threshold of lines that will be traced, but these lines' \
                             ' must be at least nfwhm_neigh fwhm away from neighboring lines. This parameter determines the significance above which' \
                             ' a line must be to be considered a possible colliding neighbor. A low value of sig_neigh will result in an overall' \
                             ' larger number of lines, which will result in more lines above tracethresh getting rejected'

        defaults['nfwhm_neigh'] = 3.0
        dtypes['nfwhm_neigh'] = [int, float]
        descr['nfwhm_neigh'] = 'Required separation between neighboring arc lines for them to be considered for tilt tracing in units of the ' \
                               'the spectral fwhm (see wavelength parset where fwhm is defined)'

        defaults['maxdev_tracefit'] = 0.2
        dtypes['maxdev_tracefit'] = [int, float]
        descr['maxdev_tracefit'] = 'Maximum absolute deviation (in units of fwhm) for the legendre polynomial fits to individual ' \
                                   'arc line tilt fits during iterative trace fitting (flux weighted, then gaussian weighted)'

        defaults['sigrej_trace'] = 3.0
        dtypes['sigrej_trace'] = [int, float]
        descr['sigrej_trace'] = 'Outlier rejection significance to determine which traced arc lines should be included in the global fit'

        defaults['spat_order'] = 3
        dtypes['spat_order'] = [int, float, list, numpy.ndarray]
        descr['spat_order'] = 'Order of the legendre polynomial to be fit to the the tilt of an arc line. This parameter determines' \
                              'both the orer of the *individual* arc line tilts, as well as the order of the spatial direction of the' \
                              '2d legendre polynomial (spatial, spectral) that is fit to obtain a global solution for the tilts across the' \
                              'slit/order. This can be a single number or a list/array providing the value for each slit'

        defaults['spec_order'] = 4
        dtypes['spec_order'] = [int, float, list, numpy.ndarray]
        descr['spec_order'] = 'Order of the spectral direction of the 2d legendre polynomial (spatial, spectral) that is ' \
                              'fit to obtain a global solution for the tilts across the slit/order. ' \
                              'This can be a single number or a list/array providing the value for each slit'


        defaults['func2d'] = 'legendre2d'
        dtypes['func2d'] = str
        descr['func2d'] = 'Type of function for 2D fit'

        defaults['maxdev2d'] = 0.25
        dtypes['maxdev2d'] = [int, float]
        descr['maxdev2d'] = 'Maximum absolute deviation (in units of fwhm) rejection threshold used to determines which pixels in global 2d fits to ' \
                            'arc line tilts are rejected because they deviate from the model by more than this value'

        defaults['sigrej2d'] = 3.0
        dtypes['sigrej2d'] = [int, float]
        descr['sigrej2d'] = 'Outlier rejection significance determining which pixels on a fit to an arc line tilt ' \
                            'are rejected by the global 2D fit'

        defaults['rm_continuum'] = False
        dtypes['rm_continuum'] = bool
        descr['rm_continuum'] = 'Before tracing the line center at each spatial position, ' \
                                'remove any low-order continuum in the 2D spectra.'

        # TODO: Replace these with relevant parameters from
        # arc.iter_continuum
#        defaults['cont_function'] = 'legendre'
#        dtypes['cont_function'] = str
#        descr['cont_function'] = 'Function type used to fit the continuum to be removed.'
#
#        defaults['cont_order'] = 3
#        dtypes['cont_order'] = int
#        descr['cont_order'] = 'Order of the function used to fit the continuum to be removed.'

        defaults['cont_rej'] = [3, 1.5]
        dtypes['cont_rej'] = [int, float, list, numpy.ndarray]
        descr['cont_rej'] = 'The sigma threshold for rejection.  Can be a single number or two ' \
                            'numbers that give the low and high sigma rejection, respectively.'

        # Right now this is not used the fits are hard wired to be legendre for the individual fits.
        #defaults['function'] = 'legendre'
        # TODO: Allowed values?
        #dtypes['function'] = str
        #descr['function'] = 'Type of function for arc line fits'

        #defaults['yorder'] = 4
        #dtypes['yorder'] = int
        #descr['yorder'] = 'Order of the polynomial function to be used to fit the tilts ' \
        #                  'along the y direction.'


        #defaults['method'] = 'spca'
        #options['method'] = WaveTiltsPar.valid_methods()
        #dtypes['method'] = str
        #descr['method'] = 'Method used to trace the tilt of the slit along an order.  ' \
        #                  'Options are: {0}'.format(', '.join(options['method']))

        # TODO: Need to add checks that check params against method
        #defaults['params'] = [ 1, 1, 0 ]
        #dtypes['params'] = [ int, list ]
        #descr['params'] = 'Parameters to use for the provided method.  TODO: Need more explanation'

        # Instantiate the parameter set
        super(WaveTiltsPar, self).__init__(list(pars.keys()),
                                           values=list(pars.values()),
                                           defaults=list(defaults.values()),
                                           options=list(options.values()),
                                           dtypes=list(dtypes.values()),
                                           descr=list(descr.values()))
        self.validate()

    @classmethod
    def from_dict(cls, cfg):
        k = numpy.array([*cfg.keys()])
        parkeys = ['idsonly', 'tracethresh', 'sig_neigh', 'maxdev_tracefit', 'sigrej_trace',
                   'nfwhm_neigh', 'spat_order', 'spec_order', 'func2d', 'maxdev2d', 'sigrej2d',
                   'rm_continuum', 'cont_rej'] #'cont_function', 'cont_order',

        badkeys = numpy.array([pk not in parkeys for pk in k])
        if numpy.any(badkeys):
            raise ValueError('{0} not recognized key(s) for WaveTiltsPar.'.format(k[badkeys]))

        kwargs = {}
        for pk in parkeys:
            kwargs[pk] = cfg[pk] if pk in k else None
        return cls(**kwargs)


    def validate(self):
        if hasattr(self.data['cont_rej'], '__len__'):
            if len(self.data['cont_rej']) != 2:
                raise ValueError('Continuum rejection threshold must be a single number or a '
                                 'two-element list/array.')

    #@staticmethod
    #def valid_methods():
    #    """
    #    Return the valid methods to use for tilt tracing.
    #    """
    #    return [ 'pca', 'spca', 'spline', 'interp', 'perp', 'zero' ]

#    def validate(self):
#        # Convert param to list
#        if isinstance(self.data['params'], int):
#            self.data['params'] = [self.data['params']]
#        pass


class ReducePar(ParSet):
    """
    The parameter set used to hold arguments for sky subtraction, object
    finding and extraction in the Reduce class

    For a table with the current keywords, defaults, and descriptions,
    see :ref:`pypeitpar`.
    """

    def __init__(self, findobj=None, skysub=None,
                 extraction=None):

        # Grab the parameter names and values from the function
        # arguments
        args, _, _, values = inspect.getargvalues(inspect.currentframe())
        pars = OrderedDict([(k, values[k]) for k in args[1:]])  # "1:" to skip 'self'

        # Initialize the other used specifications for this parameter
        # set
        defaults = OrderedDict.fromkeys(pars.keys())
        options = OrderedDict.fromkeys(pars.keys())
        dtypes = OrderedDict.fromkeys(pars.keys())
        descr = OrderedDict.fromkeys(pars.keys())

        # Fill out parameter specifications.  Only the values that are
        # *not* None (i.e., the ones that are defined) need to be set
        defaults['findobj'] = FindObjPar()
        dtypes['findobj'] = [ ParSet, dict ]
        descr['findobj'] = 'Parameters for the find object and tracing algorithms'

        defaults['skysub'] = SkySubPar()
        dtypes['skysub'] = [ ParSet, dict ]
        descr['skysub'] = 'Parameters for sky subtraction algorithms'

        defaults['extraction'] = ExtractionPar()
        dtypes['extraction'] = [ ParSet, dict ]
        descr['extraction'] = 'Parameters for extraction algorithms'

        # Instantiate the parameter set
        super(ReducePar, self).__init__(list(pars.keys()),
                                              values=list(pars.values()),
                                              defaults=list(defaults.values()),
                                              options=list(options.values()),
                                              dtypes=list(dtypes.values()),
                                              descr=list(descr.values()))
        self.validate()

    @classmethod
    def from_dict(cls, cfg):
        k = cfg.keys()
        kwargs = {}

        # Keywords that are ParSets
        pk = 'findobj'
        kwargs[pk] = FindObjPar.from_dict(cfg[pk]) if pk in k else None
        pk = 'skysub'
        kwargs[pk] = SkySubPar.from_dict(cfg[pk]) if pk in k else None
        pk = 'extraction'
        kwargs[pk] = ExtractionPar.from_dict(cfg[pk]) if pk in k else None

        return cls(**kwargs)

    def validate(self):
        pass


class FindObjPar(ParSet):
    """
    The parameter set used to hold arguments for functionality relevant
    to finding and tracing objects.

    For a table with the current keywords, defaults, and descriptions,
    see :ref:`pypeitpar`.
    """

    def __init__(self, trace_npoly=None, sig_thresh=None,
                 find_trim_edge=None, find_cont_fit=None,
                 find_npoly_cont=None, find_maxdev=None,
                 find_extrap_npoly=None, maxnumber=None,
                 find_fwhm=None, ech_find_max_snr=None,
                 ech_find_min_snr=None, ech_find_nabove_min_snr=None,
                 skip_second_find=None
                 ):
        # Grab the parameter names and values from the function
        # arguments
        args, _, _, values = inspect.getargvalues(inspect.currentframe())
        pars = OrderedDict([(k, values[k]) for k in args[1:]])  # "1:" to skip 'self'

        # Initialize the other used specifications for this parameter
        # set
        defaults = OrderedDict.fromkeys(pars.keys())
        options = OrderedDict.fromkeys(pars.keys())
        dtypes = OrderedDict.fromkeys(pars.keys())
        descr = OrderedDict.fromkeys(pars.keys())

        # Fill out parameter specifications.  Only the values that are
        # *not* None (i.e., the ones that are defined) need to be set
        defaults['trace_npoly'] = 5
        dtypes['trace_npoly'] = int
        descr['trace_npoly'] = 'Order of legendre polynomial fits to object traces.'

        defaults['maxnumber'] = 10
        dtypes['maxnumber'] = int
        descr['maxnumber'] = 'Maximum number of objects to extract in a science frame.  Use ' \
                             'None for no limit.'

        defaults['sig_thresh'] = 10.0
        dtypes['sig_thresh'] = [int, float]
        descr['sig_thresh'] = 'Significance threshold for object finding.'

        defaults['find_trim_edge'] = [5,5]
        dtypes['find_trim_edge'] = list
        descr['find_trim_edge'] = 'Trim the slit by this number of pixels left/right before finding objects'

        defaults['find_cont_fit'] = True
        dtypes['find_cont_fit'] = bool
        descr['find_cont_fit'] = 'Fit a continuum to the illumination pattern across the trace rectified image' \
                                 ' (masking objects) when searching for peaks to initially identify objects'

        defaults['find_npoly_cont'] = 1
        dtypes['find_npoly_cont'] = int
        descr['find_npoly_cont'] = 'Polynomial order for fitting continuum to the illumination pattern across the trace rectified image' \
                                   ' (masking objects) when searching for peaks to initially identify objects'

        defaults['find_extrap_npoly'] = 3
        dtypes['find_extrap_npoly'] = int
        descr['find_extrap_npoly'] = 'Polynomial order used for trace extrapolation'

        defaults['find_maxdev'] = 2.0
        dtypes['find_maxdev'] = [int, float]
        descr['find_maxdev'] = 'Maximum deviation of pixels from polynomial fit to trace used to reject bad pixels in trace fitting.'

        defaults['find_fwhm'] = 5.0
        dtypes['find_fwhm'] = [int, float]
        descr['find_fwhm'] = 'Indicates roughly the fwhm of objects in pixels for object finding'

        defaults['ech_find_max_snr'] = 1.0
        dtypes['ech_find_max_snr'] = [int, float]
        descr['ech_find_max_snr'] = 'Criteria for keeping echelle objects. They must either have a maximum S/N across all the orders greater than this value' \
                                    ' or satisfy the min_snr criteria described by the min_snr parameters'

        defaults['ech_find_min_snr'] = 0.3
        dtypes['ech_find_min_snr'] = [int, float]
        descr['ech_find_min_snr'] = 'Criteria for keeping echelle objects. They must either have a maximum S/N across all the orders greater than ech_find_max_snr,  value' \
                                    ' or they must have S/N > ech_find_min_snr on >= ech_find_nabove_min_snr orders'

        defaults['ech_find_nabove_min_snr'] = 2
        dtypes['ech_find_nabove_min_snr'] = int
        descr['ech_find_nabove_min_snr'] = 'Criteria for keeping echelle objects. They must either have a maximum S/N across all the orders greater than ech_find_max_snr,  value' \
                                           ' or they must have S/N > ech_find_min_snr on >= ech_find_nabove_min_snr orders'

        defaults['skip_second_find'] = False
        dtypes['skip_second_find'] = bool
        descr['skip_second_find'] = 'Only perform one round of object finding (mainly for quick_look)'

        # Instantiate the parameter set
        super(FindObjPar, self).__init__(list(pars.keys()),
                                        values=list(pars.values()),
                                        defaults=list(defaults.values()),
                                        options=list(options.values()),
                                        dtypes=list(dtypes.values()),
                                        descr=list(descr.values()))
        self.validate()

    @classmethod
    def from_dict(cls, cfg):
        k = cfg.keys()

        # Basic keywords
        parkeys = ['trace_npoly', 'sig_thresh', 'find_trim_edge',
                   'find_cont_fit', 'find_npoly_cont',
                   'find_extrap_npoly', 'maxnumber',
                   'find_maxdev', 'find_fwhm', 'ech_find_max_snr',
                   'ech_find_min_snr', 'ech_find_nabove_min_snr',
                   'skip_second_find',
                   ]
        kwargs = {}
        for pk in parkeys:
            kwargs[pk] = cfg[pk] if pk in k else None
        return cls(**kwargs)

    def validate(self):
        pass


class SkySubPar(ParSet):
    """
    The parameter set used to hold arguments for functionality relevant
    to sky subtraction.

    For a table with the current keywords, defaults, and descriptions,
    see :ref:`pypeitpar`.
    """

    def __init__(self,
                 bspline_spacing=None, sky_sigrej=None,
                 global_sky_std=None, no_poly=None
                 ):
        # Grab the parameter names and values from the function
        # arguments
        args, _, _, values = inspect.getargvalues(inspect.currentframe())
        pars = OrderedDict([(k, values[k]) for k in args[1:]])  # "1:" to skip 'self'

        # Initialize the other used specifications for this parameter
        # set
        defaults = OrderedDict.fromkeys(pars.keys())
        options = OrderedDict.fromkeys(pars.keys())
        dtypes = OrderedDict.fromkeys(pars.keys())
        descr = OrderedDict.fromkeys(pars.keys())

        # Fill out parameter specifications.  Only the values that are
        # *not* None (i.e., the ones that are defined) need to be set
        defaults['bspline_spacing'] = 0.6
        dtypes['bspline_spacing'] = [int, float]
        descr['bspline_spacing'] = 'Break-point spacing for the bspline sky subtraction fits.'

        defaults['sky_sigrej'] = 3.0
        dtypes['sky_sigrej'] = float
        descr['sky_sigrej'] = 'Rejection parameter for local sky subtraction'

        defaults['global_sky_std'] = True
        dtypes['global_sky_std'] = bool
        descr['global_sky_std'] = 'Global sky subtraction will be performed on standard stars. This should be turned' \
                                  'off for example for near-IR reductions with narrow slits, since bright standards can' \
                                  'fill the slit causing global sky-subtraction to fail. In these situations we go ' \
                                  'straight to local sky-subtraction since it is designed to deal with such situations'

        defaults['no_poly'] = False
        dtypes['no_poly'] = bool
        descr['no_poly'] = 'Turn off polynomial basis (Legendre) in global sky subtraction'


        # Instantiate the parameter set
        super(SkySubPar, self).__init__(list(pars.keys()),
                                        values=list(pars.values()),
                                        defaults=list(defaults.values()),
                                        options=list(options.values()),
                                        dtypes=list(dtypes.values()),
                                        descr=list(descr.values()))
        self.validate()

    @classmethod
    def from_dict(cls, cfg):
        k = cfg.keys()

        # Basic keywords
        parkeys = ['bspline_spacing', 'sky_sigrej', 'global_sky_std',
                   'no_poly'
                   ]
        kwargs = {}
        for pk in parkeys:
            kwargs[pk] = cfg[pk] if pk in k else None
        return cls(**kwargs)

    def validate(self):
        pass


class ExtractionPar(ParSet):
    """
    The parameter set used to hold arguments for functionality relevant
    to extraction.

    For a table with the current keywords, defaults, and descriptions,
    see :ref:`pypeitpar`.
    """

    def __init__(self,
                 boxcar_radius=None, std_prof_nsigma=None,
                 sn_gauss=None, model_full_slit=None, manual=None,
                 skip_optimal=None
                 ):
        # Grab the parameter names and values from the function
        # arguments
        args, _, _, values = inspect.getargvalues(inspect.currentframe())
        pars = OrderedDict([(k, values[k]) for k in args[1:]])  # "1:" to skip 'self'

        # Check the manual input
        if manual is not None:
            if not isinstance(manual, (ParSet, dict, list)):
                raise TypeError('Manual extraction input must be a ParSet, dictionary, or list.')
            _manual = [manual] if isinstance(manual, (ParSet, dict)) else manual
            pars['manual'] = _manual

        # Initialize the other used specifications for this parameter
        # set
        defaults = OrderedDict.fromkeys(pars.keys())
        options = OrderedDict.fromkeys(pars.keys())
        dtypes = OrderedDict.fromkeys(pars.keys())
        descr = OrderedDict.fromkeys(pars.keys())

        # Fill out parameter specifications.  Only the values that are
        # *not* None (i.e., the ones that are defined) need to be set

        # Boxcar Parameters
        defaults['boxcar_radius'] = 1.5
        dtypes['boxcar_radius'] = [int, float]
        descr['boxcar_radius'] = 'Boxcar radius in arcseconds used for boxcar extraction'

        defaults['skip_optimal'] = False
        dtypes['skip_optimal'] = bool
        descr['skip_optimal'] = 'Perform boxcar extraction only (i.e. skip Optimal and local skysub)'

        defaults['std_prof_nsigma'] = 30.
        dtypes['std_prof_nsigma'] = float
        descr['std_prof_nsigma'] = 'prof_nsigma parameter for Standard star extraction.  Prevents undesired rejection.'

        defaults['sn_gauss'] = 4.0
        dtypes['sn_gauss'] = [int, float]
        descr['sn_gauss'] = 'S/N threshold for performing the more sophisticated optimal extraction which performs a ' \
                            'b-spline fit to the object profile. For S/N < sn_gauss the code will simply optimal extract' \
                            'with a Gaussian with FWHM determined from the object finding.'

        defaults['model_full_slit'] = False
        dtypes['model_full_slit'] = bool
        descr['model_full_slit'] = 'If True local sky subtraction will be performed on the entire slit. If False, local sky subtraction will ' \
                                   'be applied to only a restricted region around each object. This should be set to True for either multislit ' \
                                   'observations using narrow slits or echelle observations with narrow slits'

        dtypes['manual'] = list
        descr['manual'] = 'List of manual extraction parameter sets'

        # Instantiate the parameter set
        super(ExtractionPar, self).__init__(list(pars.keys()),
                                        values=list(pars.values()),
                                        defaults=list(defaults.values()),
                                        options=list(options.values()),
                                        dtypes=list(dtypes.values()),
                                        descr=list(descr.values()))
        self.validate()

    @classmethod
    def from_dict(cls, cfg):
<<<<<<< HEAD
        k = numpy.array([*cfg.keys()])
        #ToDO change to updated param list
        parkeys = ['bspline_spacing', 'boxcar_radius', 'trace_npoly', 'global_sky_std',
                   'sig_thresh', 'maxnumber', 'sn_gauss', 'model_full_slit', 'no_poly', 'manual',
                   'find_trim_edge', 'find_cont_fit', 'find_npoly_cont', 'find_fwhm', 'find_maxdev', 'find_extrap_npoly',
                   'ech_find_max_snr', 'ech_find_min_snr', 'ech_find_nabove_min_snr', 'std_prof_nsigma', 'sky_sigrej']

        allkeys = parkeys + ['manual']
        badkeys = numpy.array([pk not in allkeys for pk in k])
        if numpy.any(badkeys):
            raise ValueError('{0} not recognized key(s) for ScienceImagePar.'.format(k[badkeys]))

=======
        k = cfg.keys()

        # Basic keywords
        parkeys = ['boxcar_radius', 'std_prof_nsigma',
                   'sn_gauss', 'model_full_slit',
                   'manual', 'skip_optimal'
                   ]
>>>>>>> deb6c16b
        kwargs = {}
        for pk in parkeys:
            kwargs[pk] = cfg[pk] if pk in k else None
        kwargs['manual'] = util.get_parset_list(cfg, 'manual', ManualExtractionPar)
        return cls(**kwargs)

    def validate(self):
        pass


class CalibrationsPar(ParSet):
    """
    The superset of parameters used to calibrate the science data.
    
    Note that there are specific defaults for each frame group that are
    different from the defaults of the abstracted :class:`FrameGroupPar`
    class.

    For a table with the current keywords, defaults, and descriptions,
    see :ref:`pypeitpar`.
    """
    def __init__(self, caldir=None, setup=None, trim=None, badpix=None, biasframe=None,
                 darkframe=None, arcframe=None, tiltframe=None, pixelflatframe=None,
                 pinholeframe=None, traceframe=None, standardframe=None, flatfield=None,
                 wavelengths=None, slitedges=None, tilts=None):

        # Grab the parameter names and values from the function
        # arguments
        args, _, _, values = inspect.getargvalues(inspect.currentframe())
        pars = OrderedDict([(k,values[k]) for k in args[1:]])      # "1:" to skip 'self'

        # Initialize the other used specifications for this parameter
        # set
        defaults = OrderedDict.fromkeys(pars.keys())
        options = OrderedDict.fromkeys(pars.keys())
        dtypes = OrderedDict.fromkeys(pars.keys())
        descr = OrderedDict.fromkeys(pars.keys())

        # Fill out parameter specifications.  Only the values that are
        # *not* None (i.e., the ones that are defined) need to be set
        defaults['caldir'] = 'default'
        dtypes['caldir'] = str
        descr['caldir'] = 'If provided, it must be the full path to calling directory to write master files.'

        dtypes['setup'] = str
        descr['setup'] = 'If masters=\'force\', this is the setup name to be used: e.g., ' \
                         'C_02_aa .  The detector number is ignored but the other information ' \
                         'must match the Master Frames in the master frame folder.'

        defaults['trim'] = True
        dtypes['trim'] = bool
        descr['trim'] = 'Trim the frame to isolate the data'

        defaults['badpix'] = True
        dtypes['badpix'] = bool
        descr['badpix'] = 'Make a bad pixel mask? Bias frames must be provided.'

        defaults['biasframe'] = FrameGroupPar(frametype='bias', number=5)
        dtypes['biasframe'] = [ ParSet, dict ]
        descr['biasframe'] = 'The frames and combination rules for the bias correction'

        defaults['darkframe'] = FrameGroupPar(frametype='bias', number=0)
        dtypes['darkframe'] = [ ParSet, dict ]
        descr['darkframe'] = 'The frames and combination rules for the dark-current correction'

        # JFH Turning off masking of saturated pixels which causes headaches becauase it was being done unintelligently
        defaults['pixelflatframe'] = FrameGroupPar(frametype='pixelflat', number=5, process=ProcessImagesPar(satpix='nothing'))
        dtypes['pixelflatframe'] = [ ParSet, dict ]
        descr['pixelflatframe'] = 'The frames and combination rules for the field flattening'

        defaults['pinholeframe'] = FrameGroupPar(frametype='pinhole', number=0)
        dtypes['pinholeframe'] = [ ParSet, dict ]
        descr['pinholeframe'] = 'The frames and combination rules for the pinholes'

        defaults['arcframe'] = FrameGroupPar(frametype='arc', number=1,
                                             process=ProcessImagesPar(sigrej=-1))
        dtypes['arcframe'] = [ ParSet, dict ]
        descr['arcframe'] = 'The frames and combination rules for the wavelength calibration'

        defaults['tiltframe'] = FrameGroupPar(frametype='tilt', number=1,
                                              process=ProcessImagesPar(sigrej=-1))
        dtypes['tiltframe'] = [ ParSet, dict ]
        descr['tiltframe'] = 'The frames and combination rules for the wavelength tilts'

        defaults['traceframe'] = FrameGroupPar(frametype='trace', number=3)
        dtypes['traceframe'] = [ ParSet, dict ]
        descr['traceframe'] = 'The frames and combination rules for images used for slit tracing'

        defaults['standardframe'] = FrameGroupPar(frametype='standard', number=1)
        dtypes['standardframe'] = [ ParSet, dict ]
        descr['standardframe'] = 'The frames and combination rules for the spectrophotometric ' \
                                 'standard observations'

        defaults['flatfield'] = FlatFieldPar()
        dtypes['flatfield'] = [ ParSet, dict ]
        descr['flatfield'] = 'Parameters used to set the flat-field procedure'

        defaults['wavelengths'] = WavelengthSolutionPar()
        dtypes['wavelengths'] = [ ParSet, dict ]
        descr['wavelengths'] = 'Parameters used to derive the wavelength solution'

        defaults['slitedges'] = EdgeTracePar()
        dtypes['slitedges'] = [ ParSet, dict ]
        descr['slitedges'] = 'Slit-edge tracing parameters'

        defaults['tilts'] = WaveTiltsPar()
        dtypes['tilts'] = [ ParSet, dict ]
        descr['tilts'] = 'Define how to trace the slit tilts using the trace frames'

        # Instantiate the parameter set
        super(CalibrationsPar, self).__init__(list(pars.keys()),
                                              values=list(pars.values()),
                                              defaults=list(defaults.values()),
                                              options=list(options.values()),
                                              dtypes=list(dtypes.values()),
                                              descr=list(descr.values()))
        #self.validate()

    @classmethod
    def from_dict(cls, cfg):
        k = numpy.array([*cfg.keys()])

        # Basic keywords
        parkeys = [ 'caldir', 'setup', 'trim', 'badpix' ]

        allkeys = parkeys + ['biasframe', 'darkframe', 'arcframe', 'tiltframe', 'pixelflatframe',
                             'pinholeframe', 'traceframe', 'standardframe', 'flatfield',
                             'wavelengths', 'slitedges', 'tilts']
        badkeys = numpy.array([pk not in allkeys for pk in k])
        if numpy.any(badkeys):
            raise ValueError('{0} not recognized key(s) for CalibrationsPar.'.format(k[badkeys]))

        kwargs = {}
        for pk in parkeys:
            kwargs[pk] = cfg[pk] if pk in k else None

        # Keywords that are ParSets
        pk = 'biasframe'
        kwargs[pk] = FrameGroupPar.from_dict('bias', cfg[pk]) if pk in k else None
        pk = 'darkframe'
        kwargs[pk] = FrameGroupPar.from_dict('dark', cfg[pk]) if pk in k else None
        pk = 'arcframe'
        kwargs[pk] = FrameGroupPar.from_dict('arc', cfg[pk]) if pk in k else None
        pk = 'tiltframe'
        kwargs[pk] = FrameGroupPar.from_dict('tilt', cfg[pk]) if pk in k else None
        pk = 'pixelflatframe'
        kwargs[pk] = FrameGroupPar.from_dict('pixelflat', cfg[pk]) if pk in k else None
        pk = 'pinholeframe'
        kwargs[pk] = FrameGroupPar.from_dict('pinhole', cfg[pk]) if pk in k else None
        pk = 'traceframe'
        kwargs[pk] = FrameGroupPar.from_dict('trace', cfg[pk]) if pk in k else None
        pk = 'standardframe'
        kwargs[pk] = FrameGroupPar.from_dict('standard', cfg[pk]) if pk in k else None
        pk = 'flatfield'
        kwargs[pk] = FlatFieldPar.from_dict(cfg[pk]) if pk in k else None
        pk = 'wavelengths'
        kwargs[pk] = WavelengthSolutionPar.from_dict(cfg[pk]) if pk in k else None
        pk = 'slitedges'
        kwargs[pk] = EdgeTracePar.from_dict(cfg[pk]) if pk in k else None
        pk = 'tilts'
        kwargs[pk] = WaveTiltsPar.from_dict(cfg[pk]) if pk in k else None

        return cls(**kwargs)

    # TODO: Perform extensive checking that the parameters are valid for
    # the Calibrations class.  May not be necessary because validate will
    # be called for all the sub parameter sets, but this can do higher
    # level checks, if necessary.

    # JFH I'm not sure what to do about this function? Commentingo out for now.
    #def validate(self):
    #    if self.data['masters'] == 'force' \
    #            and (self.data['setup'] is None or len(self.data['setup']) == 0):
    #        raise ValueError('When forcing use of master frames, you must specify the setup to '
    #                         'be used using the \'setup\' keyword.')

#-----------------------------------------------------------------------------
# Parameters superset
class PypeItPar(ParSet):
    """
    The superset of parameters used by PypeIt.
    
    This is a single object used as a container for all the
    user-specified arguments used by PypeIt.
    
    To get the default parameters for a given spectrograph, e.g.::

        from pypeit.spectrographs.util import load_spectrograph

        spectrograph = load_spectrograph('shane_kast_blue')
        par = spectrograph.default_pypeit_par()

    If the user has a set of configuration alterations to be read from a
    pypeit file, e.g.::

        from pypeit.par.util import parse_pypeit_file
        from pypeit.spectrographs.util import load_spectrograph
        from pypeit.par import PypeItPar

        spectrograph = load_spectrograph('shane_kast_blue')
        spec_cfg_lines = spectrograph.default_pypeit_par().to_config()
        user_cfg_lines = parse_pypeit_file('myrdx.pypeit')[0]
        par = PypeItPar.from_cfg_lines(cfg_lines=spec_cfg_lines,
                                      merge_with=user_cfg_lines)

    To write the configuration of a given instance of :class:`PypeItPar`,
    use the :func:`to_config` function::
        
        par.to_config('mypypeitpar.cfg')

    For a table with the current keywords, defaults, and descriptions,
    see :ref:`pypeitpar`.
    """
    def __init__(self, rdx=None, calibrations=None, scienceframe=None, scienceimage=None,
                 flexure=None, fluxcalib=None, coadd1d=None, coadd2d=None, sensfunc=None):

        # Grab the parameter names and values from the function
        # arguments
        args, _, _, values = inspect.getargvalues(inspect.currentframe())
        pars = OrderedDict([(k,values[k]) for k in args[1:]])      # "1:" to skip 'self'

        # Initialize the other used specifications for this parameter
        # set
        defaults = OrderedDict.fromkeys(pars.keys())
        dtypes = OrderedDict.fromkeys(pars.keys())
        descr = OrderedDict.fromkeys(pars.keys())

        # Fill out parameter specifications.  Only the values that are
        # *not* None (i.e., the ones that are defined) need to be set
        defaults['rdx'] = ReduxPar()
        dtypes['rdx'] = [ ParSet, dict ]
        descr['rdx'] = 'PypIt reduction rules.'

#        defaults['baseprocess'] = ProcessImagesPar()
#        dtypes['baseprocess'] = [ ParSet, dict ]
#        descr['baseprocess'] = 'Default-level parameters used when processing all images'

        defaults['calibrations'] = CalibrationsPar()
        dtypes['calibrations'] = [ ParSet, dict ]
        descr['calibrations'] = 'Parameters for the calibration algorithms'

        defaults['scienceframe'] = FrameGroupPar(frametype='science')
        dtypes['scienceframe'] = [ ParSet, dict ]
        descr['scienceframe'] = 'The frames and combination rules for the science observations'

        defaults['scienceimage'] = ReducePar()
        dtypes['scienceimage'] = [ParSet, dict]
        descr['scienceimage'] = 'Parameters determining sky-subtraction, object finding, and ' \
                                'extraction'

        # Flexure is turned OFF by default
        defaults['flexure'] = FlexurePar()
        dtypes['flexure'] = [ParSet, dict]
        descr['flexure'] = 'Parameters used by the flexure-correction procedure.  Flexure ' \
                           'corrections are not performed by default.  To turn on, either ' \
                           'set the parameters in the \'flexure\' parameter group or set ' \
                           '\'flexure = True\' in the \'rdx\' parameter group to use the ' \
                           'default flexure-correction parameters.'

        # Flux calibration is turned OFF by default
        defaults['fluxcalib'] = FluxCalibratePar()
        dtypes['fluxcalib'] = [ParSet, dict]
        descr['fluxcalib'] = 'Parameters used by the flux-calibration procedure.  Flux ' \
                             'calibration is not performed by default.  To turn on, either ' \
                             'set the parameters in the \'fluxcalib\' parameter group or set ' \
                             '\'fluxcalib = True\' in the \'rdx\' parameter group to use the ' \
                             'default flux-calibration parameters.'


        # Coadd1D
        defaults['coadd1d'] = Coadd1DPar()
        dtypes['coadd1d'] = [ParSet, dict]
        descr['coadd1d'] = 'Par set to control 1D coadds.  Only used in the after-burner script.'


        # Coadd2D
        defaults['coadd2d'] = Coadd2DPar()
        dtypes['coadd2d'] = [ParSet, dict]
        descr['coadd2d'] = 'Par set to control 2D coadds.  Only used in the after-burner script.'


        # Sensfunc
        defaults['sensfunc'] = SensFuncPar()
        dtypes['sensfunc'] = [ParSet, dict]
        descr['sensfunc'] = 'Par set to control sensitivity function computation.  Only used in the after-burner script.'


        # Instantiate the parameter set
        super(PypeItPar, self).__init__(list(pars.keys()),
                                       values=list(pars.values()),
                                       defaults=list(defaults.values()),
                                       dtypes=list(dtypes.values()),
                                       descr=list(descr.values()))

        self.validate()

    @classmethod
    def from_cfg_file(cls, cfg_file=None, merge_with=None, evaluate=True):
        """
        Construct the parameter set using a configuration file.

        Note that::

            default = PypeItPar()
            nofile = PypeItPar.from_cfg_file()
            assert default.data == nofile.data, 'This should always pass.'

        Args:
            cfg_file (:obj:`str`, optional):
                The name of the configuration file that defines the
                default parameters.  This can be used to load a pypeit
                config file from a previous run that was constructed and
                output by pypeit.  This has to contain the full set of
                parameters, not just the subset you want to change.  For
                the latter, use `merge_with` to provide one or more
                config files to merge with the defaults to construct the
                full parameter set.
            merge_with (:obj:`str`, :obj:`list`, optional):
                One or more config files with the modifications to
                either default parameters (`cfg_file` is None) or
                the parameters provided by `cfg_file`.  The
                modifications are performed in series so the list order
                of the config files is important.
            evaluate (:obj:`bool`, optional):
                Evaluate the values in the config object before
                assigning them in the subsequent parameter sets.  The
                parameters in the config file are *always* read as
                strings, so this should almost always be true; however,
                see the warning below.
                
        .. warning::

            When `evaluate` is true, the function runs `eval()` on
            all the entries in the `ConfigObj` dictionary, done using
            :func:`_recursive_dict_evaluate`.  This has the potential to
            go haywire if the name of a parameter unintentionally
            happens to be identical to an imported or system-level
            function.  Of course, this can be useful by allowing one to
            define the function to use as a parameter, but it also means
            one has to be careful with the values that the parameters
            should be allowed to have.  The current way around this is
            to provide a list of strings that should be ignored during
            the evaluation, done using :func:`_eval_ignore`.

        .. todo::
            Allow the user to add to the ignored strings.

        Returns:
            :class:`pypeit.par.core.PypeItPar`: The instance of the
            parameter set.
        """
        # Get the base parameters in a ConfigObj instance
        cfg = ConfigObj(PypeItPar().to_config() if cfg_file is None else cfg_file)

        # Get the list of other configuration parameters to merge it with
        _merge_with = [] if merge_with is None else \
                        ([merge_with] if isinstance(merge_with, str) else merge_with)
        merge_cfg = ConfigObj()
        for f in _merge_with:
            merge_cfg.merge(ConfigObj(f))

        # Merge with the defaults
        cfg.merge(merge_cfg)

        # Evaluate the strings if requested
        if evaluate:
            cfg = util.recursive_dict_evaluate(cfg)
        
        # Instantiate the object based on the configuration dictionary
        return cls.from_dict(cfg)

    @classmethod
    def from_cfg_lines(cls, cfg_lines=None, merge_with=None, evaluate=True):
        """
        Construct the parameter set using the list of string lines read
        from a config file.

        Note that::

            default = PypeItPar()
            nofile = PypeItPar.from_cfg_lines()
            assert default.data == nofile.data, 'This should always pass.'

        Args:
            cfg_lines (:obj:`list`, optional):
                A list of strings with lines read, or made to look like
                they are, from a configuration file.  This can be used
                to load lines from a previous run of pypeit that was
                constructed and output by pypeit.  This has to contain
                the full set of parameters, not just the subset to
                change.  For the latter, leave this as the default value
                (None) and use `merge_with` to provide a set of
                lines to merge with the defaults to construct the full
                parameter set.
            merge_with (:obj:`list`, optional):
                A list of strings with lines read, or made to look like
                they are, from a configuration file that should be
                merged with the lines provided by `cfg_lines`, or the
                default parameters.
            evaluate (:obj:`bool`, optional):
                Evaluate the values in the config object before
                assigning them in the subsequent parameter sets.  The
                parameters in the config file are *always* read as
                strings, so this should almost always be true; however,
                see the warning below.
                
        .. warning::

            When `evaluate` is true, the function runs `eval()` on
            all the entries in the `ConfigObj` dictionary, done using
            :func:`_recursive_dict_evaluate`.  This has the potential to
            go haywire if the name of a parameter unintentionally
            happens to be identical to an imported or system-level
            function.  Of course, this can be useful by allowing one to
            define the function to use as a parameter, but it also means
            one has to be careful with the values that the parameters
            should be allowed to have.  The current way around this is
            to provide a list of strings that should be ignored during
            the evaluation, done using :func:`_eval_ignore`.

        .. todo::
            Allow the user to add to the ignored strings.

        Returns:
            :class:`pypeit.par.core.PypeItPar`: The instance of the
            parameter set.
        """
        # Get the base parameters in a ConfigObj instance
        cfg = ConfigObj(PypeItPar().to_config() if cfg_lines is None else cfg_lines)

        # Merge in additional parameters
        if merge_with is not None:
            cfg.merge(ConfigObj(merge_with))

        # Evaluate the strings if requested
        if evaluate:
            cfg = util.recursive_dict_evaluate(cfg)

        # Instantiate the object based on the configuration dictionary
        return cls.from_dict(cfg)

    @classmethod
    def from_pypeit_file(cls, ifile, evaluate=True):
        """
        Construct the parameter set using a pypeit file.
        
        Args:
            ifile (str):
                Name of the pypeit file to read.  Expects to find setup
                and data blocks in the file.  See docs.
            evaluate (:obj:`bool`, optional):
                Evaluate the values in the config object before
                assigning them in the subsequent parameter sets.  The
                parameters in the config file are *always* read as
                strings, so this should almost always be true; however,
                see the warning below.
                
        .. warning::

            When `evaluate` is true, the function runs `eval()` on
            all the entries in the `ConfigObj` dictionary, done using
            :func:`_recursive_dict_evaluate`.  This has the potential to
            go haywire if the name of a parameter unintentionally
            happens to be identical to an imported or system-level
            function.  Of course, this can be useful by allowing one to
            define the function to use as a parameter, but it also means
            one has to be careful with the values that the parameters
            should be allowed to have.  The current way around this is
            to provide a list of strings that should be ignored during
            the evaluation, done using :func:`_eval_ignore`.

        .. todo::
            Allow the user to add to the ignored strings.

        Returns:
            :class:`pypeit.par.core.PypeItPar`: The instance of the
            parameter set.
        """
        # TODO: Need to include instrument-specific defaults somewhere...
        return cls.from_cfg_lines(merge_with=util.pypeit_config_lines(ifile), evaluate=evaluate)

    @classmethod
    def from_dict(cls, cfg):
        k = numpy.array([*cfg.keys()])

        allkeys = ['rdx', 'calibrations', 'scienceframe', 'scienceimage', 'flexure', 'fluxcalib',
                   'coadd1d', 'coadd2d', 'sensfunc', 'baseprocess']
        badkeys = numpy.array([pk not in allkeys for pk in k])
        if numpy.any(badkeys):
            raise ValueError('{0} not recognized key(s) for PypeItPar.'.format(k[badkeys]))

        kwargs = {}

        pk = 'rdx'
        kwargs[pk] = ReduxPar.from_dict(cfg[pk]) if pk in k else None

        pk = 'calibrations'
        kwargs[pk] = CalibrationsPar.from_dict(cfg[pk]) if pk in k else None

        pk = 'scienceframe'
        kwargs[pk] = FrameGroupPar.from_dict('science', cfg[pk]) if pk in k else None

        # Migrate this key to be reduce instead of scienceimage
        pk = 'scienceimage'
        kwargs[pk] = ReducePar.from_dict(cfg[pk]) if pk in k else None

        # Allow flexure to be turned on using cfg['rdx']
        pk = 'flexure'
        default = FlexurePar()
        kwargs[pk] = FlexurePar.from_dict(cfg[pk]) if pk in k else default

        # Allow flux calibration to be turned on using cfg['rdx']
        pk = 'fluxcalib'
        default = FluxCalibratePar() \
                        if pk in cfg['rdx'].keys() and cfg['rdx']['fluxcalib'] else None
        kwargs[pk] = FluxCalibratePar.from_dict(cfg[pk]) if pk in k else default

        # Allow coadd1d  to be turned on using cfg['rdx']
        pk = 'coadd1d'
        default = Coadd1DPar() \
                        if pk in cfg['rdx'].keys() and cfg['rdx']['coadd1d'] else None
        kwargs[pk] = Coadd1DPar.from_dict(cfg[pk]) if pk in k else default

        # Allow coadd2d  to be turned on using cfg['rdx']
        pk = 'coadd2d'
        default = Coadd2DPar() \
                        if pk in cfg['rdx'].keys() and cfg['rdx']['coadd2d'] else None
        kwargs[pk] = Coadd2DPar.from_dict(cfg[pk]) if pk in k else default

        # Allow coadd2d  to be turned on using cfg['rdx']
        pk = 'sensfunc'
        default = SensFuncPar() \
                        if pk in cfg['rdx'].keys() and cfg['rdx']['sensfunc'] else None
        kwargs[pk] = SensFuncPar.from_dict(cfg[pk]) if pk in k else default

        if 'baseprocess' not in k:
            return cls(**kwargs)

        # Include any alterations to the basic processing of *all*
        # images
        self = cls(**kwargs)
        baseproc = ProcessImagesPar.from_dict(cfg['baseprocess'])
        self.sync_processing(baseproc)
        return self

    def sync_processing(self, proc_par):
        """
        Sync the processing of all the frame types based on the input
        ProcessImagesPar parameters.

        The parameters are merged in sequence starting from the
        parameter defaults, then including global adjustments provided
        by ``process``, and ending with the parameters that may have
        already been changed for each frame.

        This function can be used at anytime, but is most useful with
        the from_dict method where a ``baseprocess`` group can be
        supplied to change the processing parameters for all frames away
        from the defaults.

        Args:
            proc_par (:class:`ProcessImagesPar`):
                Effectively a new set of default image processing
                parameters for all frames.

        Raises:
            TypeError:
                Raised if the provided parameter set is not an instance
                of :class:`ProcessImagesPar`.
        """
        # Checks
        if not isinstance(proc_par, ProcessImagesPar):
            raise TypeError('Must provide an instance of ProcessImagesPar')
        
        # All the relevant ParSets are already ProcessImagesPar objects,
        # so we can work directly with the internal dictionaries.

        # Find the keys in the input that are different from the default
        default = ProcessImagesPar()
        base_diff = [ k for k in proc_par.keys() if default[k] != proc_par[k] ]

        # Calibration frames
        frames = [ f for f in self['calibrations'].keys() if 'frame' in f ]
        for f in frames:
            # Find the keys in self that are the same as the default
            frame_same = [ k for k in proc_par.keys() 
                            if self['calibrations'][f]['process'].data[k] == default[k] ]
            to_change = list(set(base_diff) & set(frame_same))
            for k in to_change:
                self['calibrations'][f]['process'].data[k] = proc_par[k]
            
        # Science frames
        frame_same = [ k for k in proc_par.keys() 
                            if self['scienceframe']['process'].data[k] == default[k] ]
        to_change = list(set(base_diff) & set(frame_same))
        for k in to_change:
            self['scienceframe']['process'].data[k] = proc_par[k]

    # TODO: Perform extensive checking that the parameters are valid for
    # a full run of PYPIT.  May not be necessary because validate will
    # be called for all the sub parameter sets, but this can do higher
    # level checks, if necessary.
    def validate(self):
        pass

#-----------------------------------------------------------------------------
# Instrument parameters

# TODO: This should probably get moved to spectrograph.py
class DetectorPar(ParSet):
    """
    The parameters used to define the salient properties of an
    instrument detector.

    These parameters should be *independent* of any specific use of the
    detector, and are used in the definition of the instruments served
    by PypeIt.

    To see the list of instruments served, a table with the the current
    keywords, defaults, and descriptions for the :class:`DetectorPar`
    class, and an explanation of how to define a new instrument, see
    :ref:`instruments`.
    """
    def __init__(self, dataext=None, specaxis=None, specflip=None, spatflip=None, xgap=None,
                 ygap=None, ysize=None, platescale=None, darkcurr=None, saturation=None,
                 mincounts=None, nonlinear=None, numamplifiers=None, gain=None, ronoise=None,
                 datasec=None, oscansec=None, suffix=None):

        # Grab the parameter names and values from the function
        # arguments
        args, _, _, values = inspect.getargvalues(inspect.currentframe())
        pars = OrderedDict([(k,values[k]) for k in args[1:]])

        # Initialize the other used specifications for this parameter
        # set
        defaults = OrderedDict.fromkeys(pars.keys())
        options = OrderedDict.fromkeys(pars.keys())
        dtypes = OrderedDict.fromkeys(pars.keys())
        descr = OrderedDict.fromkeys(pars.keys())

        # Fill out parameter specifications.  Only the values that are
        # *not* None (i.e., the ones that are defined) need to be set
        defaults['dataext'] = 0
        dtypes['dataext'] = int
        descr['dataext'] = 'Index of fits extension containing data'

        # TODO: Should this be detector-specific, or camera-specific?
        defaults['specaxis'] = 0
        options['specaxis'] = [ 0, 1]
        dtypes['specaxis'] = int
        descr['specaxis'] = 'Spectra are dispersed along this axis. Allowed values are 0 ' \
                            '(first dimension for a numpy array shape) or 1 (second dimension ' \
                            'for numpy array shape)'


        defaults['specflip'] = False
        dtypes['specflip'] = bool
        descr['specflip'] = 'If this is True then the dispersion dimension (specificed by ' \
                            'the specaxis) will be flipped.  PypeIt expects wavelengths to ' \
                            'increase with increasing pixel number.  If this is not the case ' \
                            'for this instrument, set specflip to True.'

        defaults['spatflip'] = False
        dtypes['spatflip'] = bool
        descr['spatflip'] = 'If this is True then the spatial dimension will be flipped.  ' \
                            'PypeIt expects echelle orders to increase with increasing pixel ' \
                            'number.  I.e., setting spatflip=True can reorder images so that ' \
                            'blue orders appear on the left and red orders on the right.'

        defaults['xgap'] = 0.0
        dtypes['xgap'] = [int, float]
        descr['xgap'] = 'Gap between the square detector pixels (expressed as a fraction of the ' \
                        'x pixel size -- x is predominantly the dispersion axis)'

        defaults['ygap'] = 0.0
        dtypes['ygap'] = [int, float]
        descr['ygap'] = 'Gap between the square detector pixels (expressed as a fraction of the ' \
                        'y pixel size -- x is predominantly the dispersion axis)'

        defaults['ysize'] = 1.0
        dtypes['ysize'] = [int, float]
        descr['ysize'] = 'The size of a pixel in the y-direction as a multiple of the x pixel ' \
                         'size (i.e. xsize = 1.0 -- x is predominantly the dispersion axis)'

        defaults['platescale'] = 0.135
        dtypes['platescale'] = [int, float]
        descr['platescale'] = 'arcsec per pixel in the spatial dimension for an unbinned pixel'

        defaults['darkcurr'] = 0.0
        dtypes['darkcurr'] = [int, float]
        descr['darkcurr'] = 'Dark current (e-/hour)'

        defaults['saturation'] = 65535.0
        dtypes['saturation'] = [ int, float ]
        descr['saturation'] = 'The detector saturation level'

        defaults['mincounts'] = -1000.0
        dtypes['mincounts'] = [ int, float ]
        descr['mincounts'] = 'Counts in a pixel below this value will be ignored as being unphysical'


        defaults['nonlinear'] = 0.86
        dtypes['nonlinear'] = [ int, float ]
        descr['nonlinear'] = 'Percentage of detector range which is linear (i.e. everything ' \
                             'above nonlinear*saturation will be flagged as saturated)'

        # gain, ronoise, datasec, and oscansec must be lists if there is
        # more than one amplifier
        defaults['numamplifiers'] = 1
        dtypes['numamplifiers'] = int
        descr['numamplifiers'] = 'Number of amplifiers'

        defaults['gain'] = 1.0 if pars['numamplifiers'] is None else [1.0]*pars['numamplifiers']
        dtypes['gain'] = [ int, float, list ]
        descr['gain'] = 'Inverse gain (e-/ADU). A list should be provided if a detector ' \
                        'contains more than one amplifier.'

        defaults['ronoise'] = 4.0 if pars['numamplifiers'] is None else [4.0]*pars['numamplifiers']
        dtypes['ronoise'] = [ int, float, list ]
        descr['ronoise'] = 'Read-out noise (e-). A list should be provided if a detector ' \
                           'contains more than one amplifier.'

        # TODO: Allow for None, such that the entire image is the data
        # section
        defaults['datasec'] = 'DATASEC' if pars['numamplifiers'] is None \
                                        else ['DATASEC']*pars['numamplifiers']
        dtypes['datasec'] = [str, list]
        descr['datasec'] = 'Either the data sections or the header keyword where the valid ' \
                           'data sections can be obtained, one per amplifier. If defined ' \
                           'explicitly should be in FITS format (e.g., [1:2048,10:4096]).'

        # TODO: Allow for None, such that there is no overscan region
        defaults['oscansec'] = 'BIASSEC' if pars['numamplifiers'] is None \
                                        else ['BIASSEC']*pars['numamplifiers']
        dtypes['oscansec'] = [str, list, type(None)]
        descr['oscansec'] = 'Either the overscan section or the header keyword where the valid ' \
                            'data sections can be obtained, one per amplifier. If defined ' \
                            'explicitly should be in FITS format (e.g., [1:2048,10:4096]).'

        # TODO: Allow this to be None?
        defaults['suffix'] = ''
        dtypes['suffix'] = str
        descr['suffix'] = 'Suffix to be appended to all saved calibration and extraction frames.'

        # Instantiate the parameter set
        super(DetectorPar, self).__init__(list(pars.keys()),
                                          values=list(pars.values()),
                                          defaults=list(defaults.values()),
                                          options=list(options.values()),
                                          dtypes=list(dtypes.values()),
                                          descr=list(descr.values()))
        self.validate()

    @classmethod
    def from_dict(cls, cfg):
        k = numpy.array([*cfg.keys()])
        parkeys = ['dataext', 'specaxis', 'specflip', 'spatflip','xgap', 'ygap', 'ysize',
                   'platescale', 'darkcurr', 'saturation', 'mincounts','nonlinear',
                   'numamplifiers', 'gain', 'ronoise', 'datasec', 'oscansec', 'suffix']

        badkeys = numpy.array([pk not in parkeys for pk in k])
        if numpy.any(badkeys):
            raise ValueError('{0} not recognized key(s) for DetectorPar.'.format(k[badkeys]))

        kwargs = {}
        for pk in parkeys:
            kwargs[pk] = cfg[pk] if pk in k else None
        return cls(**kwargs)

    def validate(self):
        """
        Check the parameters are valid for the provided method.
        """
        if self.data['numamplifiers'] > 1:
            keys = [ 'gain', 'ronoise', 'datasec', 'oscansec' ]
            dtype = [ (int, float), (int, float), str, (str, None) ]
            for i in range(len(keys)):
                if self.data[keys[i]] is None:
                    continue
                if not isinstance(self.data[keys[i]], list) \
                        or len(self.data[keys[i]]) != self.data['numamplifiers']:
                    raise ValueError('Provided {0} does not match amplifiers.'.format(keys[i]))

            for j in range(self.data['numamplifiers']):
                if self.data[keys[i]] is not None \
                        and not isinstance(self.data[keys[i]][j], dtype[i]):
                    TypeError('Incorrect type for {0}; should be {1}'.format(keys[i], dtype[i]))

# TODO: This should get moved to telescopes.py
class TelescopePar(ParSet):
    """
    The parameters used to define the salient properties of a telescope.

    These parameters should be *independent* of any specific use of the
    telescope.  They and are used by the :mod:`pypeit.telescopes` module
    to define the telescopes served by PypeIt, and kept as part of the
    :class:`pypeit.spectrographs.spectrograph.Spectrograph` definition of
    the instruments served by PypeIt.

    To see the list of instruments served, a table with the the current
    keywords, defaults, and descriptions for the :class:`TelescopePar`
    class, and an explanation of how to define a new instrument, see
    :ref:`instruments`.
    """
    def __init__(self, name=None, longitude=None, latitude=None, elevation=None, fratio=None,
                 diameter=None):

        # Grab the parameter names and values from the function
        # arguments
        args, _, _, values = inspect.getargvalues(inspect.currentframe())
        pars = OrderedDict([(k,values[k]) for k in args[1:]])

        # Initialize the other used specifications for this parameter
        # set
        defaults = OrderedDict.fromkeys(pars.keys())
        options = OrderedDict.fromkeys(pars.keys())
        dtypes = OrderedDict.fromkeys(pars.keys())
        descr = OrderedDict.fromkeys(pars.keys())

        # Fill out parameter specifications.  Only the values that are
        # *not* None (i.e., the ones that are defined) need to be set
        defaults['name'] = 'KECK'
        options['name'] = TelescopePar.valid_telescopes()
        dtypes['name'] = str
        descr['name'] = 'Name of the telescope used to obtain the observations.  ' \
                        'Options are: {0}'.format(', '.join(options['name']))
        
        dtypes['longitude'] = [int, float]
        descr['longitude'] = 'Longitude of the telescope on Earth in degrees.'

        dtypes['latitude'] = [int, float]
        descr['latitude'] = 'Latitude of the telescope on Earth in degrees.'

        dtypes['elevation'] = [int, float]
        descr['elevation'] = 'Elevation of the telescope in m'

        dtypes['fratio'] = [int, float]
        descr['fratio'] = 'f-ratio of the telescope'

        dtypes['diameter'] = [int, float]
        descr['diameter'] = 'Diameter of the telescope in m'

        # Instantiate the parameter set
        super(TelescopePar, self).__init__(list(pars.keys()),
                                           values=list(pars.values()),
                                           defaults=list(defaults.values()),
                                           options=list(options.values()),
                                           dtypes=list(dtypes.values()),
                                           descr=list(descr.values()))

        # Check the parameters match the method requirements
        self.validate()


    @classmethod
    def from_dict(cls, cfg):
        k = numpy.array([*cfg.keys()])
        parkeys = [ 'name', 'longitude', 'latitude', 'elevation', 'fratio', 'diameter' ]

        badkeys = numpy.array([pk not in parkeys for pk in k])
        if numpy.any(badkeys):
            raise ValueError('{0} not recognized key(s) for TelescopePar.'.format(k[badkeys]))

        kwargs = {}
        for pk in parkeys:
            kwargs[pk] = cfg[pk] if pk in k else None
        return cls(**kwargs)

    @staticmethod
    def valid_telescopes():
        """
        Return the valid telescopes.
        """
        return [ 'GEMINI-N','GEMINI-S', 'KECK', 'SHANE', 'WHT', 'APF', 'TNG', 'VLT', 'MAGELLAN', 'LBT', 'MMT' ]

    def validate(self):
        pass

    def platescale(self):
        r"""
        Return the platescale of the telescope in arcsec per mm.

        Calculated as

        .. math::
            p = \frac{206265}{f D},

        where :math:`f` is the f-ratio and :math:`D` is the diameter.
        If either of these is not available, the function returns
        `None`.
        """
        return None if self['fratio'] is None or self['diameter'] is None \
                else 206265/self['fratio']/self['diameter']/1e3

<|MERGE_RESOLUTION|>--- conflicted
+++ resolved
@@ -70,8 +70,6 @@
 from pypeit.par.parset import ParSet
 from pypeit.par import util
 from pypeit.core.framematch import FrameTypeBitMask
-
-from IPython import embed
 
 # Needs this to determine the valid spectrographs TODO: This causes a
 # circular import.  Spectrograph specific parameter sets and where they
@@ -1382,6 +1380,7 @@
         # scipy.optimize.differential_evoluiton probalby checks this.
 
 
+
 class ManualExtractionPar(ParSet):
     """
     DEPRECATED!!
@@ -1407,8 +1406,72 @@
              be used for all members of that list'
 
 
-<<<<<<< HEAD
-=======
+    """
+    def __init__(self, frame=None, spec=None, spat = None, det = None, fwhm = None):
+
+        # Grab the parameter names and values from the function
+        # arguments
+        args, _, _, values = inspect.getargvalues(inspect.currentframe())
+        pars = OrderedDict([(k,values[k]) for k in args[1:]])
+
+        # Initialize the other used specifications for this parameter
+        # set
+        dtypes = OrderedDict.fromkeys(pars.keys())
+        descr = OrderedDict.fromkeys(pars.keys())
+
+        # Fill out parameter specifications.  Only the values that are
+        # *not* None (i.e., the ones that are defined) need to be set
+        dtypes['frame'] = str
+        descr['frame'] = 'The name of the fits file for a manual extraction'
+
+        dtypes['spec'] = [list, float, int]
+        descr['spec'] = 'List of spectral positions to hand extract '
+
+        dtypes['spat'] = [list, float, int]
+        descr['spat'] = 'List of spatial positions to hand extract '
+
+        dtypes['det'] = [list, int]
+        descr['det'] = 'List of detectors for hand extraction. This must be a list aligned with spec and spat lists, or a single integer which will be used for all members of that list.  Negative values indicated negative images.'
+        dtypes['fwhm'] = [list, int,float]
+        descr['fwhm'] = 'List of FWHM for hand extraction. This must be a list aligned with spec and spat lists, or a single number which will be used for all members of that list'
+
+        # Instantiate the parameter set
+        super(ManualExtractionPar, self).__init__(list(pars.keys()),
+                                                  values=list(pars.values()),
+                                                  dtypes=list(dtypes.values()),
+                                                  descr=list(descr.values()))
+        self.validate()
+
+    @classmethod
+    def from_dict(cls, cfg):
+        k = cfg.keys()
+        parkeys = [ 'frame', 'spec','spat','det','fwhm']
+        kwargs = {}
+        for pk in parkeys:
+            kwargs[pk] = cfg[pk] if pk in k else None
+        return cls(**kwargs)
+
+    def validate(self):
+        pass
+
+
+
+class ManualExtractionParOld(ParSet):
+    """
+    A parameter set holding the arguments for how to perform the
+    manual extraction of a spectrum.
+
+    A list of these objects can be included in an instance of
+    :class:`ExtractObjectsPar` to perform a set of user-defined
+    extractions.
+
+    For an example of how to define a series of manual extractions in
+    the pypeit input file, see :ref:`pypeit_file`.
+
+    Args:
+        frame (:obj:`str`):
+            The name of the fits file for a manual extraction
+
         params (:obj:`list`):
             Parameters of the manual extraction.  For example, params =
             1,1000,500,10,10 specifies the following behavior: 1 is the
@@ -1417,9 +1480,8 @@
             must go through, and the last two numbers (10,10) are the
             widths around the stated (spatial,spectral) location that
             should also be in the trace.
->>>>>>> deb6c16b
-    """
-    def __init__(self, frame=None, spec=None, spat = None, det = None, fwhm = None):
+    """
+    def __init__(self, frame=None, params=None):
 
         # Grab the parameter names and values from the function
         # arguments
@@ -1436,16 +1498,13 @@
         dtypes['frame'] = str
         descr['frame'] = 'The name of the fits file for a manual extraction'
 
-        dtypes['spec'] = [list, float, int]
-        descr['spec'] = 'List of spectral positions to hand extract '
-
-        dtypes['spat'] = [list, float, int]
-        descr['spat'] = 'List of spatial positions to hand extract '
-
-        dtypes['det'] = [list, int]
-        descr['det'] = 'List of detectors for hand extraction. This must be a list aligned with spec and spat lists, or a single integer which will be used for all members of that list.  Negative values indicated negative images.'
-        dtypes['fwhm'] = [list, int,float]
-        descr['fwhm'] = 'List of FWHM for hand extraction. This must be a list aligned with spec and spat lists, or a single number which will be used for all members of that list'
+        dtypes['params'] = list
+        descr['params'] = 'Parameters of the manual extraction.  For example, params = ' \
+                          '1,1000,500,10,10 specifies the following behavior: 1 is the ' \
+                          'detector number, 1000 is the spatial location that the trace must ' \
+                          'go through, 500 is the spectral location that the trace must go ' \
+                          'through, and the last two numbers (10,10) are the widths around the ' \
+                          'stated (spatial,spectral) location that should also be in the trace.'
 
         # Instantiate the parameter set
         super(ManualExtractionPar, self).__init__(list(pars.keys()),
@@ -1456,21 +1515,22 @@
 
     @classmethod
     def from_dict(cls, cfg):
-        k = numpy.array([*cfg.keys()])
-        parkeys = [ 'frame', 'spec','spat','det','fwhm']
-
-        badkeys = numpy.array([pk not in parkeys for pk in k])
-        if numpy.any(badkeys):
-            raise ValueError('{0} not recognized key(s) for ManualExtractionPar.'.format(
-                             k[badkeys]))
-
+        k = cfg.keys()
+        parkeys = [ 'frame', 'params' ]
         kwargs = {}
         for pk in parkeys:
             kwargs[pk] = cfg[pk] if pk in k else None
         return cls(**kwargs)
 
     def validate(self):
-        pass
+        """
+        Check the parameters are valid for the provided method.
+        """
+        if self.data['params'] is not None and len(self.data['params']) != 5:
+            raise ValueError('There must be 5 manual extraction parameters.')
+        if self.data['frame'] is not None and not os.path.isfile(self.data['frame']):
+            raise FileNotFoundError('Manual extraction frame does not exist: {0}'.format(
+                                    self.data['frame']))
 
 
 class ReduxPar(ParSet):
@@ -2683,7 +2743,7 @@
 
     @classmethod
     def from_dict(cls, cfg):
-        k = cfg.keys()
+        k = numpy.array([*cfg.keys()])
 
         # Basic keywords
         parkeys = ['trace_npoly', 'sig_thresh', 'find_trim_edge',
@@ -2850,28 +2910,13 @@
 
     @classmethod
     def from_dict(cls, cfg):
-<<<<<<< HEAD
         k = numpy.array([*cfg.keys()])
-        #ToDO change to updated param list
-        parkeys = ['bspline_spacing', 'boxcar_radius', 'trace_npoly', 'global_sky_std',
-                   'sig_thresh', 'maxnumber', 'sn_gauss', 'model_full_slit', 'no_poly', 'manual',
-                   'find_trim_edge', 'find_cont_fit', 'find_npoly_cont', 'find_fwhm', 'find_maxdev', 'find_extrap_npoly',
-                   'ech_find_max_snr', 'ech_find_min_snr', 'ech_find_nabove_min_snr', 'std_prof_nsigma', 'sky_sigrej']
-
-        allkeys = parkeys + ['manual']
-        badkeys = numpy.array([pk not in allkeys for pk in k])
-        if numpy.any(badkeys):
-            raise ValueError('{0} not recognized key(s) for ScienceImagePar.'.format(k[badkeys]))
-
-=======
-        k = cfg.keys()
 
         # Basic keywords
         parkeys = ['boxcar_radius', 'std_prof_nsigma',
                    'sn_gauss', 'model_full_slit',
                    'manual', 'skip_optimal'
                    ]
->>>>>>> deb6c16b
         kwargs = {}
         for pk in parkeys:
             kwargs[pk] = cfg[pk] if pk in k else None
