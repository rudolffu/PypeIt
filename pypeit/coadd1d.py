--- conflicted
+++ resolved
@@ -48,17 +48,12 @@
             spectrograph (:class:`pypeit.spectrographs.spectrograph.Spectrograph`, optional):
             par (:class:`pypeit.par.pypeitpar.Coadd1DPar`, optional):
                Pypeit parameter set object for Coadd1D
-<<<<<<< HEAD
-            sensfuncile (str, optional):
-               File holding the sensitivity function. This is required for echelle coadds only.
-=======
             sensfuncile (str or list of strings, optional):
                File or list of files holding the sensitivity function. This is required for echelle coadds only.
             setup_id (str or list of strings, optional):
                A string or list of strings identifiying the setup IDs to coadd. This is only used for echelle coadds where a loop
                over the different echelle setups is performed.  If None, it will be assumed that all the
                input files, objids, and sensfuncfiles correspond to the same setup.
->>>>>>> 6a36f4e1
             debug (bool, optional)
                Debug. Default = False
             show (bool, optional):
@@ -101,15 +96,6 @@
 
     def load(self):
         """
-<<<<<<< HEAD
-        Load the arrays we need for performing coadds. Dummy method overloaded by children
-
-        Returns:
-
-        """
-
-        pass
-=======
         Load the arrays we need for performing coadds. Dummy method overloaded by children.
 
         Returns:
@@ -117,7 +103,6 @@
         """
         msgs.error('This method is undefined in the base classes and should only be called by the subclasses')
 
->>>>>>> 6a36f4e1
 
     def save(self, coaddfile, telluric=None, obj_model=None, overwrite=True):
         """
@@ -175,8 +160,6 @@
     """
 
     def __init__(self, spec1dfiles, objids, spectrograph=None, par=None, sensfuncfile=None, setup_id=None, debug=False, show=False):
-<<<<<<< HEAD
-=======
         """
         See :class:`CoAdd1D` instantiation for argument descriptions.
         """
@@ -185,7 +168,6 @@
 
 
     def load(self):
->>>>>>> 6a36f4e1
         """
         Load the arrays we need for performing coadds.
 
@@ -205,21 +187,6 @@
             headers (list of header objects)
                List of headers of length nexp
         """
-<<<<<<< HEAD
-        super().__init__(spec1dfiles, objids, spectrograph=spectrograph, par = par, sensfuncfile = sensfuncfile,
-                         setup_id=setup_id, debug = debug, show = show)
-
-
-    def load(self):
-        """
-        Load the arrays we need for performing coadds.
-
-        Returns:
-            tuple:
-               - waves, fluxes, ivars, gpms, header
-        """
-=======
->>>>>>> 6a36f4e1
         waves, fluxes, ivars, gpms, headers = [], [], [], [], []
         for iexp in range(self.nexp):
             sobjs = specobjs.SpecObjs.from_fitsfile(self.spec1dfiles[iexp], chk_version=self.par['chk_version'])
@@ -227,13 +194,10 @@
             if not np.any(indx):
                 msgs.error(
                     "No matching objects for {:s}.  Odds are you input the wrong OBJID".format(self.objids[iexp]))
-<<<<<<< HEAD
-=======
             if np.sum(indx) > 1:
                 msgs.error("Error in spec1d file for exposure {:d}: "
                            "More than one object was identified with the OBJID={:s} in file={:s}".format(
                     iexp, self.objids[iexp], self.spec1dfiles[iexp]))
->>>>>>> 6a36f4e1
             wave_iexp, flux_iexp, ivar_iexp, gpm_iexp, trace_spec, trace_spat, meta_spec, header = \
                 sobjs[indx].unpack_object(ret_flam=self.par['flux_value'], extract_type=self.par['ex_value'])
             waves.append(wave_iexp)
@@ -246,10 +210,7 @@
                 header_out['DEC_OBJ'] = sobjs[indx][0]['DEC']
             headers.append(header_out)
 
-<<<<<<< HEAD
-=======
-
->>>>>>> 6a36f4e1
+
         return waves, fluxes, ivars, gpms, headers
 
     def coadd(self):
@@ -276,11 +237,6 @@
             debug=self.debug, show=self.show)
 
 
-<<<<<<< HEAD
-        return waves, fluxes, ivars, gpms, header_out
-
-=======
->>>>>>> 6a36f4e1
 
 class EchelleCoAdd1D(CoAdd1D):
     """
@@ -299,17 +255,6 @@
 
         if sensfuncfile is None:
             msgs.error('sensfuncfile is a required argument for echelle coadding')
-<<<<<<< HEAD
-        else:
-            nsens = len(sensfuncfile)
-            if not ((nsens == 1) or (nsens == self.nexp)):
-                msgs.error('Invalid length of sensfuncfile len(sensfuncfile)={:d}'.format(len(nsens)))
-            elif nsens == 1:
-                _sensfuncfile = sensfuncfile if isinstance(sensfuncfile, str) else sensfuncfile[0]
-                self.sensfuncfile = self.nexp*[_sensfuncfile]
-            elif nsens == self.nexp:
-                self.sensfuncfile = sensfuncfile
-=======
 
         self.sensfuncfile = self.nexp * [sensfuncfile] if isinstance(sensfuncfile, str) else sensfuncfile
         nsens = len(self.sensfuncfile)
@@ -319,24 +264,10 @@
         if nsens != self.nexp:
             msgs.error('Must enter either one sensfunc file for all exposures or one sensfunc file for '
                        f'each exposure.  Entered {nsens} files for {self.nexp} exposures.')
->>>>>>> 6a36f4e1
 
         if setup_id is None:
             self.setup_id = self.nexp*['A']
         else:
-<<<<<<< HEAD
-            len_setup = len(setup_id)
-            if not ((len_setup == 1) or (len_setup == self.nexp)):
-                msgs.error('Invalid length of setup_id len(setup_id)={:d}'.format(len(len_setup)))
-            _setup_id = list(setup_id) if isinstance(setup_id, str) else setup_id
-            self.setup_id = _setup_id if len(_setup_id) == self.nexp else self.nexp*_setup_id
-
-        self.unique_setups = np.unique(self.setup_id).tolist()
-        self.nsetups = len(self.unique_setups)
-
-        self.sensfuncfile = sensfuncfile
-        self.setup_id= setup_id
-=======
             self.setup_id = self.nexp*[setup_id] if isinstance(setup_id, str) else setup_id
         nsetup = len(self.setup_id)
         if nsetup == 1:
@@ -350,7 +281,6 @@
         self.unique_setups = np.unique(self.setup_id).tolist()
         self.nsetups_unique = len(self.unique_setups)
 
->>>>>>> 6a36f4e1
 
     def coadd(self):
         """
@@ -383,19 +313,9 @@
                                      debug=self.debug, show=self.show, show_exp=self.show)
 
 
-
         return wave_grid_mid, wave_coadd, flux_coadd, ivar_coadd, gpm_coadd
 
 
-<<<<<<< HEAD
-    def load_ech_arrays(self, spec1dfiles, objids, sensfuncfile):
-        """
-        Load the arrays we need for performing coadds.
-
-        Returns:
-            tuple:
-               - waves, fluxes, ivars, gpms, header
-=======
     def load_ech_arrays(self, spec1dfiles, objids, sensfuncfiles):
         """
         Load the arrays we need for performing coadds for a single setup.
@@ -412,7 +332,6 @@
             tuple:
                - waves, fluxes, ivars, gpms, header. Each array has shape = (nspec, norders, nexp)
 
->>>>>>> 6a36f4e1
         """
         nexp = len(spec1dfiles)
         for iexp in range(nexp):
@@ -422,11 +341,7 @@
                 msgs.error("No matching objects for {:s}.  Odds are you input the wrong OBJID".format(objids[iexp]))
             wave_iexp, flux_iexp, ivar_iexp, gpm_iexp, trace_spec, trace_spat, meta_spec, header = \
                     sobjs[indx].unpack_object(ret_flam=self.par['flux_value'], extract_type=self.par['ex_value'])
-<<<<<<< HEAD
-            weights_sens_iexp = sensfunc.SensFunc.sensfunc_weights(sensfuncfile[iexp], wave_iexp, debug=self.debug)
-=======
             weights_sens_iexp = sensfunc.SensFunc.sensfunc_weights(sensfuncfiles[iexp], wave_iexp, debug=self.debug)
->>>>>>> 6a36f4e1
             # Allocate arrays on first iteration
             # TODO :: We should refactor to use a list of numpy arrays, instead of a 2D numpy array.
             if iexp == 0:
@@ -445,25 +360,6 @@
                 = wave_iexp, flux_iexp, ivar_iexp, gpm_iexp, weights_sens_iexp
         return waves, fluxes, ivars, gpms, weights_sens, header_out
 
-<<<<<<< HEAD
-    # Hack right now to use the original load
-    def load(self):
-
-        waves, fluxes, ivars, gpms, weights_sens, setup_ids, headers = [], [], [], [], [], [], []
-        for uniq_setup in self.unique_setups:
-            # TODO Is there a more python way to do this?
-            setup_indx = np.array(self.setup_id)== uniq_setup
-            sensfuncfiles = np.array(self.sensfuncfile)[setup_indx]
-            spec1dfiles = np.array(self.spec1dfiles)[setup_indx]
-            objids = np.array(self.objids)[setup_indx]
-            wave, flux, ivar, gpm, weight_sens, header_out = self.load_ech_arrays(spec1dfiles, objids, sensfuncfiles)
-            waves.append(wave)
-            fluxes.append(flux)
-            ivars.append(ivar)
-            gpms.append(gpm)
-            weights_sens.append(weight_sens)
-            headers.append(header_out)
-=======
 
     def load(self):
         """
@@ -517,7 +413,6 @@
         #    gpms.append(gpm)
         #    weights_sens.append(weight_sens)
         #    headers.append(header_out)
->>>>>>> 6a36f4e1
 
 
         return waves, fluxes, ivars, gpms, weights_sens, headers
