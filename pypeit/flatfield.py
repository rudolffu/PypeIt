--- conflicted
+++ resolved
@@ -176,35 +176,24 @@
                c. Save
 
         Args:
-<<<<<<< HEAD
-            debug (bool, optional):
-            show (bool, optional):
-            maskslits (np.ndarray, optional):
-               Array specifying whether a slit is good.
-               True = bad
-=======
             debug (:obj:`bool`, optional):
                 Run in debug mode.
             show (:obj:`bool`, optional):
                 Show the results in the ginga viewer.
->>>>>>> 0eff697e
+            maskslits (np.ndarray, optional):
+               Array specifying whether a slit is good.
+               True = bad
 
         Returns:
             `numpy.ndarray`_: Two arrays are returned, the normalized
             pixel flat data and the slit illumination correction data.
         """
-<<<<<<< HEAD
         # Mask
         if maskslits is None:
             maskslits = np.zeros(self.nslits, dtype=bool)
 
         # Build the pixel flat (as needed)
-        if self.rawflatimg is None:
-            self.rawflatimg = self.build_pixflat()
-=======
-        # Build the pixel flat
         self.build_pixflat()
->>>>>>> 0eff697e
 
         # Prep tck (sets self.ntckx, self.ntcky)
         #self._prep_tck()
