"""
Provides a class that handles the fits metadata required by PypeIt.
"""
from __future__ import print_function
from __future__ import absolute_import
from __future__ import division
from __future__ import unicode_literals

import os
import io
import string

import numpy as np
import yaml

from collections import OrderedDict

import datetime
from astropy import table, coordinates, time

from pypeit import msgs
from pypeit import utils
from pypeit.core import framematch
from pypeit.core import flux
from pypeit.par import PypeItPar
from pypeit.par.util import make_pypeit_file
from pypeit.bitmask import BitMask
#from pypeit.spectrographs.util import load_spectrograph

from pypeit import debugger

# Initially tried to subclass this from astropy.table.Table, but that
# proved too difficult.
class PypeItMetaData:
    """
    Provides a table and interface to the relevant fits file metadata
    used during the reduction.

    The content of the fits table is dictated by the header keywords
    specified for the provided spectrograph.  It is expected that this
    table can be used to set the frame type of each file.

    The metadata is validated using checks specified by the provided
    spectrograph class.

    For the data table, one should typically provided either the file
    list from which to grab the data from the fits headers or the data
    directly.  If neither are provided the table is instantiated without
    any data.

    .. todo::
        - Implement additional keywords for `bkg_pairs` that provide
          some nominal pairings that the user can edit.

    Args:
        spectrograph (:class:`pypeit.spectrographs.spectrograph.Spectrograph`):
            The spectrograph used to collect the data save to each file.
            The class is used to provide the header keyword data to
            include in the table and specify any validation checks.
        par (:obj:`pypeit.par.pypeitpar.PypeItPar`):
            PypeIt parameters used to set the code behavior.
        file_list (:obj:`list`, optional):
            The list of files to include in the table.
        data (table-like, optional):
            The data to incude in the table.  The type can be anything
            allowed by the instantiation of
            :class:`astropy.table.Table`.
        usrdata (:obj:`astropy.table.Table`, optional):
            A user provided set of data used to supplement or overwrite
            metadata read from the file headers.  The table must have a
            `filename` column that is used to match to the metadata
            table generated within PypeIt.  **Note**: This is ignored if
            `data` is also provided.  This functionality is only used
            when building the metadata from the fits files.
        strict (:obj:`bool`, optional):
            Function will fault if :func:`fits.getheader` fails to read
            any of the headers in the provided file list.  Set to False
            to instead report a warning and continue.

    Attributes:
        spectrograph
            (:class:`pypeit.spectrographs.spectrograph.Spectrograph`):
            The spectrograph used to collect the data save to each file.
            The class is used to provide the header keyword data to
            include in the table and specify any validation checks.
        par (:class:`pypeit.par.pypeitpar.PypeItPar`):
            PypeIt parameters used to set the code behavior.  If not
            provided, the default parameters specific to the provided
            spectrograph are used.
        configs (:obj:`dict`):
            A dictionary of the unique configurations identified.
        type_bitmask (:class:`pypeit.core.framematch.FrameTypeBitMask`):
            The bitmask used to set the frame type of each fits file.
        calib_bitmask (:class:`BitMask`):
            The bitmask used to keep track of the calibration group bits.
        table (:class:`astropy.table.Table`):
            The table with the relevant metadata for each fits file to
            use in the data reduction.

    """
    def __init__(self, spectrograph, par, file_list=None, data=None, usrdata=None, strict=True):
        if data is None and file_list is None:
            msgs.warn('Both data and file_list are None in the instantiation of PypeItMetaData.'
                      '  The table will be empty!')
        self.spectrograph = spectrograph
        self.par = par
        if not isinstance(self.par, PypeItPar):
            raise TypeError('Input parameter set must be of type PypeItPar.')
        self.type_bitmask = framematch.FrameTypeBitMask()
        self.table = table.Table(data if file_list is None 
                                 else self._build(file_list, strict=strict, usrdata=usrdata))
                        #else self._build(file_list, strict=strict))
        # Sort on filename
        self.table.sort('filename')
        #
        if usrdata is not None:
            self.merge(usrdata)
        # Instrument-specific validation of the header metadata. This
        # alters self.table in place!
        #self.spectrograph.validate_metadata(self.table)

        # Initialize internal attributes
        self.configs = None
        self.calib_bitmask = None

    @staticmethod
    def define_core_meta():
        """
        Define the core set of meta data that must be defined
        to run PypeIt

        Each meta entry is a dict with keys
           dtype: str, float, int
           comment: str
           rtol: float, optional
             Sets the relative tolerance for float meta when used to set a configuration

        Each meta dtype must be scalar or str.  No tuple, list, ndarray, etc.

        Returns:
            core_meta: dict


        """
        core_meta = OrderedDict()  # Mainly to format output to PypeIt file
        # Filename
        #core_meta['directory'] = dict(dtype=str, comment='Path to raw data file')
        #core_meta['filename'] = dict(dtype=str, comment='Basename of raw data file')

        # Target
        core_meta['ra'] = dict(dtype=str, comment='Colon separated (J2000) RA')
        core_meta['dec'] = dict(dtype=str, comment='Colon separated (J2000) DEC')
        core_meta['target'] = dict(dtype=str, comment='Name of the target')

        # Instrument related
        core_meta['dispname'] = dict(dtype=str, comment='Disperser name')
        core_meta['decker'] = dict(dtype=str, comment='Slit/mask/decker name')
        core_meta['binning'] = dict(dtype=str, comment='"spatial,spectral" binning')

        # Obs
        core_meta['mjd'] = dict(dtype=float, comment='Observation MJD; Read by astropy.time.Time format=mjd')
        core_meta['airmass'] = dict(dtype=float, comment='Airmass')
        core_meta['exptime'] = dict(dtype=float, comment='Exposure time')

        # Return
        return core_meta


    @staticmethod
    def define_additional_meta():
        """
        Defines meta that tends to be instrument-specific and not used as widely in the code

        See define_core_meta() for additional details

        For meta used to define configurations, the rtol key specifies
        the relative tolerance for a match

        Returns:
            additional_meta: dict
              Describes the additional meta data used in PypeIt

        """
        additional_meta = {}

        # Instrument (generally for configuration generation)
        additional_meta['dichroic'] = dict(dtype=str, comment='Beam splitter')
        additional_meta['filter1'] = dict(dtype=str, comment='First filter in optical path')
        additional_meta['dispangle'] = dict(dtype=float, comment='Angle of the disperser', rtol=0.)
        additional_meta['hatch'] = dict(dtype=str, comment='Position of instrument hatch')
        additional_meta['slitwid'] = dict(dtype=float, comment='Slit width, sometimes distinct from decker')
        additional_meta['detector'] = dict(dtype=str, comment='Name of detector')

        # Calibration lamps
        for kk in range(20):
            additional_meta['lampstat{:02d}'.format(kk+1)] = dict(dtype=str, comment='Status of a given lamp (e.g off/on)')

        # Misc
        additional_meta['idname'] = dict(dtype=str, comment='Instrument supplied frametype (e.g. bias)')


        return additional_meta

    @staticmethod
    def get_meta_data_model():
        """
        Pull together all of the meta defined above to
        generate the meta_data_model

        Returns:
            meta_data_model: dict

        """
        meta_data_model = {}

        # Core
        core_meta = PypeItMetaData.define_core_meta()
        for key in core_meta.keys():
            meta_data_model[key] = core_meta[key].copy()

        # Additional
        additional_meta = PypeItMetaData.define_additional_meta()
        for key in additional_meta.keys():
            meta_data_model[key] = additional_meta[key].copy()

        # Return
        return meta_data_model

    def _add_bkg_pairs(self, data, bkg_pairs):
        """
        Add the background-pair columns to the table.
        
        This include two columns called `comb_id` and `bkg_id` that
        identify object and background frame pairs.  The string
        indicates how these these columns should be added::

            - `empty`: The columns are added but their values are all
              originally set to -1.  **This is currently the only
              option.**

        Args:
            data (:obj:`dict`):
                The current data table.  *This is edited in place.*
            bkg_pairs (:obj:`str`):
                The method to use for including these pairs.

        Raises:
            PypeItError:
                Raised if the method selected to add the pairs is not
                defined.
        """
        numfiles = len(data['filename'])
        if bkg_pairs == 'empty':
            data['comb_id'] = [-1]*numfiles
            data['bkg_id'] = [-1]*numfiles
            return
        msgs.error('{0} not a defined method for the background pair columns.'.format(bkg_pairs))

    def _build(self, file_list, strict=True, usrdata=None):
        """
        Generate the fitstbl that will be at the heart of PypeItMetaData

        Args:
            file_list:
            strict:
            usrdata: Table, optional
              Parsed for frametype for a few instruments (e.g. VLT) where meta data may not be required

        Returns:
            data: Table

        """
        required_meta = self.spectrograph.meta

        # Build lists to fill
        data = {k:[] for k in required_meta.keys()}

        ds, fs = [], []
        for idx, ifile in enumerate(file_list):
            # User data (for frame type)
            if usrdata is not None:
                usr_row = usrdata[idx]
            else:
                usr_row = None
            # Read the fits headers
            headarr = self.spectrograph.get_headarr(ifile, strict=strict)
            # Add the directory and file name to the table
            d,f = os.path.split(ifile)
            ds.append(d)
            fs.append(f)
            # Grab Meta
            for meta_key in data.keys():
                value = self.spectrograph.get_meta_value(ifile, meta_key, headarr=headarr, required=strict,
                                                         ignore_bad_header=self.par['rdx']['ignore_bad_headers'],
                                                         usr_row=usr_row)
                data[meta_key].append(value)
        # File info
        data['directory'] = ds
        data['filename'] = fs
        # Additional bits and pieces
        self._add_bkg_pairs(data, 'empty')
        # Validate
        _ = time.Time(data['mjd'], format='mjd')
        # Return
        return data

    def _old_build(self, file_list, strict=True, bkg_pairs='empty'):
        """
        Returns a dictionary with the data to be included in the table.
        """
        # Get the header keywords specific to the provided spectrograph.
        # head_keys is a nested dictionary listing the header keywords
        # for each extension in the file.  The top-level dictionary key
        # is just the 0-indexed number of the extension
        head_keys = self.spectrograph.header_keys()

        # The table is declared based on this input dictionary: The
        # directory, filename, instrument are always included
        data = {k:[] for k in PypeItMetaData.default_keys()}

        # Add columns to the output table for each keyword.  The
        # keywords from all extensions must be unique.
        ext = {}
        for i in head_keys.keys():
            for k in head_keys[i].keys():
                if k in data.keys():
                    raise ValueError('Keywords are not unique across all extensions!')
                ext[k] = i
                data[k] = []

        # TODO: Stopgap for required keys in fitstbl used by other parts of
        # the code.  Need to decide how to handle these.
        required_columns = ['time', 'date', 'target']
        required_for_ABBA = ['ra', 'dec'] # and for standards?
        if any([ c not in data.keys() for c in required_columns]):
            msgs.warn('Columns are missing.')

        # Number of files to read
        numfiles = len(file_list)

        # Loop on files
        for ifile in file_list:

            # Read the fits headers
            headarr = self.spectrograph.get_headarr(ifile, strict=strict)

            # Check that the header is valid
            # TODO: The check_headers function needs to be implemented
            # for each instrument.  spectrograph.check_headers() should
            # raise an exception with an appropriate message.
            try:
                # TODO: Move this into spectrograph.validate_fitstbl()
                self.spectrograph.check_headers(headarr)
            except Exception as e:
                msgs.warn('Reading of headers from file:' + msgs.newline() + ifile
                          + msgs.newline() + 'failed with the following exception'
                          + msgs.newline() + e.__repr__() + msgs.newline() +
                          'Please check that the file was taken with the provided instrument:'
                          + msgs.newline() + '{0}'.format(self.spectrograph.spectrograph)
                          + msgs.newline() + 'Then either change the instrument or remove/skip '
                          + 'the file.' + msgs.newline()+ 'Continuing by ignoring this file...')
                numfiles -= 1
                continue

            # Add the directory, file name, and instrument to the table
            d,f = os.path.split(ifile)
            data['directory'].append(d)
            data['filename'].append(f)
            data['instrume'].append(self.spectrograph.spectrograph)

            # Now get the rest of the keywords
            for key in data.keys():
                if key in PypeItMetaData.default_keys():
                    continue

                # Try to read the header item
                try:
                    value = headarr[ext[key]][head_keys[ext[key]][key]]
                except KeyError:
                    # Keyword not found in header
                    msgs.warn("{0} keyword not in header. Setting to None".format(key))
                    value = 'None'
                except TypeError:
<<<<<<< HEAD
                    # TODO: This should be removed.
=======
                    # TODO: This should throw an error
>>>>>>> 50dff29f
                    import pdb; pdb.set_trace()

                # Convert the time to days
                # TODO: Done here or as a method in Spectrograph?
                if key == 'time' and value != 'None':
                    # HERE IS A KULDGE
                    if 'date' in data.keys():
                        idate = headarr[ext['date']][head_keys[ext['date']]['date']]
                    else:
                        idate = None
                    value = self.convert_time(value, date=idate)

                # Set the value
                vtype = type(value)
                if np.issubdtype(vtype, np.str_):
                    value = value.strip()
                if np.issubdtype(vtype, np.integer) or np.issubdtype(vtype, np.floating) \
                        or np.issubdtype(vtype, np.str_) or np.issubdtype(vtype, np.bool_):
                    data[key].append(value)
                else:
                    msgs.bug('Unexpected type, {1}, for key {0}'.format(key,
                             vtype).replace('<type ','').replace('>',''))

            msgs.info('Successfully loaded headers for file:' + msgs.newline() + ifile)

        # Report
        msgs.info("Headers loaded for {0:d} files successfully".format(numfiles))
        if numfiles != len(file_list):
            msgs.warn("Headers were not loaded for {0:d} files".format(len(file_list) - numfiles))
        if numfiles == 0:
            msgs.error("The headers could not be read from the input data files."
                       + msgs.newline() + "Please check that the settings file matches the data.")

#        # Add the index column
#        data['index'] = np.arange(numfiles).tolist()

        # Add the background_index column
        #if bkg_pairs is not None:
        self._add_bkg_pairs(data, bkg_pairs)

        return data

    # TODO:  In this implementation, slicing the PypeItMetaData object
    # will return an astropy.table.Table, not a PypeItMetaData object.
    def __getitem__(self, item):
        return self.table.__getitem__(item)

    def __setitem__(self, item, value):
        return self.table.__setitem__(item, value)

    def __len__(self):
        return self.table.__len__()

    def __repr__(self):
        return self.table._base_repr_(html=False,
                            descr_vals=['PypeItMetaData:\n',
                                        '              spectrograph={0}\n'.format(
                                                                    self.spectrograph.spectrograph),
                                        '              length={0}\n'.format(len(self))])

    def _repr_html_(self):
        return self.table._base_repr_(html=True, max_width=-1,
                            descr_vals=['PypeItMetaData: spectrograph={0}, length={1}\n'.format(
                                                    self.spectrograph.spectrograph, len(self))])

    @staticmethod
    def default_keys():
        return [ 'directory', 'filename', 'instrume' ]

    def keys(self):
        return self.table.keys()

    def sort(self, col):
        return self.table.sort(col)

    def merge(self, usrdata, match_type=True):
        """
        Use the provided table to supplement or overwrite the metadata.

        If the internal table already contains the column in `usrdata`,
        the function will try to match the data type of the `usrdata`
        column to the existing data type.  If it can't it will just add
        the column anyway, with the type in `usrdata`.  You can avoid
        this step by setting `match_type=False`.

        Args:
            usrdata (:obj:`astropy.table.Table`):
                A user provided set of data used to supplement or
                overwrite metadata read from the file headers.  The
                table must have a `filename` column that is used to
                match to the metadata table generated within PypeIt.
            match_type (:obj:`bool`, optional):
                Attempt to match the data type in `usrdata` to the type
                in the internal table.  See above.

        Raises:
            TypeError: 
                Raised if `usrdata` is not an `astropy.io.table.Table`
            KeyError:
                Raised if `filename` is not a key in the provided table.
        """
        meta_data_model = self.get_meta_data_model()
        # Check the input
        if not isinstance(usrdata, table.Table):
            raise TypeError('Must provide an astropy.io.table.Table instance.')
        if 'filename' not in usrdata.keys():
            raise KeyError('The user-provided table must have \'filename\' column!')

        # Make sure the data are correctly ordered
        srt = [np.where(f == self.table['filename'])[0][0] for f in usrdata['filename']]

        # Convert types if possible
        existing_keys = list(set(self.table.keys()) & set(usrdata.keys()))
        if len(existing_keys) > 0 and match_type:
            for key in existing_keys:
                if len(self.table[key].shape) > 1:  # NOT ALLOWED!!
                    debugger.set_trace()
                elif key in meta_data_model.keys(): # Is this meta data??
                    dtype = meta_data_model[key]['dtype']
                else:
                    dtype = self.table[key].dtype
                # Deal with None's properly
                nones = usrdata[key] == 'None'
                usrdata[key][nones] = None
                # Rest
                usrdata[key][~nones] = usrdata[key][~nones].astype(dtype)

        # Include the user data in the table
        for key in usrdata.keys():
            self.table[key] = usrdata[key][srt]

    '''
    def convert_time(self, in_time, date=None):
        """
        Convert the time read from a file header to MJD for all spectrographs.
    
        Args:
            in_time (str):
                The time read from the file header
            date (str, optional):
                The date read from the file header

        Returns:
            float: The MJD time
        """
        # Convert seconds to hours
        if self.spectrograph.timeunit == 's':
            msgs.error("SHOULD NOT GET HERE")
            return float(in_time)/3600.0
    
        # Convert minutes to hours
        if self.spectrograph.timeunit == 'm':
            msgs.error("SHOULD NOT GET HERE")
            return float(in_time)/60.0

        # Convert from an astropy.Time format
        if self.spectrograph.timeunit in time.Time.FORMATS.keys():
            if date is not None:
<<<<<<< HEAD
                # TODO: this fails if date or in_time is not a string!
                in_time = date+'T'+in_time
=======
                if 'T' not in date:
                    in_time = date+'T'+in_time
                else:
                    in_time = date
>>>>>>> 50dff29f
            ival = float(in_time) if self.spectrograph.timeunit == 'mjd' else in_time
            tval = time.Time(ival, scale='tt', format=self.spectrograph.timeunit)
            # Put MJD
            return tval.mjd
        
        msgs.error('Bad time unit')
    '''

    def get_configuration(self, indx, cfg_keys=None):
        """
        Return the configuration dictionary for a given frame.

        This is not the same as the backwards compatible "setup"
        dictionary.

        Args:
            indx (:obj:`int`):
                The index of the table row to use to construct the
                configuration.
            cfg_keys (:obj:`list`, optional):
                The list of metadata keys to use to construct the
                configuration.  If None, the `configuration_keys` of
                :attr:`spectrograph` is used.

        Returns:
            dict: A dictionary with the metadata values from the
            selected row.
        """
        _cfg_keys = self.spectrograph.configuration_keys() if cfg_keys is None else cfg_keys
        return {k:self.table[k][indx] for k in _cfg_keys}

    def master_key(self, row, det=1):
        """
        Construct the master key for the file in the provided row.

        The master key is the combination of the configuration, the
        calibration group, and the detector.  The configuration ID is
        the same as included in the configuration column (A, B, C, etc),
        the calibration group is the same as the calibration bit number,
        and the detector number is provided as an argument and converted
        to a zero-filled string with two digits (the maximum number of
        detectors is 99).

        Using the calibration bit in the keyword allows MasterFrames to
        be used with multiple calibration groups.

        Args:
            row (:obj:`int`):
                The 0-indexed row used to construct the key.
            det (:obj:`int`, optional):
                The 1-indexed detector.  Default is 1.

        Returns:
            str: Master key with configuration, calibration group(s),
            and detector.

        Raises:
            PypeItError:
                Raised if the 'setup' or 'calibbit' columns
                haven't been defined.
        """
        if 'setup' not in self.keys() or 'calibbit' not in self.keys():
            msgs.error('Cannot provide master key string without setup and calibbit; '
                       'run set_configurations and set_calibration_groups.')
        if det <= 0 or det > self.spectrograph.ndet:
            raise IndexError('{0} is not a valid detector for {1}!'.format(det,
                             self.spectrograph.spectrograph))
        return '{0}_{1}_{2}'.format(self['setup'][row], self['calibbit'][row], str(det).zfill(2))

    def construct_obstime(self, row):
        """
        Construct the MJD of when the frame was observed.

        .. todo::
            - Consolidate with :func:`convert_time` ?

        Args:
            row (:obj:`int`):
                The 0-indexed row of the frame.
        
        Returns:
            astropy.time.Time: The MJD of the observation.
        """
        return time.Time(self['mjd'][row], format='mjd')

    def construct_basename(self, row, obstime=None):
        """
        Construct the root name primarily for PypeIt file output.

        Args:
            row (:obj:`int`):
                The 0-indexed row of the frame.
            obstime (:class:`astropy.time.Time`, optional):
                The MJD of the observation.  If None, constructed using
                :func:`construct_obstime`.
        
        Returns:
            str: The root name for file output.
        """
        _obstime = self.construct_obstime(row) if obstime is None else obstime
        tiso = time.Time(_obstime, format='isot')
        dtime = datetime.datetime.strptime(tiso.value, '%Y-%m-%dT%H:%M:%S.%f')
        return '{0}_{1}_{2}{3}'.format(self['target'][row].replace(" ", ""),
                                       self.spectrograph.camera,
                                       datetime.datetime.strftime(dtime, '%Y%b%dT'),
                                       tiso.value.split("T")[1].replace(':',''))

    def get_setup(self, row, det=None, config_only=False):
        """
        Construct the setup dictionary.

        .. todo::
            - This is for backwards compatibility, but we should
              consider reformatting it.  And it may be something to put
              in the relevant spectrograph class.

        Args:
            row (:obj:`int`):
                The 0-indexed row used to construct the setup.
            det (:obj:`int`, optional):
                The 1-indexed detector to include.  If None, all
                detectors are included.
            config_only (:obj:`bool`, optional):
                Just return the dictionary with the configuration, don't
                include the top-level designation of the configuration
                itself.

        Returns:
            dict: The pypeit setup dictionary with the default format.

        Raises:
            PypeItError:
                Raised if the 'setup' isn't been defined.
        """
        if 'setup' not in self.keys():
            msgs.error('Cannot provide instrument setup without \'setup\' column; '
                       'run set_configurations.')
        dispname = 'none' if 'dispname' not in self.keys() else self['dispname'][row]
        dispangle = 'none' if 'dispangle' not in self.keys() else self['dispangle'][row]
        dichroic = 'none' if 'dichroic' not in self.keys() else self['dichroic'][row]
        decker = 'none' if 'decker' not in self.keys() else self['decker'][row]
        slitwid = 'none' if 'slitwid' not in self.keys() else self['slitwid'][row]
        slitlen = 'none' if 'slitlen' not in self.keys() else self['slitlen'][row]
        binning = '1,1' if 'binning' not in self.keys() else self['binning'][row]

        skey = 'Setup {}'.format(self['setup'][row])
        setup = {skey:
                    {'--':
                        {'disperser': {'name': dispname, 'angle':dispangle},
                         'dichroic': dichroic,
                         'slit': {'decker': decker, 'slitwid':slitwid, 'slitlen':slitlen}}}}
        _det = np.arange(self.spectrograph.ndet)+1 if det is None else [det]
        for d in _det:
            setup[skey][str(d).zfill(2)] \
                    = {'binning': binning, 'det': d,
                       'namp': self.spectrograph.detector[d-1]['numamplifiers']}
        return setup[skey] if config_only else setup

    def get_configuration_names(self, ignore=None, return_index=False, configs=None):
        """
        Get the list of the unique configuration names.
        
        This provides just the list of setup identifiers ('A', 'B',
        etc.) and the row index where it first occurs.  This is
        different from :func:`unique_configurations` because the latter
        determines and provides the configurations themselves.

        This is mostly a convenience function for the writing routines.

        Args:
            ignore (:obj:`list`, optional):
                Ignore configurations in the provided list.
            return_index (:obj:`bool, optional):
                Return row indices with the first occurence of these
                configurations.
            configs (:obj:`list`, optional):
                Only pass back those matching this set of input configs
                if ['all'], pass back all
                Otherwise, a list like ['A','C'] is expected

        Returns:
            numpy.array: The list of unique setup names.  A second
            returned object provides the indices of the first occurrence
            of these setups, if requested.

        Raises:
            PypeItError:
                Raised if the 'setup' isn't been defined.
        """
        if 'setup' not in self.keys():
            msgs.error('Cannot get setup names; run set_configurations.')

        # Unique configurations
        setups, indx = np.unique(self['setup'], return_index=True)

        if ignore is not None:
            # Remove the selected configurations to ignore
            rm = np.invert(np.isin(setups, ignore))
            setups = setups[rm]
            indx = indx[rm]

        # Restrict
        if configs is not None:
            if configs[0] == 'all':
                pass
            else:
                use = np.isin(setups, configs)
                setups = setups[use]
                indx = indx[use]

        return setups, indx if return_index else setups

    def get_all_setups(self, ignore=None):
        """
        Construct the full dictionary with all the instrument setup
        detail.

        This is mostly a convenience function for the writing routines.

        .. todo::
            - This is for backwards compatibility, but we should
              consider reformatting/removing it.

        Args:
            ignore (:obj:`list`, optional):
                Ignore configurations in the provided list.
        """
        setups, indx = self.get_configuration_names(ignore=ignore, return_index=True)
        return {setup: self.get_setup(i, config_only=True) for setup,i in zip(setups,indx)}

    def unique_configurations(self, ignore_frames=None, force=False):
        """
        Return the unique instrument configurations.

        If run before the 'setup' column is initialized, this function
        determines the unique instrument configurations by finding
        unique combinations of the items in the metadata table listed by
        the spectrograph `configuration_keys` method.

        If run after the 'setup' column has been set, this simply
        constructs the configuration dictionary using the unique
        configurations in that column.

        This is used to set the internal :attr:`configs`.

        Args:
            ignore_frames (:obj:`list`, optional):
                A list of strings with the frame types (e.g., ['bias',
                'dark']) to ignore when determining the unique
                configurations.  This is only possible if the frame
                types have been previously defined and can be selected
                using :func:`find_frames`.  Default is to use all frame
                types.
            force (:obj:`bool`, optional):
                Force the configurations to be redetermined.  Otherwise
                the configurations are only determined if
                :attr:`configs` has not yet been define.

        Returns:
            dict: A nested dictionary, one dictionary per configuration
            with the associated metadata for each.

        Raises:
            PypeItError:
                Raised if `ignore_frames` is provided but the frame
                types have not been defined yet.
        """
        if self.configs is not None and not force:
            return self.configs

        if 'setup' in self.keys():
            msgs.info('Setup column already set.  Finding unique configurations.')
            uniq, indx = np.unique(self['setup'], return_index=True)
            ignore = uniq == 'None'
            if np.sum(ignore) > 0:
                msgs.warn('Ignoring {0} frames with configuration set to None.'.format(
                            np.sum(ignore)))
            self.configs = {}
            for i in range(len(uniq)):
                if ignore[i]:
                    continue
                self.configs[uniq[i]] = self.get_configuration(indx[i])
            msgs.info('Found {0} unique configurations.'.format(len(self.configs)))
            return self.configs

        msgs.info('Using metadata to determine unique configurations.')

        # If the frame types have been set, ignore anything listed in
        # the ignore_frames
        indx = np.arange(len(self))
        if ignore_frames is not None:
            if 'frametype' not in self.keys():
                msgs.error('To ignore frames, types must have been defined; run get_frame_types.')
            msgs.info('Unique configurations ignore frames with type: {0}'.format(ignore_frames))
            use = np.ones(len(self), dtype=bool)
            for ftype in ignore_frames:
                use &= np.invert(self.find_frames(ftype))
            indx = indx[use]
        if len(indx) == 0:
            msgs.error('No frames to use to define configurations!')

        # Get the list of keys to use
        cfg_keys = self.spectrograph.configuration_keys()

        # Configuration identifiers are iterations through the
        # upper-case letters: A, B, C, etc.
        cfg_iter = string.ascii_uppercase
        cfg_indx = 0

        # TODO: Placeholder: Allow an empty set of configuration keys
        # meaning that the instrument setup has only one configuration.
        if len(cfg_keys) == 0:
            self.configs = {}
            self.configs[cfg_iter[cfg_indx]] = {}
            msgs.info('All files assumed to be from a single configuration.')
            return self.configs

        # Use the first file to set the first unique configuration
        self.configs = {}
        self.configs[cfg_iter[cfg_indx]] = self.get_configuration(indx[0], cfg_keys=cfg_keys)
        cfg_indx += 1

        # Check if any of the other files show a different
        # configuration.  The check is for *exact* equality, meaning
        # *any* difference in the values for the keywords listed in
        # `cfg_keys` will lead to a new configuration.
        # TODO: Add a tolerance for floating point values?
        for i in indx[1:]:
            j = 0
            for c in self.configs.values():
                if row_match_config(self.table[i], c, self.spectrograph):
                    break
                j += 1
            unique = j == len(self.configs)
            if unique:
                if cfg_indx == len(cfg_iter):
                    msgs.error('Cannot assign more than {0} configurations!'.format(len(cfg_iter)))
                self.configs[cfg_iter[cfg_indx]] = self.get_configuration(i, cfg_keys=cfg_keys)
                cfg_indx += 1

        msgs.info('Found {0} unique configurations.'.format(len(self.configs)))
        return self.configs

    def set_configurations(self, configs=None, force=False, ignore_frames=None):
        """
        Assign each frame to a configuration (setup) and include it in
        the metadata table.

        The internal table is edited *in place*.  If the 'setup' column
        already exists, the configurations are **not** reset unless you
        call the function with `force=True`.

        Args:
            configs (:obj:`dict`, optional):
                A nested dictionary, one dictionary per configuration
                with the associated values of the metadata associated
                with each configuration.  The metadata keywords in the
                dictionary should be the same as in the table, and the
                keywords used to set the configuration should be the
                same as returned by the spectrograph
                `configuration_keys` method.  The latter is not checked.
                If None, this is set by :func:`unique_configurations`. 
            force (:obj:`bool`, optional):
                Force the configurations to be reset.

        Raises:
            PypeItError:
                Raised if none of the keywords in the provided
                configuration match with the metadata keywords.
        """
        # Configurations have already been set
        if 'setup' in self.keys() and not force:
            return

        _configs = self.unique_configurations() if configs is None else configs
        for k, cfg in _configs.items():
            if len(set(cfg.keys()) - set(self.keys())) > 0:
                msgs.error('Configuration {0} defined using unavailable keywords!'.format(k))

        self.table['setup'] = 'None'
        nrows = len(self)
        for i in range(nrows):
            for d, cfg in _configs.items():
                if row_match_config(self.table[i], cfg, self.spectrograph):
                    self.table['setup'][i] = d
        # Deal with ignored frames (e.g. bias)
        #  For now, we set them to setup=A
        not_setup = self.table['setup'] == 'None'
        if np.any(not_setup) and (ignore_frames is not None):
            ckey = list(_configs.keys())[0]
            for idx in np.where(not_setup)[0]:
                if self.table['frametype'][idx] in ignore_frames:
                    self.table['setup'][idx] = ckey

    def _set_calib_group_bits(self):
        grp = np.empty(len(self), dtype=object)
        ngroups = 0
        for i in range(len(self)):
            if self['calib'][i] == 'None':
                continue
            grp[i] = eval('['+self['calib'][i]+']') if self['calib'][i].find(',') > -1 \
                        else [int(self['calib'][i])]
            ngroups = np.amax(np.append(np.array(grp[i])+1,ngroups))
        
        self.calib_bitmask = BitMask(np.arange(ngroups))
        self['calibbit'] = 0
        for i in range(len(self)):
            if self['calib'][i] == 'None':
                continue
            self['calibbit'][i] = self.calib_bitmask.turn_on(self['calibbit'][i], grp[i])

    def _check_calib_groups(self):
        """
        Check that the calibration groups are valid.

        This currently only checks that the science frames are
        associated with one calibration group.

        TODO: Is this appropriate for NIR data?

        """
        is_science = self.find_frames('science')
        for i in range(len(self)):
            if not is_science[i]:
                continue
            if len(self.calib_bitmask.flagged_bits(self['calibbit'][i])) > 1:
                msgs.error('Science frames can only be assigned to a single calibration group.')

    @property
    def n_calib_groups(self):
        return None if self.calib_bitmask is None else self.calib_bitmask.nbits
                
    def set_calibration_groups(self, global_frames=None, force=False):
        """
        Group calibration frames into sets.
        
        Requires the 'setup' column to have been defined.  For now this
        is a simple grouping of frames with the same configuration.

        .. todo::
            - Maintain a detailed description of the logic.

        The 'calib' column has a string type to make sure that it
        matches with what can be read from the pypeit file.  The
        'calibbit' column is actually what is used to determine the
        calibration group of each frame; see :attr:`calib_bitmask`.

        Args:
            global_frames (:obj:`list`, optional):
                A list of strings with the frame types to use in all
                calibration groups (e.g., ['bias', 'dark']).
            force (:obj:`bool`, optional):
                Force the calibration groups to be reconstructed if
                the 'calib' column already exists.

        Raises:
            PypeItError:
                Raised if 'setup' column is not defined, or if
                `global_frames` is provided but the frame types have not
                been defined yet.
        """
        # Groups have already been set
        if 'calib' in self.keys() and 'calibbit' in self.keys() and not force:
            return

        # Groups have been set but the bits have not (likely because the
        # data was read from a pypeit file)
        if 'calib' in self.keys() and 'calibbit' not in self.keys() and not force:
            self._set_calib_group_bits()
            self._check_calib_groups()
            return

        # TODO: The rest of this just nominally sets the calibration
        # group based on the configuration.  This will change!

        # The configuration must be present to determine the calibration
        # group
        if 'setup' not in self.keys():
            msgs.error('Must have defined \'setup\' column first; try running set_configurations.')
        configs = np.unique(self['setup'].data).tolist()
        try:
            configs.remove('None')      # Ignore frames with undefined configurations
        except:
            pass
        n_cfg = len(configs)

        # TODO: Science frames can only have one calibration group

        # Assign everything from the same configuration to the same
        # calibration group
        self.table['calib'] = 'None'
        for i in range(n_cfg):
            self['calib'][(self['setup'] == configs[i]) & (self['framebit'] > 0)] = str(i)
        
        # Allow some frame types to be used in all calibration groups
        # (like biases and darks)
        if global_frames is not None:
            if 'frametype' not in self.keys():
                msgs.error('To set global frames, types must have been defined; '
                           'run get_frame_types.')

            calibs = '0' if n_cfg == 1 else ','.join(np.arange(n_cfg).astype(str))
            for ftype in global_frames:
                indx = np.where(self.find_frames(ftype))[0]
                for i in indx:
                    self['calib'][i] = calibs

        # Set the bits based on the string representation of the groups
        self._set_calib_group_bits()
        # Check that the groups are valid
        self._check_calib_groups()

    def find_frames(self, ftype, calib_ID=None, index=False):
        """
        Find the rows with the associated frame type.

        If the index is provided, the frames must also be matched to the
        relevant science frame.

        Args:
            ftype (str):
                The frame type identifier.  See the keys for
                :class:`pypeit.core.framematch.FrameTypeBitMask`.  If
                set to the string 'None', this returns all frames
                without a known type.
            calib_ID (:obj:`int`, optional):
                Index of the calibration group that it must match.  If None,
                any row of the specified frame type is included.
            index (:obj:`bool`, optional):
                Return an array of 0-indexed indices instead of a
                boolean array.

        Returns:
            numpy.ndarray: A boolean array, or an integer array if
            index=True, with the rows that contain the frames of the
            requested type.  

        Raises:
            PypeItError:
                Raised if the `framebit` column is not set in the table.
        """
        if 'framebit' not in self.keys():
            msgs.error('Frame types are not set.  First run get_frame_types.')
        if ftype is 'None':
            return self['framebit'] == 0
        # Select frames
        indx = self.type_bitmask.flagged(self['framebit'], ftype)

        if calib_ID is not None:
            # Select frames in the same calibration group
            indx &= self.find_calib_group(calib_ID)

        # Return
        return np.where(indx)[0] if index else indx

    def find_frame_files(self, ftype, calib_ID=None):
        """
        Return the list of files with a given frame type.

        The frames must also match the science frame index, if it is
        provided.

        Args:
            ftype (str):
                The frame type identifier.  See the keys for
                :class:`pypeit.core.framematch.FrameTypeBitMask`.
            calib_ID (:obj:`int`, optional):
                Index of the calibration group that it must match.  If None,
                any row of the specified frame type is included.

        Returns:
            list: List of file paths that match the frame type and
            science frame ID, if the latter is provided.
        """
        return self.frame_paths(self.find_frames(ftype, calib_ID=calib_ID))

    def frame_paths(self, indx):
        """
        Return the full paths to one or more frames.

        Args:
            indx (:obj:`int`, array-like):
                One or more 0-indexed rows in the table with the frames
                to return.  Can be an array of indices or a boolean
                array of the correct length.
        Returns:
            list: List of the full paths of one or more frames.
        """
        if isinstance(indx, (int,np.integer)):
            return os.path.join(self['directory'][indx], self['filename'][indx])
        return [os.path.join(d,f) for d,f in zip(self['directory'][indx], self['filename'][indx])]

    def set_frame_types(self, type_bits, merge=True):
        """
        Set and return a Table with the frame types and bits.
        
        Args:
            type_bits (numpy.ndarray):
                Integer bitmask with the frame types.  The length must
                match the existing number of table rows.

            merge (:obj:`bool`, optional):
                Merge the types and bits into the existing table.  This
                will *overwrite* any existing columns.
        
        Returns:
            `astropy.table.Table`: Table with two columns, the frame
            type name and bits.
        """
        # Making Columns to pad string array
        ftype_colmA = table.Column(self.type_bitmask.type_names(type_bits), name='frametype')

        # KLUDGE ME
        #
        # TODO: It would be good to get around this.  Is it related to
        # this change?
        # http://docs.astropy.org/en/stable/table/access_table.html#bytestring-columns-in-python-3
        #
        # See also:
        #
        # http://docs.astropy.org/en/stable/api/astropy.table.Table.html#astropy.table.Table.convert_bytestring_to_unicode
        #
        # Or we can force type_names() in bitmask to always return the
        # correct type...
        if int(str(ftype_colmA.dtype)[2:]) < 9:
            ftype_colm = table.Column(self.type_bitmask.type_names(type_bits), dtype='U9',
                                      name='frametype')
        else:
            ftype_colm = ftype_colmA

        fbits_colm = table.Column(type_bits, name='framebit')
        t = table.Table([ftype_colm, fbits_colm])

        if merge:
            self['frametype'] = t['frametype']
            self['framebit'] = t['framebit']
        return t

    def edit_frame_type(self, indx, frame_type, append=False):
        """
        Edit the frame type by hand.

        Args:
            indx (:obj:`int`):
                The 0-indexed row in the table to edit
            frame_type (:obj:`str`, :obj:`list`):
                One or more frame types to append/overwrite.
            append (:obj:`bool`, optional):
                Append the frame type.  If False, all existing frame
                types are overwitten by the provided types.
        """
        if not append:
            self['framebit'][indx] = 0
        self['framebit'][indx] = self.type_bitmask.turn_on(self['framebit'][indx], flag=frame_type)
        self['frametype'][indx] = self.type_bitmask.type_names(self['framebit'][indx])

    def get_frame_types(self, flag_unknown=False, user=None, useIDname=False, merge=True):
        """
        Generate a table of frame types from the input metadata object.

        .. todo::
            - Here's where we could add a SPIT option.
    
        Args:
            flag_unknown (:obj:`bool`, optional):
                Instead of crashing out if there are unidentified files,
                leave without a type and continue.
            user (:obj:`dict`, optional):
                A dictionary with the types designated by the user.  The
                file name and type are expected to be the key and value
                of the dictionary, respectively.  The number of keys
                therefore *must* match the number of files in the
                provided `fitstbl`.  For frames that have multiple
                types, the types should be provided as a string with
                comma-separated types.
            useIDname (:obj:`bool`, optional):
                Use ID name in the Header to image type
            merge (:obj:`bool`, optional):
                Merge the frame typing into the exiting table.

        Returns:
            :obj:`astropy.table.Table`: A Table with two columns, the
            type names and the type bits.  See
            :class:`pypeit.core.framematch.FrameTypeBitMask` for the
            allowed frame types.
        """
        # Checks
        if 'frametype' in self.keys() or 'framebit' in self.keys():
            msgs.warn('Removing existing frametype and framebit columns.')
        if 'frametype' in self.keys():
            del self.table['frametype']
        if 'framebit' in self.keys():
            del self.table['framebit']

        # TODO: This needs to be moved into each Spectrograph
        if useIDname and 'idname' not in self.keys():
            raise ValueError('idname is not set in table; cannot use it for file typing.')

        # Start
        msgs.info("Typing files")
        type_bits = np.zeros(len(self), dtype=self.type_bitmask.minimum_dtype())
    
        # Use the user-defined frame types from the input dictionary
        if user is not None:
            if len(user.keys()) != len(self):
                raise ValueError('The user-provided dictionary does not match table length.')
            msgs.info('Using user-provided frame types.')
            for ifile,ftypes in user.items():
                indx = self['filename'] == ifile
                type_bits[indx] = self.type_bitmask.turn_on(type_bits[indx], flag=ftypes.split(','))
            return self.set_frame_types(type_bits, merge=merge)
    
        # Loop over the frame types
        for i, ftype in enumerate(self.type_bitmask.keys()):
    
            # Initialize: Flag frames with the correct ID name or start by
            # flagging all as true
            indx = self['idname'] == self.spectrograph.idname(ftype) if useIDname \
                        else np.ones(len(self), dtype=bool)
    
            # Include a combination of instrument-specific checks using
            # combinations of the full set of metadata
            exprng = self.par['scienceframe']['exprng'] if ftype == 'science' \
                        else self.par['calibrations']['{0}frame'.format(ftype)]['exprng']
            # TODO: Use & or | ?  Using idname above gets overwritten by
            # this if the frames to meet the other checks in this call.
            indx &= self.spectrograph.check_frame_type(ftype, self.table, exprng=exprng)
    
            # Turn on the relevant bits
            type_bits[indx] = self.type_bitmask.turn_on(type_bits[indx], flag=ftype)
    
        # Find the nearest standard star to each science frame
        # TODO: Should this be 'standard' or 'science' or both?
        if 'ra' not in self.keys() or 'dec' not in self.keys():
            msgs.warn('Cannot associate standard with science frames without sky coordinates.')
        else:
            indx = self.type_bitmask.flagged(type_bits, flag='standard')
            for b, f, ra, dec in zip(type_bits[indx], self['filename'][indx], self['ra'][indx],
                                     self['dec'][indx]):
                if ra == 'None' or dec == 'None':
                    msgs.warn('RA and DEC must not be None for file:' + msgs.newline() + f)
                    msgs.warn('The above file could be a twilight flat frame that was'
                              + msgs.newline() + 'missed by the automatic identification.')
                    b = self.type_bitmask.turn_off(b, flag='standard')
                    continue
    
                # If an object exists within 20 arcmins of a listed standard,
                # then it is probably a standard star
                foundstd = flux.find_standard_file(ra, dec, check=True)
                b = self.type_bitmask.turn_off(b, flag='science' if foundstd else 'standard')
    
        # Find the files without any types
        indx = np.invert(self.type_bitmask.flagged(type_bits))
        if np.any(indx):
            msgs.info("Couldn't identify the following files:")
            for f in self['filename'][indx]:
                msgs.info(f)
            if not flag_unknown:
                msgs.error("Check these files before continuing")
    
        # Now identify the dark frames
        # TODO: This should not be here.  Move to instrument specific
        # selection as above
        indx = self.type_bitmask.flagged(type_bits, flag='bias') \
                        & (self['exptime'].data.astype(float) > self.spectrograph.minexp)
        type_bits[indx] = self.type_bitmask.turn_on(type_bits[indx], 'dark')
    
        # Finish up (note that this is called above if user is not None!)
        msgs.info("Typing completed!")
        return self.set_frame_types(type_bits, merge=merge)

    def set_pypeit_cols(self, write_bkg_pairs=False):
        """
        Generate the list of columns to be included in the fitstbl (nearly the complete list)

        Args:
            write_bkg_pairs (boo, optional):
                Add additional PypeIt columns for calib, comb_id and bkg_id

        Returns:
            ndarray: Array of columns to be used in the fits table

        """
        # Columns for output
        columns = self.spectrograph.pypeit_file_keys()

        # comb, bkg columns
        # TODO -- SHOULD BE RENAMED TO write_extras
        if write_bkg_pairs:
            for key in ['calib', 'comb_id', 'bkg_id']:
                if key not in columns:
                    columns += [key]

        # Take only those present
        output_cols = np.array(columns)
        output_cols = output_cols[np.isin(output_cols, self.keys())].tolist()

        # Return
        return output_cols

    def set_defaults(self):
        """
        Set default values for comb_id and calib
        columns of the fitstbl

        self.table is modified in place

        """
        # Set comb_id
        if not np.any(self['comb_id'] >= 0):
            sci_std_idx = np.where(np.any([self.find_frames('science'),
                                           self.find_frames('standard')], axis=0))[0]
            self['comb_id'][sci_std_idx] = np.arange(len(sci_std_idx), dtype=int) + 1
        # calib
        if 'calib' not in self.keys():
            self['calib'] = str(0)

    def write_setups(self, ofile, overwrite=True, ignore=None):
        """
        Write the *.setups file.

        The *.setups file lists all the unique instrument configurations
        (setups).

        .. todo::
            - This is for backwards compatibility, but we should
              consider reformatting/removing it.

        Args:
            ofile (:obj:`str`):
                Name for the output sorted file.
            overwrite (:obj:`bool`, optional):
                Overwrite any existing file with the same name.
            ignore (:obj:`list`, optional):
                Ignore configurations in the provided list.
        """
        if os.path.isfile(ofile) and not overwrite:
            msgs.error('{0} already exists.  Use ovewrite=True to overwrite.'.format(ofile))
        
        # Construct file
        cfg = self.get_all_setups(ignore=ignore)
        ff = open(ofile, 'w')
        ff.write(yaml.dump(utils.yamlify(cfg)))
        ff.close()

    def write_sorted(self, ofile, overwrite=True, ignore=None, write_bkg_pairs=False):
        """
        Write the *.sorted file.

        The *.sorted file lists all the unique instrument configurations
        (setups) and the frames associated with each configuration.  The
        output data table is identical to the pypeit file output.

        .. todo::
            - This is for backwards compatibility, but we should
              consider reformatting/removing it.

        Args:
            ofile (:obj:`str`):
                Name for the output sorted file.
            overwrite (:obj:`bool`, optional):
                Overwrite any existing file with the same name.
            ignore (:obj:`list`, optional):
                Ignore configurations in the provided list.

        Raises:
            PypeItError:
                Raised if the 'setup' isn't been defined.
        """
        if 'setup' not in self.keys():
            msgs.error('Cannot write sorted instrument configuration table without \'setup\' '
                       'column; run set_configurations.')

        if os.path.isfile(ofile) and not overwrite:
            msgs.error('{0} already exists.  Use ovewrite=True to overwrite.'.format(ofile))

        # Grab output columns
        output_cols = self.set_pypeit_cols(write_bkg_pairs=write_bkg_pairs)

        # Unique configurations
        setups, indx = self.get_configuration_names(ignore=ignore, return_index=True)
        
        # Construct file
        ff = open(ofile, 'w')
        for setup,i in zip(setups,indx):
            # Get the configuration dictionary
            cfg = self.get_setup(i, config_only=True)
            # Get the subtable of frames taken in this configuration
            subtbl = self.table[output_cols][self['setup'] == setup]
#            subtbl.sort(['frametype','filename'])
            # Write the file
            ff.write('##########################################################\n')
            ff.write('Setup {:s}\n'.format(setup))
            ff.write(yaml.dump(utils.yamlify(cfg)))
            ff.write('#---------------------------------------------------------\n')
            subtbl.write(ff, format='ascii.fixed_width')
        ff.write('##end\n')
        ff.close()

    def write_calib(self, ofile, overwrite=True, ignore=None):
        """
        Write the *.calib file.

        The *.calib file provides the unique instrument configurations
        (setups) and the association of each frame from that
        configuration with a given calibration group.

        .. todo::
            - This is for backwards compatibility, but we should
              consider reformatting/removing it.
            - This is complicated by allowing some frame types to have
              no association with an instrument configuration
            - This is primarily used for QA now;  but could probably use the pypeit file instead

        Args:
            ofile (:obj:`str`):
                Name for the output sorted file.
            overwrite (:obj:`bool`, optional):
                Overwrite any existing file with the same name.
            ignore (:obj:`list`, optional):
                Ignore calibration groups in the provided list.

        Raises:
            PypeItError:
                Raised if the 'setup' or 'calibbit' columns haven't been
                defined.
        """
        if 'setup' not in self.keys() or 'calibbit' not in self.keys():
            msgs.error('Cannot write calibration groups without \'setup\' and \'calibbit\' '
                       'columns; run set_configurations and set_calibration_groups.')

        if os.path.isfile(ofile) and not overwrite:
            msgs.error('{0} already exists.  Use ovewrite=True to overwrite.'.format(ofile))

        # Construct the setups dictionary
        cfg = self.get_all_setups(ignore=['None'])

        # Iterate through the calibration bit names as these are the root of the
        #   MasterFrames and QA
        for icbit in np.unique(self['calibbit'].data):
            cbit = int(icbit) # for yaml
            # Skip this group
            if ignore is not None and cbit in ignore:
                continue

            # Find the frames in this group
            #in_group = self.find_calib_group(i)
            in_cbit = self['calibbit'] == cbit

            # Find the unique configurations in this group, ignoring any
            # undefined ('None') configurations
            #setup = np.unique(self['setup'][in_group]).tolist()
            setup = np.unique(self['setup'][in_cbit]).tolist()
            if 'None' in setup:
                setup.remove('None')

            # Make sure that each calibration group should only contain
            # frames from a single configuration
            if len(setup) != 1:
                msgs.error('Each calibration group must be from one and only one instrument '
                           'configuration with a valid letter identifier; i.e., the '
                           'configuration cannot be None.')

            # Find the frames of each type in this group
            cfg[setup[0]][cbit] = {}
            for key in self.type_bitmask.keys():
                #ftype_in_group = self.find_frames(key) & in_group
                ftype_in_group = self.find_frames(key) & in_cbit
                cfg[setup[0]][cbit][key] = [ os.path.join(d,f)
                                                for d,f in zip(self['directory'][ftype_in_group],
                                                               self['filename'][ftype_in_group])]
        # Write it
        ff = open(ofile, 'w')
        ff.write(yaml.dump(utils.yamlify(cfg)))
        ff.close()

    def write_pypeit(self, ofile, ignore=None, cfg_lines=None, write_bkg_pairs=False,
                     configs=None):
        """
        Write a *.pypeit file in data-table format.

        The *.pypeit file is the main configuration file for PypeIt,
        configuring the control-flow and algorithmic parameters and
        listing the data files to read.  This function writes the
        columns selected by the
        :func:`pypeit.spectrographs.spectrograph.Spectrograph.pypeit_file_keys`,
        which can be specific to each instrument.

        Args:
            ofile (:obj:`str`):
                Name (typically the root) for the output .pypeit file.
            overwrite (:obj:`bool`, optional):
                Overwrite any existing file(s).
            ignore (:obj:`list`, optional):
                Ignore configurations in the provided list.
            cfg_lines (:obj:`list`, optional):
                The list of configuration lines to include in the file.
                If None are provided, the vanilla configuration is
                included.
            write_bkg_pairs (:obj:`bool`, optional):
                When constructing the
                :class:`pypeit.metadata.PypeItMetaData` object, include
                two columns called `comb_id` and `bkg_id` that identify
                object and background frame pairs.  The string indicates
                how these these columns should be added::
                    - `empty`: The columns are added but their values
                      are all originally set to -1.  **This is
                      currently the only option.**
            configs (str, optional):
                Configs to

        Raises:
            PypeItError:
                Raised if the 'setup' isn't defined and split is True.
        """
        # Grab output columns
        output_cols = self.set_pypeit_cols(write_bkg_pairs=write_bkg_pairs)

        # Unique configurations
        setups, indx = self.get_configuration_names(ignore=ignore, return_index=True, configs=configs)

        for setup,i in zip(setups, indx):
            # Create the output directory
            root = '{0}_{1}'.format(self.spectrograph.spectrograph, setup)
            odir = os.path.join(os.path.split(ofile)[0], root)
            if not os.path.isdir(odir):
                os.makedirs(odir)
            # Create the output file name
            _ofile = os.path.join(odir, '{0}.pypeit'.format(root))
            # Get the setup lines
            cfg = self.get_setup(i, config_only=False)
            setup_lines = yaml.dump(utils.yamlify(cfg)).split('\n')[:-1]
            # Get the paths
            in_cfg = self['setup'] == setup
            paths = np.unique(self['directory'][in_cfg]).tolist()
            # Get the data lines
            subtbl = self.table[output_cols][self['setup'] == setup]
            subtbl.sort(['frametype','filename'])
            with io.StringIO() as ff:
                subtbl.write(ff, format='ascii.fixed_width')
                data_lines = ff.getvalue().split('\n')[:-1]
            # Write the file
            make_pypeit_file(_ofile, self.spectrograph.spectrograph, [], cfg_lines=cfg_lines,
                             setup_lines=setup_lines, sorted_files=data_lines, paths=paths)

    def write(self, ofile, columns=None, format=None, overwrite=False):
        """
        Write the metadata for the files to reduce.
    
        The table is written with the filename and frametype columns
        first.  All remaining columns, or a subset of them selected by
        `columns`, follow these first two.
   
        For a pypit file, use 'ascii.fixed_width' to print the table.
        
        Args:
            ofile (:obj:`str`, file-like):
                Output file name or file stream.  Passed directly to the
                `astropy.table.Table.write` function.
            columns (:obj:`list`, optional):
                A list of columns to include in the output file.  If None,
                all columns in `fitstbl` are written.
            format (:obj:`str`, optional):
                Format for the file output.  See
                :func:`astropy.table.Table.write`.
            overwrite (:obj:`bool`, optional):
                Overwrite any existing file; otherwise raise an
                exception.

        Raises:
            ValueError:
                Raised if the columns to include are not unique.
            FileExistsError:
                Raised if overwrite is False and the file exists.
        """
        if os.path.isfile(ofile) and not overwrite:
            raise FileExistsError('File {0} already exists.'.format(ofile) 
                                    + '  Change file name or set overwrite=True.')

        msgs.info('Writing fits file metadata to {0}.'.format(ofile))
    
        # Set the columns to include and check that they are unique
        _columns = list(self.keys()) if columns is None else columns
        if len(np.unique(_columns)) != len(_columns):
            # TODO: A warning may suffice...
            raise ValueError('Column names must be unique!')

        # Force the filename and frametype columns to go first
        col_order = [ 'filename', 'frametype' ]
        col_order += list(set(_columns) - set(col_order))

        # Remove any columns that don't exist
        popme = []
        for kk,c in enumerate(col_order):
            if c not in self.keys():
                msgs.warn('{0} is not a valid column!  Removing from output.'.format(c))
                popme.append(kk)
        popme.reverse()
        for index in popme:
            col_order.pop(index)

        # Write the output
        self.table[col_order].write(ofile, format=format, overwrite=overwrite)

    def find_calib_group(self, grp):
        """
        Find all the frames associated with the provided calibration group.
        
        Args:
            grp (:obj:`int`):
                The calibration group integer.

        Returns:
            numpy.ndarray: Boolean array selecting those frames in the
            table included in the selected calibration group.

        Raises:
            PypeItError:
                Raised if the 'calibbit' column is not defined.
        """
        if 'calibbit' not in self.keys():
            msgs.error('Calibration groups are not set.  First run set_calibration_groups.')
        return self.calib_bitmask.flagged(self['calibbit'].data, grp)

    def find_frame_calib_groups(self, row):
        """
        Find the calibration groups associated with a specific frame.
        """
        return self.calib_bitmask.flagged_bits(self['calibbit'][row])


def row_match_config(row, config, spectrograph):
    """
    Queries whether a row from the fitstbl matches the
    input configuration

    Args:
        row (astropy.table.Row): From fitstbl
        config (dict): Defines the configuration
        spectrograph (pypeit.spectrographs.spectrograph.Spectrograph):
          Used to grab the rtol value for float meta (e.g. dispangle)

    Returns:
        bool: True if the row matches the input configuration

    """
    # Loop on keys in config
    match = []
    for k in config.keys():
        # Deal with floating configs (e.g. grating angle)
        if isinstance(config[k], float):
            if row[k] is None:
                match.append(False)
            elif np.abs(config[k]-row[k])/config[k] < spectrograph.meta[k]['rtol']:
                match.append(True)
            else:
                match.append(False)
        else:
            # The np.all allows for arrays in the Table (e.g. binning)
            match.append(np.all(config[k] == row[k]))
    # Check
    return np.all(match)<|MERGE_RESOLUTION|>--- conflicted
+++ resolved
@@ -381,11 +381,7 @@
                     msgs.warn("{0} keyword not in header. Setting to None".format(key))
                     value = 'None'
                 except TypeError:
-<<<<<<< HEAD
-                    # TODO: This should be removed.
-=======
                     # TODO: This should throw an error
->>>>>>> 50dff29f
                     import pdb; pdb.set_trace()
 
                 # Convert the time to days
@@ -544,15 +540,10 @@
         # Convert from an astropy.Time format
         if self.spectrograph.timeunit in time.Time.FORMATS.keys():
             if date is not None:
-<<<<<<< HEAD
-                # TODO: this fails if date or in_time is not a string!
-                in_time = date+'T'+in_time
-=======
                 if 'T' not in date:
                     in_time = date+'T'+in_time
                 else:
                     in_time = date
->>>>>>> 50dff29f
             ival = float(in_time) if self.spectrograph.timeunit == 'mjd' else in_time
             tval = time.Time(ival, scale='tt', format=self.spectrograph.timeunit)
             # Put MJD
