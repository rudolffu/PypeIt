"""
Module for guiding Arc/Sky line tracing

.. include common links, assuming primary doc root is up one directory
.. include:: ../include/links.rst

"""
import os
import copy
import inspect

from IPython import embed
from pathlib import Path

import numpy as np
from matplotlib import pyplot as plt
from matplotlib.lines import Line2D

from astropy import stats, visualization
from astropy import table

from pypeit import msgs, datamodel, utils
from pypeit import calibframe
from pypeit import slittrace, wavecalib
from pypeit.display import display
from pypeit.core import arc
from pypeit.core import tracewave
from pypeit.images import buildimage


class WaveTilts(calibframe.CalibFrame):
    """
    Calibration frame containing the wavelength tilt calibration.

    All of the items in the datamodel are required for instantiation, although
    they can be None (but shouldn't be)

    The datamodel attributes are:

    .. include:: ../include/class_datamodel_wavetilts.rst

    When written to an output-file HDU, all `numpy.ndarray`_ elements are
    bundled into an `astropy.io.fits.BinTableHDU`_, and the other elements are
    written as header keywords.  Any datamodel elements that are None are *not*
    included in the output.

    """
    version = '1.2.0'

    # Calibration frame attributes
    calib_type = 'Tilts'
    calib_file_format = 'fits'

    # NOTE:
    #   - Internals are identical to the base class
    #   - Datamodel already contains CalibFrame base elements, so no need to
    #     include it here.

    datamodel = {'PYP_SPEC': dict(otype=str, descr='PypeIt spectrograph name'),
                 'coeffs': dict(otype=np.ndarray, atype=np.floating,
                                descr='2D coefficents for the fit on the initial slits.  One '
                                      'set per slit/order (3D array).'),
                 'bpmtilts': dict(otype=np.ndarray, atype=np.integer,
                                  descr='Bad pixel mask for tilt solutions. Keys are taken from '
                                        'SlitTraceSetBitmask'),
                 'nslit': dict(otype=int,
                               descr='Total number of slits.  This can include masked slits'),
                 'spat_id': dict(otype=np.ndarray, atype=np.integer, descr='Slit spat_id '),
                 'spat_order': dict(otype=np.ndarray, atype=np.integer,
                                    descr='Order for spatial fit (nslit)'),
                 'spec_order': dict(otype=np.ndarray, atype=np.integer,
                                    descr='Order for spectral fit (nslit)'),
                 'func2d': dict(otype=str, descr='Function used for the 2D fit'),
                 'spat_flexure': dict(otype=float, descr='Flexure shift from the input TiltImage'),
                 'slits_filename': dict(otype=str, descr='Path to SlitTraceSet file. This helps to '
                                                         'find the Slits calibration file when running '
                                                         'pypeit_chk_tilts()'),
                 'tiltimg_filename': dict(otype=str, descr='Path to Tiltimg file. This helps to '
                                                          'find Tiltimg file when running pypeit_chk_tilts()'),
                 'tilt_traces': dict(otype=table.Table, descr='Table with the positions of the '
                                                              'traced and fitted tilts for all the slits. '
                                                              'see :func:`make_tbl_tilt_traces` for more details. ')
                 }

    def __init__(self, coeffs, nslit, spat_id, spat_order, spec_order, func2d, bpmtilts=None,
                 spat_flexure=None, PYP_SPEC=None, slits_filename=None, tiltimg_filename=None,
                 tilt_traces=None):

        # Parse
        args, _, _, values = inspect.getargvalues(inspect.currentframe())
        d = dict([(k,values[k]) for k in args[1:]])
        # Setup the DataContainer
        datamodel.DataContainer.__init__(self, d=d)

    def _bundle(self):
        """
        Bundle the data in preparation for writing to a fits file.

        See :func:`pypeit.datamodel.DataContainer._bundle`. Data is
        always written to a 'TILTS' extension.
        """
        _d = super(WaveTilts, self)._bundle(ext='TILTS')

        # similarly to SlitTraceSet
        # save the table
        tab_detached = _d[0]['TILTS']['tilt_traces']
        # remove `tab_detached` from the dict
        _d[0]['TILTS'].pop('tilt_traces')
        # add the table as a separate extension
        return [_d[0], {'tilt_traces': tab_detached}]

    def is_synced(self, slits):
        """
        Confirm the slits in WaveTilts are aligned to that in SlitTraceSet

        Barfs if not

        Args:
            slits (:class:`pypeit.slittrace.SlitTraceSet`):

        """
        if not np.array_equal(self.spat_id, slits.spat_id):
            msgs.error('Your tilt solutions are out of sync with your slits.  Remove calibrations '
                       'and restart from scratch.')

    def fit2tiltimg(self, slitmask, flexure=None):
        """
        Generate a tilt image from the fit parameters

        Mainly to allow for flexure

        Args:
            slitmask (`numpy.ndarray`_):
            flexure (float, optional):
                Spatial shift of the tilt image onto the desired frame
                (typically a science image)

        Returns:
            `numpy.ndarray`_:  New tilt image

        """
        _flexure = 0. if flexure is None else flexure

        final_tilts = np.zeros_like(slitmask).astype(float)
        gdslit_spat = np.unique(slitmask[slitmask >= 0]).astype(int)
        # Loop
        for slit_spat in gdslit_spat:
            slit_idx = self.spatid_to_zero(slit_spat)
            # Calculate
            coeff_out = self.coeffs[:self.spec_order[slit_idx]+1,:self.spat_order[slit_idx]+1,slit_idx]
            _tilts = tracewave.fit2tilts(final_tilts.shape, coeff_out, self.func2d, spat_shift=-1*_flexure)
            # Fill
            thismask_science = slitmask == slit_spat
            final_tilts[thismask_science] = _tilts[thismask_science]
        # Return
        return final_tilts

    def spatid_to_zero(self, spat_id):
        """
        Convert slit spat_id to zero-based
        Mainly for coeffs

        Args:
            spat_id (int):

        Returns:
            int:

        """
        mtch = self.spat_id == spat_id
        return np.where(mtch)[0][0]

    def show(self, waveimg=None, wcs_match=True, in_ginga=True, show_traces=False):
        """
        Show in ginga or mpl Tiltimg with the tilts traced and fitted overlaid

        Args:
            waveimg (`numpy.ndarray`_, optional):
                Image with the wavelength solution.
            wcs_match (bool, optional):
                If True, use this image as a reference image for the WCS and match all
                image in other channels to it.
            in_ginga (bool, optional):
                If True, show the image in ginga. Otherwise, use matplotlib.
            show_traces (bool, optional):
                If True, show the traces of the tilts on the image.

        """
        # get slits
        if (Path(self.calib_dir).resolve() / self.slits_filename).exists():
            slits = slittrace.SlitTraceSet.from_file(Path(self.calib_dir).resolve() / self.slits_filename)
            slitmask = slits.slit_img(initial=True, flexure=self.spat_flexure)
            left, right, mask = slits.select_edges(flexure=self.spat_flexure)
            gpm = mask == 0
        else:
            slits = None
            msgs.warn('Could not load slits to show with tilts image.')

        # get tiltimg
        if (Path(self.calib_dir).resolve() / self.tiltimg_filename).exists():
            tilt_img_dict = buildimage.TiltImage.from_file(Path(self.calib_dir).resolve() / self.tiltimg_filename)
            tilt_img = tilt_img_dict.image * (slitmask > -1) if slits is not None else tilt_img_dict.image
        else:
            msgs.err('Tiltimg not found.')

        # get waveimg
        if waveimg is None and in_ginga:
            wv_calib_name = wavecalib.WaveCalib.construct_file_name(self.calib_key, calib_dir=self.calib_dir)
            if Path(wv_calib_name).resolve().exists() and slits is not None:
                wv_calib = wavecalib.WaveCalib.from_file(wv_calib_name)
                tilts = self.fit2tiltimg(slitmask, flexure=self.spat_flexure)
                waveimg = wv_calib.build_waveimg(tilts, slits, spat_flexure=self.spat_flexure)
            else:
                msgs.warn('Could not load Wave image to show with tilts image.')

        # Show
        # set cuts
        zmax = stats.sigma_clip(tilt_img, sigma=10, return_bounds=True)[2]
        zmin = stats.sigma_clip(tilt_img, sigma=5, return_bounds=True)[1] * 2
        cut = (zmin, zmax)
        # show in ginga
        if in_ginga:
            # connect to ginga
            display.connect_to_ginga(raise_err=True, allow_new=True)
            # display image
            viewer, ch = display.show_image(tilt_img, chname='Tilts', cuts=cut,
                                            wcs_match=wcs_match, waveimg=waveimg, clear=True)
            # show tilts
            display.show_tilts(viewer, ch, self.tilt_traces, points=show_traces, nspec=tilt_img.shape[0])
            # show slit edges
            if slits is not None:
                display.show_slits(viewer, ch, left[:, gpm], right[:, gpm], slit_ids=slits.spat_id[gpm])

        # show in matplotlib
        else:
            if slits is not None:
                show_tilts_mpl(tilt_img, self.tilt_traces, show_traces=show_traces, left_edges=left[:, gpm],
                               right_edges=right[:, gpm], slit_ids=slits.spat_id[gpm], cut=cut)
            else:
                show_tilts_mpl(tilt_img, self.tilt_traces, show_traces=show_traces, cut=cut)


class BuildWaveTilts:
    """
    Class to guide arc/sky tracing

    Args:
        mstilt (:class:`pypeit.images.buildimage.TiltImage`):
            Tilt image.  QA file naming inherits the calibration key
            (``calib_key``) from this object.
        slits (:class:`pypeit.slittrace.SlitTraceSet`):
            Slit edges
        spectrograph (:class:`pypeit.spectrographs.spectrograph.Spectrograph`):
            Spectrograph object
        par (:class:`pypeit.par.pypeitpar.WaveTiltsPar` or None):
            The parameters used to fuss with the tilts
        wavepar (:class:`pypeit.par.pypeitpar.WaveSolutionPar` or None):
            The parameters used for the wavelength solution
        det (int): Detector index
        qa_path (:obj:`str`, optional):
            Directory for QA output.
        spat_flexure (float, optional):
            If input, the slitmask and slit edges are shifted prior
            to tilt analysis.


    Attributes:
        spectrograph (:class:`pypeit.spectrographs.spectrograph.Spectrograph`):
        steps : list
        mask : ndarray, bool
          True = Ignore this slit
        all_trcdict : list of dict
          All trace dict's
        tilts : ndarray
          Tilts for a single slit/order
        all_ttilts : list of tuples
          Tuple of tilts ndarray's
        final_tilts : ndarray
          Final tilts image
        gpm (`numpy.ndarray`_):
            Good pixel mask
            Eventually, we might attach this to self.mstilt although that would then
            require that we write it to disk with self.mstilt.image
    """

    # TODO This needs to be modified to take an inmask
    def __init__(self, mstilt, slits, spectrograph, par, wavepar, det=1, qa_path=None,
                 spat_flexure=None):

        # TODO: Perform type checking
        self.spectrograph = spectrograph
        self.par = par
        self.wavepar = wavepar

        self.mstilt = mstilt
        self.slits = slits
        self.det = det
        self.qa_path = qa_path
        self.spat_flexure = spat_flexure

        # Get the non-linear count level
        # TODO: This is currently hacked to deal with Mosaics
        try:
            self.nonlinear_counts = self.mstilt.detector.nonlinear_counts()
        except:
            self.nonlinear_counts = 1e10

        # Set the slitmask and slit boundary related attributes that the
        # code needs for execution. This also deals with arcimages that
        # have a different binning then the trace images used to defined
        # the slits

        # TODO -- Tidy this up into one or two methods?
        # Load up all slits
        # TODO -- Discuss further with JFH
        all_left, all_right, mask = self.slits.select_edges(initial=True, flexure=self.spat_flexure)  # Grabs all, initial slits
        # self.tilt_bpm = np.invert(mask == 0)
        # At this point of the reduction the only bitmask flags that may have been generated are 'USERIGNORE',
        # 'SHORTSLIT', 'BOXSLIT' and 'BADWVCALIB'. Here we use only 'USERIGNORE' and 'SHORTSLIT' to create the bpm mask
        self.tilt_bpm = self.slits.bitmask.flagged(mask, flag=['SHORTSLIT', 'USERIGNORE'])
        self.tilt_bpm_init = self.tilt_bpm.copy()
        # Slitmask
        # TODO -- Discuss further with JFH
        self.slitmask_science = self.slits.slit_img(initial=True, flexure=self.spat_flexure, exclude_flag=['BOXSLIT'])  # All unmasked slits
        # Resize
        # TODO: Should this be the bpm or *any* flag?
        gpm = self.mstilt.select_flag(flag='BPM', invert=True) if self.mstilt is not None \
                    else np.ones_like(self.slitmask_science, dtype=bool)
        self.shape_science = self.slitmask_science.shape
        self.shape_tilt = self.mstilt.image.shape
        self.slitcen = arc.resize_slits2arc(self.shape_tilt, self.shape_science, (all_left+all_right)/2)
        self.slitmask = arc.resize_mask2arc(self.shape_tilt, self.slitmask_science)
        self.gpm = (arc.resize_mask2arc(self.shape_tilt, gpm)) & (self.mstilt.image < self.nonlinear_counts)
    # --------------------------------------------------------------

        # Key Internals
        self.mask = None
        self.all_trace_dict = [None]*self.slits.nslits
        self.tilts = None
        # 2D fits are stored as a dictionary rather than list because we will jsonify the dict
        self.all_fit_dict = [None]*self.slits.nslits
        self.steps = []
        # Main outputs
        self.final_tilts = None
        self.fit_dict = None
        self.trace_dict = None

    def extract_arcs(self):
        """
        Extract the arcs down each slit/order

        Wrapper to arc.get_censpec()

        Returns:
            :obj:`tuple`: Extracted arcs in two `numpy.ndarray`_ objects
        """
        arccen, arccen_bpm, arc_maskslit = arc.get_censpec(self.slitcen, self.slitmask,
                                                           self.mstilt.image, gpm=self.gpm,
                                                           slit_bpm=self.tilt_bpm)
            #, nonlinear_counts=self.nonlinear_counts)
        # Step
        self.steps.append(inspect.stack()[0][3])

        # Update the mask
        self.tilt_bpm |= arc_maskslit

        return arccen, arccen_bpm

    def find_lines(self, arcspec, slit_cen, slit_idx, bpm=None, debug=False):
        """
        Find the lines for tracing

        Wrapper to tracewave.tilts_find_lines()

        Args:
            arcspec:
            slit_cen:
            slit_idx (int):
                Slit index, zero-based
            bpm (`numpy.ndarray`_, optional):
            debug (bool, optional):

        Returns:
            tuple:  2 objectcs
                - `numpy.ndarray`_ or None:  Spectral positions of lines to trace
                - `numpy.ndarray`_ or None:  Spatial positions of lines to trace

        """
        # TODO: Implement this!
        only_these_lines = None
        if self.par['idsonly']:
            # Put in some hook here for getting the lines out of the
            # wave calib for i.e. LRIS ghosts.
            raise NotImplementedError('Select lines with IDs for tracing not yet implemented.')

        # TODO -- This should be order not slit!
        tracethresh = self._parse_param(self.par, 'tracethresh', slit_idx)
        lines_spec, lines_spat, good \
                = tracewave.tilts_find_lines(arcspec, slit_cen, tracethresh=tracethresh,
                                             sig_neigh=self.par['sig_neigh'],
                                             nfwhm_neigh=self.par['nfwhm_neigh'],
                                             only_these_lines=only_these_lines,
                                             fwhm=self.wavepar['fwhm'],
                                             nonlinear_counts=self.nonlinear_counts,
                                             bpm=bpm, debug_peaks=False, debug_lines=debug)

        if debug:
            mean, median, stddev = stats.sigma_clipped_stats(self.mstilt.image, sigma=3.)
#            vmin, vmax = visualization.ZScaleInterval().get_limits(self.mstilt.image)
            vmin = median - 2*stddev
            vmax = median + 2*stddev
            plt.imshow(self.mstilt.image, origin='lower', interpolation='nearest', aspect='auto',
                       vmin=vmin, vmax=vmax)
            plt.scatter(lines_spat[good], lines_spec[good], marker='x', color='k', lw=2, s=50)
            plt.scatter(lines_spat[np.invert(good)], lines_spec[np.invert(good)], marker='x', color='C3', lw=2, s=50)
            plt.show()

        self.steps.append(inspect.stack()[0][3])
        return (None, None) if lines_spec is None else (lines_spec[good], lines_spat[good])



    def fit_tilts(self, trc_tilt_dict, thismask, slit_cen, spat_order, spec_order, slit_idx,
                  show_QA=False, doqa=True):
        """
        Fit the tilts

        all_fit_dict and all_trace_dict are filled in place

        Args:
            trc_tilt_dict (dict): Contains information from tilt tracing
            slit_cen (ndarray): (nspec,) Central trace for this slit
            spat_order (int): Order of the 2d polynomial fit for the spatial direction
            spec_order (int): Order of the 2d polytnomial fit for the spectral direction
            slit_idx (int): zero-based, integer index for the slit in question

        Optional Args:
            show_QA: bool, default = False
                show the QA instead of writing it out to the outfile
            doqa: bool, default = True
                Construct the QA plot

        Returns:
            `numpy.ndarray`_: coeff: ndarray (spat_order + 1, spec_order+1)
               Array containing the coefficients for the 2d legendre polynomial fit
        """
        # Index
        self.all_fit_dict[slit_idx], self.all_trace_dict[slit_idx] \
                = tracewave.fit_tilts(trc_tilt_dict, thismask, slit_cen, spat_order=spat_order,
                                      spec_order=spec_order,maxdev=self.par['maxdev2d'],
                                      sigrej=self.par['sigrej2d'], func2d=self.par['func2d'],
                                      doqa=doqa, calib_key=self.mstilt.calib_key,
                                      slitord_id=self.slits.slitord_id[slit_idx],
                                      minmax_extrap=self.par['minmax_extrap'],
                                      show_QA=show_QA, out_dir=self.qa_path)

        self.steps.append(inspect.stack()[0][3])
        return self.all_fit_dict[slit_idx]['coeff2']

    def trace_tilts(self, arcimg, lines_spec, lines_spat, thismask, slit_cen,
                    debug_pca=False, show_tracefits=False):
        """
        Trace the tilts

        Args:

            arcimg (`numpy.ndarray`_):
                Arc image.  Shape is (nspec, nspat).
            lines_spec (`numpy.ndarray`_):
                Array containing the spectral pixel location of each
                line found for this slit.  Shape is (nlines,).
            lines_spat (`numpy.ndarray`_):
               Array containing the spatial pixel location of each line,
               which is the slitcen evaluate at the spectral position
               position of the line stored in lines_spec. Shape is
               (nlines,).
            thismask (`numpy.ndarray`_):
               Image indicating which pixels lie on the slit in
               equation. True = on the slit. False = not on slit.  Shape
               is (nspec, nspat) with dtype=bool.
            slit_cen (:obj:`int`):
                Integer index indicating the slit in question.

        Returns:
            dict: Dictionary containing information on the traced tilts required to fit the filts.

        """
        trace_dict = tracewave.trace_tilts(arcimg, lines_spec, lines_spat, thismask, slit_cen,
                                           inmask=self.gpm, fwhm=self.wavepar['fwhm'],
                                           spat_order=self.par['spat_order'],
                                           maxdev_tracefit=self.par['maxdev_tracefit'],
                                           sigrej_trace=self.par['sigrej_trace'],
                                           debug_pca=debug_pca, show_tracefits=show_tracefits)

        # Return
        self.steps.append(inspect.stack()[0][3])
        return trace_dict

    def model_arc_continuum(self, debug=False):
        """
        Model the continuum of the arc image.

        The method uses the arc spectra extracted using
        :attr:`extract_arcs` and fits a characteristic low-order
        continuum for each slit/order using
        :func:`pypeit.util.robust_polyfit_djs` and the parameters
        `cont_function`, `cont_order`, and `cont_rej` from
        :attr:`par`. The characteristic continuum is then rescaled to
        match the continuum at each spatial position in the
        slit/order.
        
        .. note::
            The approach used here may be too simplistic (in the
            robustness of the continuum fit and then how the
            continuum is rescaled and projected for each slit/order).
            Tests should be performed to make sure that the approach
            is good enough to trace the centroid of the arc/sky lines
            without biasing the centroids due to a non-zero continuum
            level.

        Args:
            debug (:obj:`bool`, optional):
                Run the method in debug mode.

        Returns:
            numpy.ndarray: Returns a 2D image with the same shape as
            :attr:`mstilt` with the model continuum.
        """
        # TODO: Should make this operation part of WaveTiltsPar ...
        # Parse the upper and lower sigma rejection thresholds; used
        # when rescaling continuum from center spectrum.
        lower_rej, upper_rej = self.par['cont_rej'] if hasattr(self.par['cont_rej'], '__len__') \
                                    else np.repeat(self.par['cont_rej'], 2)

        # Fit the continuum of the extracted arc spectra for each slit
        nspec, nslits = self.arccen.shape
        spec = np.arange(nspec, dtype=float)
        arc_continuum = np.zeros(self.arccen.shape, dtype=float)
        arc_fitmask = np.zeros(self.arccen.shape, dtype=bool)
        for i in range(nslits):
            if self.tilt_bpm[i]:
                continue
            # TODO: What to do with the following iter_continuum parameters?:
            #       sigthresh, sigrej, niter_cont, cont_samp, cont_frac_fwhm
            arc_continuum[:,i], arc_fitmask[:,i] \
                    = arc.iter_continuum(self.arccen[:,i], gpm=np.invert(self.arccen_bpm[:,i]),
                                         fwhm=self.wavepar['fwhm'])
            # TODO: Original version.  Please leave it for now.
#            arc_fitmask[:,i], coeff \
#                    = utils.robust_polyfit_djs(spec, self.arccen[:,i], self.par['cont_order'],
#                                               function=self.par['cont_function'],
#                                               minx=spec[0], maxx=spec[-1],
#                                               upper=upper_rej, lower=lower_rej, use_mad=True,
#                                               sticky=True)
#            arc_continuum[:,i] = utils.func_val(coeff, spec, self.par['cont_function'],
#                                                minx=spec[0], maxx=spec[-1])

            if debug:
                plt.plot(spec, self.arccen[:,i], color='k', label='Arc')
                plt.scatter(spec, np.ma.MaskedArray(self.arccen[:,i], mask=arc_fitmask[:,i]),
                            marker='x', s=10, color='C1', label='Ignored')
                plt.plot(arc_continuum[:,i], color='C3', label='Cont. Fit')
                plt.xlabel('Spectral pixel')
                plt.ylabel('Counts')
                plt.legend()
                plt.show()

        # For each slit, rescale the continuum to the spectrum at a
        # given spatial position along the slit/order. This
        # implementation may be too simplistic in how it treats the
        # spatial axis.
        nspat = self.slitmask.shape[1]
        cont_image = np.zeros(self.mstilt.image.shape, dtype=float)
        # TODO: Can probably do this without the for loop but this
        # still may be faster.
        for i in range(nslits):
            # Masked?
            if self.tilt_bpm[i]:
                continue
            # Find the pixels in this slit
            indx = self.slitmask == self.slits.spat_id[i]

            # Set a single width for the slit to simplify the
            # calculation
            width = np.sum(indx, axis=1)
            width = int(np.amax(width[np.invert(self.arccen_bpm[:,i])]))

            # Get the spatial indices for spectral pixels in the
            # spatial dimension that follow the curvature of the slit
            # center.
            # TODO: May need to be more sophisticated.
            _spat = (self.slitcen[:,i,None] + np.arange(width)[None,:] - width//2).astype(int)

            # Set the index of masked pixels or those off the detector
            # to -1 so that they don't cause the image indexing to
            # fault and can be selected for masking
            _spat[(_spat < 0) | (_spat >= nspat) | self.arccen_bpm[:,i,None]] = -1

            # Pull out the slit pixels into a square array and mask
            # pixels off of the slit
            aligned_spec = np.tile(np.arange(nspec), (width,1)).T
            aligned_flux = np.ma.MaskedArray(self.mstilt.image[aligned_spec, _spat],
                                             mask=_spat==-1)

            # Use a sigma-clipped median to determine the scaling of
            # the continuum fit to the central extracted spectrum to
            # match the spectrum at each spatial position.
            # TODO: Instead of determining the scale factor directly,
            # use the slit-illumination profile?
            cont_renorm = stats.sigma_clipped_stats(aligned_flux/arc_continuum[:,i,None],
                                                    sigma_lower=lower_rej, sigma_upper=upper_rej,
                                                    axis=0)[1]

            # Fill the image with the continuum for this slit
            indx = np.invert(aligned_flux.mask)
            cont_image[aligned_spec[indx], _spat[indx]] \
                    = (arc_continuum[:,i,None] * cont_renorm[None,:])[indx]

        # Remove continuum measurements that are off any slits (because
        # of the fixed width assumption)
        cont_image[self.slitmask == -1] = 0.
        return cont_image

    def run(self, doqa=True, debug=False, show=False):
        """
        Main driver for tracing arc lines

        Code flow:

            #. Extract an arc spectrum down the center of each slit/order
            #. Loop on slits/orders
                #. Trace and fit the arc lines (This is done twice, once
                   with trace_crude as the tracing crutch, then again
                   with a PCA model fit as the crutch).
                #. Repeat trace.
                #.  2D Fit to the offset from slitcen
                #. Save

        Args:
            doqa (bool):
            debug (bool):
            show (bool):

        Returns:
            :class:`WaveTilts`:

        """
        # Extract the arc spectra for all slits
        self.arccen, self.arccen_bpm = self.extract_arcs()

        # TODO: Leave for now.  Used for debugging
#        self.par['rm_continuum'] = True
#        debug = True
#        show = True

        # Subtract arc continuum
        _mstilt = self.mstilt.image.copy()
        if self.par['rm_continuum']:
            continuum = self.model_arc_continuum(debug=debug)
            _mstilt -= continuum
            if debug:
                # TODO: Put this into a function
                vmin, vmax = visualization.ZScaleInterval().get_limits(_mstilt)
                w,h = plt.figaspect(1)
                fig = plt.figure(figsize=(3*w,h))
                ax = fig.add_axes([0.15/3, 0.1, 0.8/3, 0.8])
                ax.imshow(self.mstilt.image, origin='lower', interpolation='nearest',
                          aspect='auto', vmin=vmin, vmax=vmax)
                ax.set_title('Arc')
                ax = fig.add_axes([1.15/3, 0.1, 0.8/3, 0.8])
                ax.imshow(continuum, origin='lower', interpolation='nearest',
                          aspect='auto', vmin=vmin, vmax=vmax)
                ax.set_title('Continuum')
                ax = fig.add_axes([2.15/3, 0.1, 0.8/3, 0.8])
                ax.imshow(_mstilt, origin='lower', interpolation='nearest',
                          aspect='auto', vmin=vmin, vmax=vmax)
                ax.set_title('Arc - Continuum')
                plt.show()

        # Final tilts image
        self.final_tilts = np.zeros(self.shape_science,dtype=float)
        max_spat_dim = (np.asarray(self.par['spat_order']) + 1).max()
        max_spec_dim = (np.asarray(self.par['spec_order']) + 1).max()
        self.coeffs = np.zeros((max_spec_dim, max_spat_dim,self.slits.nslits))
        self.spat_order = np.zeros(self.slits.nslits, dtype=int)
        self.spec_order = np.zeros(self.slits.nslits, dtype=int)

        # Loop on all slits
        for slit_idx, slit_spat in enumerate(self.slits.spat_id):
            if self.tilt_bpm[slit_idx]:
                msgs.info('Skipping bad slit {0}/{1}'.format(slit_idx, self.slits.nslits))
                self.slits.mask[slit_idx] = self.slits.bitmask.turn_on(self.slits.mask[slit_idx], 'BADTILTCALIB')
                continue
            #msgs.info('Computing tilts for slit {0}/{1}'.format(slit, self.slits.nslits-1))
            msgs.info('Computing tilts for slit {0}/{1}'.format(slit_idx, self.slits.nslits))
            # Identify lines for tracing tilts
            msgs.info('Finding lines for tilt analysis')
            self.lines_spec, self.lines_spat \
                    = self.find_lines(self.arccen[:,slit_idx], self.slitcen[:,slit_idx],
                                      slit_idx,
                                      bpm=self.arccen_bpm[:,slit_idx], debug=debug)

            if self.lines_spec is None:
                msgs.warn('Did not recover any lines for slit/order = {:d}'.format(self.slits.slitord_id[slit_idx]) +
                          '. This slit/order will not reduced!')
                self.slits.mask[slit_idx] = self.slits.bitmask.turn_on(self.slits.mask[slit_idx], 'BADTILTCALIB')
                continue

            thismask = self.slitmask == slit_spat

            # Performs the initial tracing of the line centroids as a
            # function of spatial position resulting in 1D traces for
            # each line.
            msgs.info('Trace the tilts')
            self.trace_dict = self.trace_tilts(_mstilt, self.lines_spec, self.lines_spat,
                                               thismask, self.slitcen[:, slit_idx])
            # IF there are < 2 usable arc lines for tilt tracing, PCA fit does not work and the reduction crushes
            # TODO investigate why some slits have <2 usable arc lines
            if np.sum(self.trace_dict['use_tilt']) < 2:
                msgs.warn('Less than 2 usable arc lines for slit/order = {:d}'.format(self.slits.slitord_id[slit_idx]) +
                          '. This slit/order will not reduced!')
                self.slits.mask[slit_idx] = self.slits.bitmask.turn_on(self.slits.mask[slit_idx], 'BADTILTCALIB')
                continue
            # Check the spectral coverage of the usable arc lines for tilts. If the coverage is small,
            # it will affect the wavelength range in waveimg (i.e, self.wv_calib.build_waveimg()) and
            # crash the reduction later on.
            # Here we mask slits that computed the tilts with arc lines coverage <10%
            use_tilt_spec_cov = (self.trace_dict['tilts_spec'][:, self.trace_dict['use_tilt']].max() -
                                 self.trace_dict['tilts_spec'][:, self.trace_dict['use_tilt']].min()) / self.arccen.shape[0]
            if use_tilt_spec_cov < 0.1:
                msgs.warn(f'The spectral coverage of the usable arc lines is {use_tilt_spec_cov:.3f} (less than 10%).' +
                          ' This slit/order will not be reduced!')
                self.slits.mask[slit_idx] = self.slits.bitmask.turn_on(self.slits.mask[slit_idx], 'BADTILTCALIB')
                continue

            # TODO: Show the traces before running the 2D fit

            self.spat_order[slit_idx] = self._parse_param(self.par, 'spat_order', slit_idx)
            self.spec_order[slit_idx] = self._parse_param(self.par, 'spec_order', slit_idx)
            # 2D model of the tilts, includes construction of QA
            # NOTE: This also fills in self.all_fit_dict and self.all_trace_dict
            coeff_out = self.fit_tilts(self.trace_dict, thismask, self.slitcen[:,slit_idx],
                                       self.spat_order[slit_idx], self.spec_order[slit_idx],
                                       slit_idx,
                                       doqa=doqa, show_QA=show)
            self.coeffs[:self.spec_order[slit_idx]+1,:self.spat_order[slit_idx]+1,slit_idx] = coeff_out

            # TODO: Need a way to assess the success of fit_tilts and
            # flag the slit if it fails

            # Tilts are created with the size of the original slitmask,
            # which corresonds to the same binning as the science
            # images, trace images, and pixelflats etc.
            self.tilts = tracewave.fit2tilts(self.slitmask_science.shape, coeff_out,
                                             self.par['func2d'])
            # Save to final image
            thismask_science = self.slitmask_science == slit_spat
            self.final_tilts[thismask_science] = self.tilts[thismask_science]

        if show:
            viewer, ch = display.show_image(self.mstilt.image * (self.slitmask > -1), chname='tilts')
            display.show_tilts(viewer, ch, self.make_tbl_tilt_traces())

        if debug:
            show_tilts_mpl(self.mstilt.image*(self.slitmask > -1), self.make_tbl_tilt_traces())

        # Record the Mask
        bpmtilts = np.zeros_like(self.slits.mask, dtype=self.slits.bitmask.minimum_dtype())
        for flag in ['BADTILTCALIB']:
            bpm = self.slits.bitmask.flagged(self.slits.mask, flag)
            if np.any(bpm):
                bpmtilts[bpm] = self.slits.bitmask.turn_on(bpmtilts[bpm], flag)

        # grab slits file_name
        slits_filename = self.slits.construct_file_name(self.slits.calib_key)
        # grab titimg file_name
        tiltimg_filename = self.mstilt.construct_file_name(self.mstilt.calib_key)

        # Build and return the calibration frame
        tilts = WaveTilts(self.coeffs, self.slits.nslits, self.slits.spat_id, self.spat_order,
                          self.spec_order, self.par['func2d'], bpmtilts=bpmtilts,
                          spat_flexure=self.spat_flexure, PYP_SPEC=self.spectrograph.name,
                          slits_filename=slits_filename, tiltimg_filename=tiltimg_filename,
                          tilt_traces=self.make_tbl_tilt_traces())
        # Inherit the calibration frame naming from self.mstilt
        # TODO: Should throw an error here if these calibration frame naming
        # elements are not defined by self.mstilts...
        tilts.copy_calib_internals(self.mstilt)
        return tilts

    def make_tbl_tilt_traces(self):
        """
        Make a Table of the  traced and fitted tilts from self.all_trace_dict
        to save into the WaveTilts object

        Returns:
            `astropy.table.Table`_: Table including the traced and fitted tilts for each slit.
            Columns are:

                - slit_ids: Slit IDs for which the tilts were traced and fit
                - goodpix_spat: Good spatial pixels of the traced tilts
                - goodpix_tilt: Good spectral pixels  of the traced tilts
                - goodpix_lid: Line IDs for each goodpix. This is needed to associate goodpix to each line
                - badpix_spat: Masked spatial pixels of the traced tilts
                - badpix_tilt: Masked spectral pixels of the traced tilts
                - badpix_lid: Line IDs for each badpix. This is needed to associate badpix to each line
                - good2dfit_spat: Good spatial pixels of the 2D fit of the tilts
                - good2dfit_tilt: Good spectral pixels of the 2D fit of the tilts
                - good2dfit_lid: Line IDs for each good2dfit. This is needed to associate good2dfit to each line
                - bad2dfit_spat: Rejected spatial pixels of the 2D fit of the tilts
                - bad2dfit_tilt: Rejected spectral pixels of the 2D fit of the tilts
                - bad2dfit_lid: Line IDs for each bad2dfit. This is needed to associate bad2dfit to each line

        """

        if self.all_trace_dict is None:
            msgs.error('No tilts have been traced and fit yet. Run the run() method first.')

        # slit_ids
        slit_ids = np.array([])

        # good&bad traces
        goodpix_lid = np.array([])
        goodpix_spat = np.array([])
        goodpix_tilt = np.array([])

        badpix_lid = np.array([])
        badpix_spat = np.array([])
        badpix_tilt = np.array([])

        # good&bad fits
        good2dfit_lid = np.array([])
        good2dfit_spat = np.array([])
        good2dfit_tilt = np.array([])

        bad2dfit_lid = np.array([])
        bad2dfit_spat = np.array([])
        bad2dfit_tilt = np.array([])

        # fill the arrays with the traced and fitted tilts
        # each trc is a slit
        for i, trc in enumerate(self.all_trace_dict):
            if trc is not None and self.slits.mask[i] == 0:
                # slit ids
                slit_ids = np.append(slit_ids, self.slits.spat_id[i])
                # good pixels
                gpix = trc['tot_mask']
                # bad pixels
                bpix = np.invert(gpix) & (trc['tilts'] > 0)
                # good 2d fit
                gfit = gpix & trc['fit_mask']
                # bad 2d fit
                bfit = gpix & np.invert(trc['fit_mask'])

                for l in range(trc['tilts_spat'].shape[1]):
                    # good pixels
                    goodpix_lid = np.append(goodpix_lid, np.repeat(f'{self.slits.spat_id[i]}_{l + 1}', sum(gpix[:, l])))
                    goodpix_spat = np.append(goodpix_spat, trc['tilts_spat'][:,l][gpix[:,l]])
                    goodpix_tilt = np.append(goodpix_tilt, trc['tilts'][:,l][gpix[:,l]])
                    # bad pixels
                    badpix_lid = np.append(badpix_lid, np.repeat(f'{self.slits.spat_id[i]}_{l + 1}', sum(bpix[:, l])))
                    badpix_spat = np.append(badpix_spat, trc['tilts_spat'][:,l][bpix[:,l]])
                    badpix_tilt = np.append(badpix_tilt, trc['tilts'][:,l][bpix[:,l]])
                    # good 2d fit
                    good2dfit_lid = np.append(good2dfit_lid, np.repeat(f'{self.slits.spat_id[i]}_{l + 1}', sum(gfit[:, l])))
                    good2dfit_spat = np.append(good2dfit_spat, trc['tilts_spat'][:,l][gfit[:,l]])
                    good2dfit_tilt = np.append(good2dfit_tilt, trc['tilt_2dfit'][:,l][gfit[:,l]])
                    # bad 2d fit
                    bad2dfit_lid = np.append(bad2dfit_lid, np.repeat(f'{self.slits.spat_id[i]}_{l + 1}', sum(bfit[:, l])))
                    bad2dfit_spat = np.append(bad2dfit_spat, trc['tilts_spat'][:,l][bfit[:,l]])
                    bad2dfit_tilt = np.append(bad2dfit_tilt, trc['tilt_2dfit'][:,l][bfit[:,l]])

        # fill the table
        tbl_tilt_traces = table.Table()
        trc_arrays = [slit_ids, goodpix_spat, goodpix_tilt, badpix_lid, badpix_spat, badpix_tilt,
                      good2dfit_lid, good2dfit_spat, good2dfit_tilt, bad2dfit_lid, bad2dfit_spat, bad2dfit_tilt]
        tbl_keys = ['slit_ids', 'goodpix_spat', 'goodpix_tilt', 'badpix_lid', 'badpix_spat', 'badpix_tilt',
                    'good2dfit_lid', 'good2dfit_spat', 'good2dfit_tilt', 'bad2dfit_lid', 'bad2dfit_spat', 'bad2dfit_tilt']
        for i, arr in enumerate(trc_arrays):
            if arr.size > 0:
                tbl_tilt_traces[tbl_keys[i]] = np.expand_dims(arr, axis=0)

        if len(tbl_tilt_traces) == 0:
            msgs.warn('No traced and fitted tilts have been found.')
            return None

        return tbl_tilt_traces

    def _parse_param(self, par, key, slit):
        """
        Grab a parameter for a given slit

        Args:
            par (ParSet):
            key (str):
            slit (int):

        Returns:
            object:  Value of the parameter

        """
        param_in = par[key]
        if isinstance(param_in, (float, int)):
            param = param_in
        elif isinstance(param_in, (list, np.ndarray)):
            param = param_in[slit]
        else:
            raise ValueError('Invalid input for parameter {:s}'.format(key))
        return param

    def __repr__(self):
        # Generate sets string
        txt = '<{:s}: '.format(self.__class__.__name__)
        if len(self.steps) > 0:
            txt+= ' steps: ['
            for step in self.steps:
                txt += '{:s}, '.format(step)
            txt = txt[:-2]+']'  # Trim the trailing comma
        txt += '>'
        return txt


def show_tilts_mpl(tilt_img, tilt_traces, show_traces=False, left_edges=None,
                   right_edges=None, slit_ids=None, cut=None):
    """Show the TiltImage with the traced and 2D fitted tilts overlaid

    Args:
<<<<<<< HEAD
        tilt_img (`np.ndarray`_):
=======
        tilt_img (`numpy.ndarray`_):
>>>>>>> ea5711b6
            TiltImage
        tilt_traces (`astropy.table.Table`_):
            Table containing the traced and fitted tilts.
            See :func:`make_tbl_tilt_traces` for information on the table columns.
        show_traces (bool, optional):
            Show the traced tilts
<<<<<<< HEAD
        left_edges, right_edges (`np.ndarray`_, optional):
            Left and right edges of the slits
        slit_ids (`np.ndarray`_, optional):
=======
        left_edges, right_edges (`numpy.ndarray`_, optional):
            Left and right edges of the slits
        slit_ids (`numpy.ndarray`_, optional):
>>>>>>> ea5711b6
            Slit IDs
        cut (tuple, optional):
            Lower and upper levels cut for the image display
    """

    if tilt_traces is None:
        return msgs.error('No tilts have been traced or fitted')

    if cut is None:
        cut = utils.growth_lim(tilt_img, 0.98, fac=1)

    w, h = plt.figaspect(1)
    fig = plt.figure(figsize=(1.5 * w, 1.5 * h))

    plt.imshow(tilt_img, origin='lower', interpolation='nearest', aspect='auto', cmap='gray',
               vmin=cut[0], vmax=cut[1], zorder=0)

    # traced tilts
    if show_traces:
        if 'goodpix_tilt' in tilt_traces.keys() and tilt_traces['goodpix_tilt'][0].size > 0:
            plt.scatter(tilt_traces['goodpix_spat'][0], tilt_traces['goodpix_tilt'][0], color='cyan',
                        edgecolors=None, marker='s', s=10, alpha=0.3, lw=0, label='Good pixel', zorder=1)
    # masked tilts
    if 'badpix_tilt' in tilt_traces.keys() and tilt_traces['badpix_tilt'][0].size > 0:
        plt.scatter(tilt_traces['badpix_spat'], tilt_traces['badpix_tilt'], color='red',
                    edgecolors=None, marker='s', s=10, alpha=0.3, lw=0, label='Masked pixel', zorder=2)
    # 2D fit tilts
    # loop over each line so that we can plot lines instead of points
    if 'good2dfit_lid' in tilt_traces.keys():
        for iline in np.unique(tilt_traces['good2dfit_lid'][0]):
            this_line = tilt_traces['good2dfit_lid'][0] == iline
            if np.any(this_line):
                good2dfit_spat = tilt_traces['good2dfit_spat'][0][this_line]
                good2dfit_tilt = tilt_traces['good2dfit_tilt'][0][this_line]
                plt.plot(good2dfit_spat, good2dfit_tilt, color='blue', lw=1, alpha=0.4, zorder=3)

    # rejected point in 2D fit
    if 'bad2dfit_tilt' in tilt_traces.keys() and tilt_traces['bad2dfit_tilt'][0].size > 0:
        plt.scatter(tilt_traces['bad2dfit_spat'][0], tilt_traces['bad2dfit_tilt'][0], color='yellow',
                    edgecolors=None, marker='s', s=5, alpha=0.3, lw=0, label='Rejected in fit', zorder=4)

    if left_edges is not None and right_edges is not None:
        pstep = 50
        for i in range(left_edges.shape[1]):
            spec = np.arange(left_edges[:, i].size)
            plt.plot(left_edges[::pstep, i], spec[::pstep], color='green', lw=2, zorder=5)
            plt.plot(right_edges[::pstep, i], spec[::pstep], color='magenta', lw=2, zorder=5)
            x_spatid = left_edges[spec.size//2, i] + 0.10*(right_edges[spec.size//2, i] - left_edges[spec.size//2, i])
            y_spatid = spec[spec.size//2]
            if slit_ids is not None:
                plt.text(x_spatid, y_spatid, str(slit_ids[i]), color='aquamarine', fontsize=10, alpha=1,
                         weight='bold', rotation='vertical', zorder=5)

    # add legend for 2D fitted tilts
    legend_element = [Line2D([0], [0], color='blue', ls='-', lw=1, label='Good tilt fit')]
    handles, labels = plt.gca().get_legend_handles_labels()
    handles.append(legend_element[0])

    lcolors = ['cyan', 'red', 'yellow', 'blue'] if show_traces else ['red', 'yellow', 'blue']
    legend = plt.legend(handles=handles, labelcolor=lcolors, loc=3, markerscale=2, frameon=False)
    for h in legend.legendHandles:
        h.set_alpha(1)
    
    plt.ylabel('Spectral pixel index')
    plt.xlabel('Spatial pixel index')
    plt.show()
<|MERGE_RESOLUTION|>--- conflicted
+++ resolved
@@ -925,26 +925,16 @@
     """Show the TiltImage with the traced and 2D fitted tilts overlaid
 
     Args:
-<<<<<<< HEAD
-        tilt_img (`np.ndarray`_):
-=======
         tilt_img (`numpy.ndarray`_):
->>>>>>> ea5711b6
             TiltImage
         tilt_traces (`astropy.table.Table`_):
             Table containing the traced and fitted tilts.
             See :func:`make_tbl_tilt_traces` for information on the table columns.
         show_traces (bool, optional):
             Show the traced tilts
-<<<<<<< HEAD
-        left_edges, right_edges (`np.ndarray`_, optional):
-            Left and right edges of the slits
-        slit_ids (`np.ndarray`_, optional):
-=======
         left_edges, right_edges (`numpy.ndarray`_, optional):
             Left and right edges of the slits
         slit_ids (`numpy.ndarray`_, optional):
->>>>>>> ea5711b6
             Slit IDs
         cut (tuple, optional):
             Lower and upper levels cut for the image display
