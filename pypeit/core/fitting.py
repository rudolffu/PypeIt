""" Module for fitting codes

.. include common links, assuming primary doc root is up one directory
.. include:: ../include/links.rst

"""
# TODO -- Consider moving the Object out of core

import numpy as np
import inspect
from matplotlib import pyplot as plt


from scipy.optimize import curve_fit

from pypeit.core import pydl
from pypeit import bspline
from pypeit import msgs
from pypeit.datamodel import DataContainer

from IPython import embed


class PypeItFit(DataContainer):
    # Set the version of this class
    version = '1.0.0'

    datamodel = {'xval': dict(otype=np.ndarray, atype=np.floating, descr='x inputs'),
                 'yval': dict(otype=np.ndarray, atype=np.floating, descr='y inputs'),
                 'order': dict(otype=np.ndarray, atype=np.integer,
                               descr='The order of the polynomial to be used in the fitting. '
                                     'This is a 2d array for 2d fits'),
                 'x2': dict(otype=np.ndarray, atype=np.floating,
                            descr='x2 inputs, second independent variable'),
                 'weights': dict(otype=np.ndarray, atype=np.floating, descr='Weights.  Often the same as invvar'),
                 'fitc': dict(otype=np.ndarray, atype=np.floating, descr='Fit coefficients'),
                 'fitcov': dict(otype=np.ndarray, atype=np.floating,
                                descr='Covariance of the coefficients'),
                 # TODO: Can we make this boolean?
                 'gpm': dict(otype=np.ndarray, atype=np.integer, descr='Mask (1=good)'),
                 'success': dict(otype=int,
                                 descr='Flag indicating whether fit was successful (success=1) '
                                       'or if it failed (success=0)'),
                 'func': dict(otype=str,
                              descr='Fit function (polynomial, legendre, chebyshev, polynomial2d,'
                                    ' legendre2d)'),
                 'minx': dict(otype=float,
                              descr='minimum value in the array (or the left limit for a '
                                    'legendre / chebyshev polynomial)'),
                 'maxx': dict(otype=float,
                              descr='maximum value in the array (or the right limit for a '
                                    'legendre / chebyshev polynomial)'),
                 'minx2': dict(otype=float,
                               descr='Same as minx for the second independent variable x2'),
                 'maxx2': dict(otype=float,
                               descr='Same as maxx for the second independent variable x2')}

    # This needs to contain all datamodel items
    # TODO: It depends on how you use it, but the above statement isn't
    # strictly true; see, e.g., TracePCA as one example.
    def __init__(self, xval=None, yval=None, order=None, x2=None, weights=None, fitc=None,
                 fitcov=None, func=None, minx=None, maxx=None, minx2=None,
                 maxx2=None, gpm=None, success=None):
        # Setup the DataContainer
        args, _, _, values = inspect.getargvalues(inspect.currentframe())
        _d = {k: values[k] for k in args[1:]}
        # Init
        super(PypeItFit, self).__init__(d=_d)

    def _bundle(self, ext='PYPEITFIT'):
        """
        Bundle the data in preparation for writing to a fits file.

        See :func:`pypeit.datamodel.DataContainer._bundle`. Data is
        always written to a 'PYPEITFIT' extension.
        """
        return super(PypeItFit, self)._bundle(ext=ext)

    def to_hdu(self, **kwargs):
        """
        Over-ride :func:`pypeit.datamodel.DataContainer.to_hdu` to force to
        a BinTableHDU

        See that func for Args and Returns
        """
        if 'force_to_bintbl' in kwargs and not kwargs['force_to_bintbl']:
            msgs.warn('PypeItFits objects must always be forced to a BinaryTableHDU for writing.')
        kwargs['force_to_bintbl'] = True
        return super(PypeItFit, self).to_hdu(**kwargs)

    @property
    def bool_gpm(self):
        """
        Generate a bool version of gpm which is int
        for I/O

        Returns:
            `numpy.ndarray`_ or None: bool version of self.gpm or None

        """
        return self.gpm.astype(bool) if self.gpm is not None else None

    def fit(self):
        """
<<<<<<< HEAD
        Perform the fit

        Returns:
            int: Flag indicating whether fit was successful (1) or if it failed (0)
=======
        Perform the fit, either in 1D or 2D depending on the
        data and model.
>>>>>>> 6817353a
        """

        # Init
        self.fitcov = None

        # If the user provided an gpm apply it. The logic below of evaluating the fit only at the non-masked
        # pixels is preferable to the other approach of simply setting the weights to zero. The reason for that is that
        # the fits use a least-square optimization approach using matrix algebra, and lots of zero weights are
        # 1) more costly, and 2) will not produce exactly the same result (due to roundoff error) as actually
        # removing the locations you want to mask.

        # This block ensures sensible zero coefficient outputs are returned if the fits was successful
        if self.bool_gpm is not None and not np.any(self.bool_gpm):
            if self.func == "gaussian":
                self.fitc = np.zeros(self.order[0]).astype(float)
            elif '2d' in self.func:
                self.fitc = np.zeros(self.order[0] + 1, self.order[1] + 1).astype(float)
            else:
                self.fitc = np.zeros(self.order[0] + 1).astype(float)
            msgs.warn('Input gpm is masked everywhere. Fit is probably probelmatic')
            self.success = 0
            return self.success

        if self.bool_gpm is not None:
            x_out = self.xval[self.bool_gpm]
            y_out = self.yval[self.bool_gpm]
            if self.x2 is not None:
                x2_out = self.x2[self.bool_gpm]
            else:
                x2_out = None
            if self.weights is not None:
                w_out = self.weights[self.bool_gpm]
            else:
                w_out = None
        else:
            x_out = self.xval
            y_out = self.yval
            if self.x2 is not None:
                x2_out = self.x2
            else:
                x2_out = None
            if self.weights is not None:
                w_out = self.weights
            else:
                w_out = None

        # For two-d fits x = x, y = x2, y = z
        if ('2d' in self.func) and (x2_out is not None):
            # Is this a 2d fit?
            self.fitc, self.minx, self.maxx, self.minx2, self.maxx2 = polyfit2d_general(
                x_out, x2_out, y_out, self.order, w=w_out, function=self.func[:-2],
                minx=self.minx, maxx=self.maxx,
                miny=self.minx2, maxy=self.maxx2)
        elif self.func == "polynomial":
            self.fitc = np.polynomial.polynomial.polyfit(
                x_out, y_out, self.order[0], 
                w=np.sqrt(w_out) if w_out is not None else None) # numpy convention
        elif self.func == "legendre" or self.func == "chebyshev":
            xv, self.minx, self.maxx = scale_minmax(x_out, minx=self.minx, maxx=self.maxx)
            self.fitc = np.polynomial.legendre.legfit(xv, y_out, self.order[0], 
                                                      w=np.sqrt(w_out) if w_out is not None else None) \
                if self.func == "legendre" else np.polynomial.chebyshev.chebfit(
                    xv, y_out, self.order[0], 
                    w=np.sqrt(w_out) if w_out is not None else None) # numpy convention
        else:
            msgs.error("Fitting function '{0:s}' is not implemented yet" + msgs.newline() +
                       "Please choose from 'polynomial', 'legendre', 'chebyshev','polynomial2d', 'legendre2d'")

        self.success = 1
        return self.success

    def eval(self, x, x2=None):
        """
        Return the evaluated fit at locations x
        (and x2, if 2D)

        Args:
            x (`numpy.ndarray`_):
            x2 (`numpy.ndarray`_, optional):
                For 2D fits

        Returns:
            `numpy.ndarray`_:

        """
        return evaluate_fit(self.fitc, self.func, x, x2=x2, minx=self.minx,
                            maxx=self.maxx, minx2=self.minx2, maxx2=self.maxx2)

    def calc_fit_rms(self, apply_mask=True, x2=None):
        """ Simple RMS calculation for the fit on the data.

        Args:
            apply_mask (bool, optional):
                If true, apply mask to data before calculating RMS.
            x2 (`numpy.ndarray`_, optional):
                x locations for 2D fits

        Returns:
            float: Root mean square

        """
        msk = self.bool_gpm
        
        if self.weights is None:
            weights = np.ones(self.xval.size)
        else:
            weights = self.weights
        if apply_mask:
            xval = self.xval[msk]
            yval = self.yval[msk]
            weights = weights[msk]
            x2_val = x2[msk] if x2 is not None else None
        else:
            xval = self.xval.copy()
            yval = self.yval.copy()
            x2_val = x2
        # Normalise
        weights /= np.sum(weights)
        values = self.eval(xval, x2=x2_val)
        # RMS
        return np.sqrt(np.sum(weights * (yval - values) ** 2))


def evaluate_fit(fitc, func, x, x2=None, minx=None, 
                 maxx=None, minx2=None, maxx2=None):
    """
    Return the evaluated fit at the x locations 

    Args:
        fitc (`numpy.ndarray`_):
            Fit coefficients
        func (str):
            Name of the functional form to fit
        x (`numpy.ndarray`_):
            x locations for the evaluation
        x2 (`numpy.ndarray`_, optional):
            x2 locations for 2D fits
        minx (float, optional):
            Minimum x value for the fit used to normalise the x values
        maxx (float, optional):
            Maximum x value for the fit used to normalise the x values
        minx2 (float, optional):
            Minimum x value for the fit used to normalise the x2 values
        maxx2 (float, optional):
            Maximum x value for the fit used to normalise the x2 values

    Returns:
        `numpy.ndarray`_:  Evaluated fit at the x (and x2) locations

    """
    # For two-d fits x = x, y = x2, y = z
    if ('2d' in func) and (x2 is not None):
        # Is this a 2d fit?
        if func[:-2] == "polynomial":
            return np.polynomial.polynomial.polyval2d(x, x2, fitc)
        elif func[:-2] in ["legendre", "chebyshev"]:
            # Scale x-direction
            xv, _, _ = scale_minmax(x, minx=minx, maxx=maxx)
            # Scale x2-direction
            x2v, _, _ = scale_minmax(x2, minx=minx2, maxx=maxx2)
            return (np.polynomial.legendre.legval2d(xv, x2v, fitc) if func[:-2] == "legendre"
                    else np.polynomial.chebyshev.chebval2d(xv, x2v, fitc))
        else:
            msgs.error("Function {0:s} has not yet been implemented for 2d fits".format(func))
        return None
    elif func == "polynomial":
        return np.polynomial.polynomial.polyval(x, fitc)
    elif func == "legendre" or func == "chebyshev":
        xv, _, _ = scale_minmax(x, minx=minx, maxx=maxx)
        return (np.polynomial.legendre.legval(xv, fitc) if func == "legendre"
                else np.polynomial.chebyshev.chebval(xv, fitc))
    else:
        msgs.error("Fitting function '{0:s}' is not implemented yet" + msgs.newline() +
                   "Please choose from 'polynomial', 'legendre', 'chebyshev', 'polynomial2d', 'legendre2d', 'chebyshev2d'")


def robust_fit(xarray, yarray, order, x2=None, function='polynomial',
               minx=None, maxx=None, minx2=None, maxx2=None,
               maxiter=10, in_gpm=None, weights=None, invvar=None,
               lower=None, upper=None, maxdev=None, maxrej=None, groupdim=None,
               groupsize=None, groupbadpix=False, grow=0, sticky=True, use_mad=True,
               debug=False):
    """
    A robust fit is performed to the xarray, yarray pairs ``mask[i] = 1`` are
    good values, if provided.

    The underlying method(s) are the numpy fitting routines, 
    e.g. polyfit, legfit.

    Args:
        xarray (`numpy.ndarray`_):
            independent variable values
        yarray (`numpy.ndarray`_):
            dependent variable values
        order (:obj:`int` or numpy.ndarray`_):
            the order of the polynomial to be used in the fitting. This is an integer for 1d fits and must
            be a tuple or 2d array for 2d fits (i.e. using x2 as the second independent variable).
        x2  (`numpy.ndarray`_, optional):
            Do a 2d fit? This is the second independent variable for 2d fits.
        function (str):
            which function should be used in the fitting.
            (valid inputs are:
            'polynomial', 'legendre', 'chebyshev', 'polynomial2d', 'legendre2d')
        minx (float, optional):
            minimum value in the array (or the left limit for a
            legendre/chebyshev polynomial)
        maxx (float, optional):
            maximum value in the array (or the right limit for a
            legendre/chebyshev polynomial)
        minx2 (float, optional):
            Same as minx for second independent variable x2.
        maxx2 (float, optional):
            Same as maxx for second independent variable x2.
        maxiter (:obj:`int`, optional):
            Maximum number of rejection iterations, default 10.  Set
            this to zero to disable rejection and simply do a fit.
        in_gpm (`numpy.ndarray`_, optional):
            Input mask.  Bad points are marked with a value that
            evaluates to ``False``.  Must have the same number of
            dimensions as ``data``. Points masked as bad "False" in the
            inmask will also always evaluate to "False" in the outmask.
        invvar (:obj:`float`, `numpy.ndarray`_, optional):
            Inverse variance of the data, used to reject points based on
            the values of `upper` and `lower`.  This can either be a
            single float for the entire yarray or a ndarray with the
            same shape as the yarray.
        weights (`numpy.ndarray`_, optional): shape same as xarray and yarray
            If input the code will do a weighted fit. If not input, the
            code will use invvar as the weights. If both invvar and
            weights are input. The fit will be done with weights, but
            the rejection will be based on::

                chi = (data-model) * np.sqrt(invvar)

        lower (:obj:`int` or :obj:`float`, optional):
            If set, reject points with ``data < model - lower * sigma``,
            where ``sigma = 1.0/sqrt(invvar)``.
        upper (:obj:`int` or :obj:`float`, optional):
            If set, reject points with ``data > model + upper * sigma``,
            where ``sigma = 1.0/sqrt(invvar)``.
        maxdev (:obj:`int` or :obj:`float`, optional):
            If set, reject points with ``abs(data-model) > maxdev``.  It is
            permitted to set all three of `lower`, `upper` and `maxdev`.
        maxrej (:obj:`int`, :obj:`numpy.ndarray`, optional):
            Maximum number of points to reject in this iteration.  If
            `groupsize` or `groupdim` are set to arrays, this should be
            an array as well.
        groupdim (:obj:`int`, optional):
            Dimension along which to group the data; set to 1 to group
            along the 1st dimension, 2 for the 2nd dimension, etc.  If
            data has shape ``[100,200]``, then setting ``GROUPDIM=2`` is
            equivalent to grouping the data with ``groupsize=100``.  In
            either case, there are 200 groups, specified by ``[*,i]``. NOT
            WELL TESTED IN PYTHON!
        groupsize (:obj:`int`, optional):
            If this and maxrej are set, then reject a maximum of maxrej
            points per group of groupsize points.  If groupdim is also
            set, then this specifies sub-groups within that. NOT WELL
            TESTED IN PYTHON!!
        groupbadpix (:obj:`bool`, optional):
            If set to ``True``, consecutive sets of bad pixels are
            considered groups, overriding the values of `groupsize`.
        grow (:obj:`int`, optional, default = 0):
            If set to a non-zero integer, N, the N nearest neighbors of
            rejected pixels will also be rejected.
        sticky (:obj:`bool`, optional, default is True):
            If set to ``True``, pixels rejected in one iteration remain
            rejected in subsequent iterations, even if the model
            changes. If
        use_mad (:obj:`bool`, optional, default = False):
            It set to ``True``, compute the median of the maximum
            absolute deviation between the data and use this for the
            rejection instead of the default which is to compute the
            standard deviation of the yarray - modelfit. Note that it is
            not possible to specify use_mad=True and also pass in values
            invvar, and the code will return an error if this is done.

    Returns:
        PypeItFit or None:
            Object containing the inputs to the fit and the
            fit itself 
    """

    # Setup the initial mask
    if in_gpm is None:
        in_gpm = np.ones(xarray.size, dtype=bool)

    if weights is None:
        if invvar is not None:
            weights = np.copy(invvar)
        else:
            weights = np.ones(xarray.size, dtype=float)

    # Iterate, and mask out new values on each iteration
    iIter = 0
    qdone = False
    this_gpm = np.copy(in_gpm)
    #mskcnt = np.sum(this_gpm)
    #pypeitFit = None
    while (not qdone) and (iIter < maxiter):
        if np.sum(this_gpm) <= np.sum(order) + 1:
            msgs.warn("More parameters than data points - fit might be undesirable")
        if not np.any(this_gpm):
            msgs.warn("All points were masked. Returning current fit and masking all points. Fit is likely undesirable")
        pypeitFit = PypeItFit(xval=xarray.astype(float), yval=yarray.astype(float),
                              func=function, order=np.atleast_1d(order),
                              x2=x2.astype(float) if x2 is not None else x2,
                              weights=weights.astype(float), gpm=this_gpm.astype(int),
                              minx=float(minx) if minx is not None else minx,
                              maxx=float(maxx) if maxx is not None else maxx,
                              minx2=float(minx2) if minx2 is not None else minx2,
                              maxx2=float(maxx2) if maxx2 is not None else maxx2)
        pypeitFit.fit()
        ymodel = pypeitFit.eval(xarray, x2=x2)
        # TODO Add nrej and nrej_tot as in robust_optimize below?
        this_gpm, qdone = pydl.djs_reject(yarray, ymodel, outmask=this_gpm, inmask=in_gpm, invvar=invvar,
                                          lower=lower, upper=upper, maxdev=maxdev, maxrej=maxrej,
                                          groupdim=groupdim, groupsize=groupsize, groupbadpix=groupbadpix, grow=grow,
                                          use_mad=use_mad, sticky=sticky)
        # Update the iteration
        iIter += 1
    if (iIter == maxiter) & (maxiter != 0):
        msgs.warn('Maximum number of iterations maxiter={:}'.format(maxiter) + ' reached in robust_polyfit_djs')

    # Do the final fit
    pypeitFit = PypeItFit(xval=xarray.astype(float), yval=yarray.astype(float),
                          func=function, order=np.atleast_1d(order),
                          x2=x2.astype(float) if x2 is not None else x2,
                          weights=weights.astype(float), gpm=this_gpm.astype(int),
                          minx=float(minx) if minx is not None else minx,
                          maxx=float(maxx) if maxx is not None else maxx,
                          minx2=float(minx2) if minx2 is not None else minx2,
                          maxx2=float(maxx2) if maxx2 is not None else maxx2)
    pypeitFit.fit()

    # Return
    return pypeitFit


def robust_optimize(ydata, fitfunc, arg_dict, maxiter=10, inmask=None, invvar=None,
                    lower=None, upper=None, maxdev=None, maxrej=None, groupdim=None,
                    groupsize=None, groupbadpix=False, grow=0, sticky=True, use_mad=False,
                    verbose=False,
                    **kwargs_optimizer):
    """
    A routine to perform robust optimization. It is completely analogous
    to :func:`robust_fit`, but is more general in that it allows
    one to fit a more general model using the optimizer of the users
    choice. If you are fitting simple functions like Chebyshev or
    Legednre polynomials using a linear least-squares algorithm, you
    should use :func:robust_polyfit_djs` instead of this function.

    Args:
        ydata (`numpy.ndarray`_):
            Data to fit.
        fitfunc (callable):
            The callable object used to perform the fitting.  The
            calling sequence must be::

                ret_tuple = fitfunc(ydata, inmask, arg_dict, **kwargs_optimizer)

            See the descriptions of `ydata`, `inmask`, `arg_dict`, and
            `kwargs_optimizer`.  The returned object ret_tuple that can
            have two or three elements.  If it has two elements (result,
            ymodel):

                - `result`: Object returned by the specific
                  scipy.optimize method used to perform the fit.
                - `ymodel`: A `numpy.ndarray` with the model fit to
                  `ydata` and with the same shape.

            If it has three elements (result, ymodel, newivar):

                - `newivar`: new inverse variance for the ydata ymodel
                  comparison, in other words chi = (ydata -
                  ymodel)*np.sqrt(newivar). This functionality allows
                  one to deal with cases where the noise of the
                  data-model comaprison is model dependent.

        arg_dict (:obj:`dict`):
            Dictionary containing the other variables needed to evaluate
            the model fit.
        maxiter (:obj:`int`, optional):
            Maximum number of rejection iterations.  Set this to zero to
            disable rejection and simply do a fit.
        inmask (`numpy.ndarray`_, optional):
            Input mask.  Bad points are marked with a value that
            evaluates to `False`.  Must have the same number of
            dimensions as `ydata`.  Points masked as `False` in `inmask`
            will also always evaluate to `False` in the output mask.
        invvar (:obj:`float`, `numpy.ndarray`_, optional):
            Inverse variance of the data, used to reject points based on
            the values of `upper` and `lower`.  This can either be a
            single float for the entire yarray or a ndarray with the
            same shape as the yarray.
        lower (:obj:`int`, :obj:`float`, optional):
            If set, reject points with ``data < model - lower * sigma``, where
            ``sigma = 1/sqrt(invvar)``
        upper (:obj:`int`, :obj:`float`, optional):
            If set, reject points with ``data > model + upper * sigma``, where
            ``sigma = 1/sqrt(invvar)``.
        maxdev (:obj:`int` or :obj:`float`, optional):
            If set, reject points with ``abs(data-model) > maxdev``.  It
            is permitted to set all three of `lower`, `upper` and
            `maxdev`.
        maxrej (:obj:`int`, `numpy.ndarray`_, optional):
            Maximum number of points to reject in this iteration.  If
            `groupsize` or `groupdim` are set to arrays, this should be
            an array, as well.
        groupdim (:obj:`int`, optional):
            Dimension along which to group the data. Set to 1 to group
            along the 1st dimension, 2 for the 2nd dimension, etc.  For
            example, if data has shape [100,200], then setting
            `groupdim=2` is equivalent to grouping the data with
            `groupsize=100`.  In either case, there are 200 groups,
            specified by `[*,i]`.  This functionality is **not well
            tested in python**!
        groupsize (:obj:`int`, optional):
            If this and `maxrej` are set, then reject a maximum of
            `maxrej` points per group of `groupsize` points.  If
            `groupdim` is also set, then this specifies sub-groups
            within that.  This functionality is **not well tested in
            python**!
        groupbadpix (:obj:`bool`, optional):
            If `True`, consecutive sets of bad pixels are considered
            groups, overriding the values of `groupsize`.
        grow (:obj:`int`, optional):
            If set to a non-zero integer, N, the N nearest neighbors of
            rejected pixels will also be rejected.
        sticky (:obj:`bool`, optional):
            If `True`, pixels rejected in one iteration remain rejected
            in subsequent iterations, even if the model changes.
        use_mad (:obj:`bool`, optional):
            It `True`, compute the median of the maximum absolute
            deviation between the data and use this for the rejection
            instead of the default, which is to compute the standard
            deviation of `ydata - modelfit`. Note that it is not
            possible to specify `use_mad=True` and also pass in a value for
            `invvar`, and the code will return an error if this is done.
        **kwargs_optimizer:
            Optional parameters passed to the optimizer.

    Returns:
        tuple: 
            - The object returned by the `scipy.optimize` function used
              by the fitter.  See `fitfunc`.
            - A `numpy.ndarray`_ with the model value fit to `ydata` and
              has its same shape.
            - Boolean `numpy.ndarray`_ with the same shape as data
              indicating which pixels were masked in the final fit.
              Convention is that `True` are good values where `False`
              indicates bad values.

    """
    # Setup the initial mask
    if inmask is None:
        inmask = np.ones(ydata.size, dtype=bool)

    nin_good = np.sum(inmask)
    iter = 0
    qdone = False
    thismask = np.copy(inmask)

    # If init_from_last is not None, the fitfunc will initialize from the previous iteration's fit, which
    # results in signficant speedup for e.g. differential_evolution optimization. Thus
    # init_from_last is None on the first iteration and then is updated in the iteration loop.
    init_from_last = None
    while (not qdone) and (iter < maxiter):
        ret_tuple = fitfunc(ydata, thismask, arg_dict, init_from_last=init_from_last, **kwargs_optimizer)
        if (len(ret_tuple) == 2):
            result, ymodel = ret_tuple
            invvar_use = invvar
        elif (len(ret_tuple) == 3):
            result, ymodel, invvar_use = ret_tuple
        else:
            msgs.error('Invalid return value from fitfunc')
        # Update the
        init_from_last = result
        thismask_iter = thismask.copy()
        thismask, qdone = pydl.djs_reject(ydata, ymodel, outmask=thismask, inmask=inmask, invvar=invvar_use,
                                          lower=lower, upper=upper, maxdev=maxdev, maxrej=maxrej,
                                          groupdim=groupdim, groupsize=groupsize, groupbadpix=groupbadpix, grow=grow,
                                          use_mad=use_mad, sticky=sticky)
        nrej = np.sum(thismask_iter & np.invert(thismask))
        nrej_tot = np.sum(inmask & np.invert(thismask))
        if verbose:
            msgs.info(
                'Iteration #{:d}: nrej={:d} new rejections, nrej_tot={:d} total rejections out of ntot={:d} '
                'total pixels'.format(iter, nrej, nrej_tot, nin_good))
        iter += 1

    if (iter == maxiter) & (maxiter != 0):
        msgs.warn('Maximum number of iterations maxiter={:}'.format(maxiter) + ' reached in robust_optimize')
    outmask = np.copy(thismask)
    if np.sum(outmask) == 0:
        msgs.warn('All points were rejected!!! The fits will be zero everywhere.')

    # Perform a final fit using the final outmask if new pixels were rejected on the last iteration
    if qdone is False:
        ret_tuple = fitfunc(ydata, outmask, arg_dict, init_from_last=init_from_last, **kwargs_optimizer)

    return ret_tuple + (outmask,)

    #return result, ymodel, outmask


def scale_minmax(x, minx=None, maxx=None):
    """
    Scale in the input array

    Args:
        x (`numpy.ndarray`_): x values to be scaled
        minx (float, optional): Minimum value for scaling
        maxx (float, optional): Maximum value for scaling

    Returns:
        tuple:
            - the scaled x-values in a `numpy.ndarray`_
            - xmin as a float
            - xmax as a float

    """
    xmin = (-1.0 if np.size(x)==1 else np.min(x)) if minx is None else minx
    xmax = ( 1.0 if np.size(x)==1 else np.max(x)) if maxx is None else maxx

    xv = 2.0 * (x-xmin)/(xmax-xmin) - 1.0
    return xv, xmin, xmax


def moffat(x,p0,p1,p2):
    """
    Moffat profile
    This 3 parameter formulation assumes the trace is known

    Args:
        x (float or `numpy.ndarray`_): x values
        p0 (float): Amplitude
        p1 (float):
          Width scaling
        p2 : float

    Returns:
        float or `numpy.ndarray`_: Evaluated Moffat
    """
    return p0 / (1+(x/p1)**2)**p2


def fit_gauss(x_out, y_out, guesses=None, w_out=None, nparam=3, maxfev=0):
    """
    Fit a 3 or 4 parameter gaussian

    Args:
        x_out (`numpy.ndarray`_):
            x values to be fit
        y_out (`numpy.ndarray`_):
            y values to be fit
        guesses (tuple, optional):
            ampl, cent, sigma, [floor] guesses for the Gaussian; each as floats
        w_out (`numpy.ndarray_`):
            Weights.  1./sqrt(ivar) is expected
        nparam (int, optional):
            Number of parameters in the Gaussian
            Only options are 3 or 4 where the latter includes
            a floor in the fit.
        maxfev (:obj:`int`, optional):
            Maximum number of function evaluations.  Passed directly to
            `scipy.optimize.curve_fit`_.  Note that setting ``maxfev`` to 0 uses
            the default value set by `scipy.optimize.leastsq`_.

    Returns:
        tuple: Fit coefficients, fit covariance from numpy's curve_fit

    """
    if guesses is None:
        ampl, cent, sigma, floor = guess_gauss(x_out, y_out)
    else:
        ampl, cent, sigma, floor = guesses
    # Error
    if w_out is not None:
        sig_y = 1. / w_out
    else:
        sig_y = None
    
    # 3 param values
    p0=[ampl, cent, sigma] 
    func = gauss_3deg

    if nparam == 4:
        p0 = [floor] + p0
        func = gauss_4deg

    return curve_fit(func, x_out, y_out, p0=p0, sigma=sig_y, maxfev=maxfev)


def gauss_3deg(x,ampl,cent,sigm):
    """  Generate a simple 3-parameter Gaussian

    Args:
        x (float or `numpy.ndarray`_): x values
        ampl (float): Amplitude
        cent (float): Centroid
        sigm (float): sigma

    Returns:
        float or `numpy.ndarray`_: Evaluated Gausssian
    """
    return ampl*np.exp(-1.*(cent-x)**2/2/sigm**2)


def gauss_4deg(x,b, ampl,cent,sigm):
    """  Generate a simple 4-parameter Gaussian

    Args:
        x (float or `numpy.ndarray`_): x values
        b (float): Floor
        ampl (float): Amplitude
        cent (float): Centroid
        sigm (float): sigma

    Returns:
        float or `numpy.ndarray`_: Evaluated Gausssian
    """
    return b + ampl*np.exp(-1.*(cent-x)**2/2/sigm**2)


def guess_gauss(x,y):
    """
    Guesses Gaussian parameters with basic stats

    Args:
        x (`numpy.ndarray`_): x-values
        y (`numpy.ndarray`_): y-values

    Returns:
        tuple:  Amplitude, centroid, sigma, floor all as :obj:`float`

    """
    ypos = y - y.min()
    cent = np.sum(ypos*x)/np.sum(ypos)
    sigma = np.sqrt(np.abs(np.sum((x-cent)**2*ypos)/np.sum(ypos))) # From scipy doc
    # Calculate ampl from pixels within +/- sigma/2
    cen_pix= np.abs(x-cent)<sigma/2
    if np.any(cen_pix):
        ampl = np.median(y[cen_pix])
    else:
        ampl = y.max()
    # Floor
    floor = np.median(np.percentile(y,50))
    # Return
    return ampl, cent, sigma, floor


def polyfit2d_general(x, y, z, deg, w=None, function='polynomial',
                      minx=None, maxx=None, miny=None, maxy=None):
    """
    2D Polynomimal fit

    Args:
        x (`numpy.ndarray`_): x-values
        y (`numpy.ndarray`_): y-values
        z (`numpy.ndarray`_): value of data at each (x,y) coordinate
        deg (tuple): degree of polynomial fit in the form [nx,ny]
        w (`numpy.ndarray`_, optional):
            weights.  Often invvar
        function (str, optional):
            2D function to fit.  Options are 'polynomial', 'chebyshev' or 'legendre'
        minx (float, optional):
            Minimum x value for the fit used to normalise the x values
        maxx (float, optional):
            Maximum x value for the fit used to normalise the x values
        miny (float, optional):
            Minimum value for the fit used to normalise the y values
        maxy (float, optional):
            Maximum value for the fit used to normalise the y values

    Returns:
        tuple: 
            - The coefficients of the polynomial fit as a `numpy.ndarray`_
            - minx, maxx, miny, maxy: min and max values for the fit as :obj:`float`

    """
    x = np.asarray(x)
    y = np.asarray(y)
    z = np.asarray(z)
    deg = np.asarray(deg)
    # Vander
    if function == 'polynomial':
        vander = np.polynomial.polynomial.polyvander2d(x, y, deg)
    elif function == 'legendre' or function == 'chebyshev':
        xv, minx, maxx = scale_minmax(x, minx=minx, maxx=maxx)
        yv, miny, maxy = scale_minmax(y, minx=miny, maxx=maxy)
        vander = np.polynomial.legendre.legvander2d(xv, yv, deg) if function == 'legendre' \
            else np.polynomial.chebyshev.chebvander2d(xv, yv, deg)
    else:
        msgs.error("Not ready for this type of {:s}".format(function))
    # Weights
    if w is not None:
        w = np.asarray(w) + 0.0
        if w.ndim != 1:
            msgs.bug("fitting.polyfit2d - Expected 1D vector for weights")
        if len(x) != len(w) or len(y) != len(w) or len(x) != len(y):
            msgs.bug("fitting.polyfit2d - Expected x, y and weights to have same length")
        z = z * w
        vander = vander * w[:,np.newaxis]
    # Reshape
    vander = vander.reshape((-1,vander.shape[-1]))
    z = z.reshape((vander.shape[0],))
    c = np.linalg.lstsq(vander, z, rcond=None)[0]
    return c.reshape(deg+1), minx, maxx, miny, maxy


def twoD_Gaussian(tup, amplitude, xo, yo, sigma_x, sigma_y, theta, offset):
    """ A 2D Gaussian to be used to fit the cross-correlation

    Args:
        tup (tuple):
            A two element tuple containing the (x,y) coordinates where the 2D Gaussian will be evaluated
        amplitude (float):
            The amplitude of the 2D Gaussian
        xo (float):
            The centre of the Gaussian in the x direction
        yo (float:
            The centre of the Gaussian in the y direction
        sigma_x (float):
            The dispersion of the Gaussian in the x direction
        sigma_y (float):
            The dispersion of the Gaussian in the y direction
        theta (float):
            The angle of the major axis relative to the horizontal
        offset (float):
            Constant additive term

    Returns:
        `numpy.ndarray`_: The value of the 2D Gaussian at the given coordinates
    """
    (x, y) = tup
    xo = float(xo)
    yo = float(yo)
    a = (np.cos(theta)**2)/(2*sigma_x**2) + (np.sin(theta)**2)/(2*sigma_y**2)
    b = -(np.sin(2*theta))/(4*sigma_x**2) + (np.sin(2*theta))/(4*sigma_y**2)
    c = (np.sin(theta)**2)/(2*sigma_x**2) + (np.cos(theta)**2)/(2*sigma_y**2)
    g = offset + amplitude*np.exp( - (a*((x-xo)**2) + 2*b*(x-xo)*(y-yo) + c*((y-yo)**2)))
    return g.ravel()

# Below here are codes related to b-spline fitting
def iterfit(xdata, ydata, invvar=None, inmask=None, upper=5, lower=5, x2=None,
            maxiter=10, nord=4, bkpt=None, fullbkpt=None, kwargs_bspline={}, kwargs_reject={}):
    """Iteratively fit a b-spline set to data, with rejection. 
    This is a utility function that allows
    the bspline to be used via a direct function call.

    Parameters
    ----------
    xdata : :class:`numpy.ndarray`
        Independent variable.
    ydata : :class:`numpy.ndarray`
        Dependent variable.
    invvar : :class:`numpy.ndarray`, optional
        Inverse variance of `ydata`.  If not set, it will be calculated based
        on the standard deviation.
    upper : :class:`int` or :class:`float`, optional
        Upper rejection threshold in units of sigma, defaults to 5 sigma.
    lower : :class:`int` or :class:`float`, optional
        Lower rejection threshold in units of sigma, defaults to 5 sigma.
    x2 : :class:`numpy.ndarray`, optional
        Orthogonal dependent variable for 2d fits.
    maxiter : :class:`int`, optional
        Maximum number of rejection iterations, default 10.  Set this to
        zero to disable rejection.
    nord : :class:`int`, optional
        Order of the b-spline, default 4.
    bkpt : :class:`numpy.ndarray`, optional
        Breakpoints for the b-spline, default None.
    fullbkpt : :class:`numpy.ndarray`, optional
        Full breakpoints for the b-spline, default None.
    kwargs_bspline : :class:`dict`, optional
        Keyword arguments for the b-spline, default {}.

    Returns
    -------
    outputs: tuple
        A tuple containing the fitted bspline object and an output mask.
    """
    # from .math import djs_reject
    nx = xdata.size
    if ydata.size != nx:
        raise ValueError('Dimensions of xdata and ydata do not agree.')
    if invvar is not None:
        if invvar.size != nx:
            raise ValueError('Dimensions of xdata and invvar do not agree.')
    else:
        #
        # This correction to the variance makes it the same
        # as IDL's variance()
        #
        var = ydata.var() * (float(nx) / float(nx - 1))
        if var == 0:
            var = 1.0
        invvar = np.ones(ydata.shape, dtype=ydata.dtype) / var

    if inmask is None:
        inmask = invvar > 0.0

    if x2 is not None:
        if x2.size != nx:
            raise ValueError('Dimensions of xdata and x2 do not agree.')
    yfit = np.zeros(ydata.shape)
    if invvar.size == 1:
        outmask = True
    else:
        outmask = np.ones(invvar.shape, dtype='bool')
    xsort = xdata.argsort()
    maskwork = (outmask & inmask & (invvar > 0.0))[xsort]
    if 'oldset' in kwargs_bspline:
        sset = kwargs_bspline['oldset']
        sset.mask[:] = True
        sset.coeff[:] = 0.
    else:
        if not maskwork.any():
            raise ValueError('No valid data points.')
            # return (None,None)
        # JFH comment this out for now
        #        if 'fullbkpt' in kwargs:
        #            fullbkpt = kwargs['fullbkpt']
        else:
            sset = bspline.bspline(xdata[xsort[maskwork]], nord=nord, bkpt=bkpt, fullbkpt=fullbkpt, **kwargs_bspline)
            if maskwork.sum() < sset.nord:
                print('Number of good data points fewer than nord.')
                return (sset, outmask)
            if x2 is not None:
                if 'xmin' in kwargs_bspline:
                    xmin = kwargs_bspline['xmin']
                else:
                    xmin = x2.min()
                if 'xmax' in kwargs_bspline:
                    xmax = kwargs_bspline['xmax']
                else:
                    xmax = x2.max()
                if xmin == xmax:
                    xmax = xmin + 1
                sset.xmin = xmin
                sset.xmax = xmax
                if 'funcname' in kwargs_bspline:
                    sset.funcname = kwargs_bspline['funcname']
    xwork = xdata[xsort]
    ywork = ydata[xsort]
    invwork = invvar[xsort]
    if x2 is not None:
        x2work = x2[xsort]
    else:
        x2work = None
    iiter = 0
    error = -1
    qdone = False
    while (error != 0 or qdone is False) and iiter <= maxiter:
        goodbk = sset.mask.nonzero()[0]
        if maskwork.sum() <= 1 or not sset.mask.any():
            sset.coeff[:] = 0.
            iiter = maxiter + 1  # End iterations
        else:
            if 'requiren' in kwargs_bspline:
                i = 0
                while xwork[i] < sset.breakpoints[goodbk[sset.nord]] and i < nx - 1:
                    i += 1
                ct = 0
                for ileft in range(sset.nord, sset.mask.sum() - sset.nord + 1):
                    while (xwork[i] >= sset.breakpoints[goodbk[ileft]] and
                           xwork[i] < sset.breakpoints[goodbk[ileft + 1]] and
                           i < nx - 1):
                        ct += invwork[i] * maskwork[i] > 0
                        i += 1
                    if ct >= kwargs_bspline['requiren']:
                        ct = 0
                    else:
                        sset.mask[goodbk[ileft]] = False
            error, yfit = sset.fit(xwork, ywork, invwork * maskwork,
                                   x2=x2work)
        iiter += 1
        inmask_rej = maskwork
        if error == -2:

            return (sset, outmask)
        elif error == 0:
            # ToDO JFH by setting inmask to be tempin which is maskwork, we are basically implicitly enforcing sticky rejection
            # here. See djs_reject.py. I'm leaving this as is for consistency with the IDL version, but this may require
            # further consideration. I think requiring stick to be set is the more transparent behavior.
            maskwork, qdone = pydl.djs_reject(ywork, yfit, invvar=invwork, inmask=inmask_rej, outmask=maskwork,
                                              upper=upper, lower=lower, **kwargs_reject)
        else:
            pass
    outmask[xsort] = maskwork
    temp = yfit
    yfit[xsort] = temp
    return (sset, outmask)


def bspline_profile(xdata, ydata, invvar, profile_basis, ingpm=None, upper=5, lower=5, maxiter=25,
                    nord=4, bkpt=None, fullbkpt=None, relative=None, kwargs_bspline={},
                    kwargs_reject={}, quiet=False):
    """
    Fit a B-spline in the least squares sense with rejection to the
    provided data and model profiles.

    .. todo::
        Fully describe procedure.

    Parameters
    ----------
    xdata : `numpy.ndarray`_
        Independent variable.
    ydata : `numpy.ndarray`_
        Dependent variable.
    invvar : `numpy.ndarray`_
        Inverse variance of `ydata`.
    profile_basis : `numpy.ndarray`_
        Model profiles.
    ingpm : `numpy.ndarray`_, optional
        Input good-pixel mask. Values to fit in ``ydata`` should be
        True.
    upper : :obj:`int` or :obj:`float`, optional
        Upper rejection threshold in units of sigma, defaults to 5
        sigma.
    lower : :obj:`int` or :obj:`float`, optional
        Lower rejection threshold in units of sigma, defaults to 5
        sigma.
    maxiter : :obj:`int`, optional
        Maximum number of rejection iterations, default 10. Set this
        to zero to disable rejection.
    nord : :obj:`int`, optional
        Order of B-spline fit
    bkpt : `numpy.ndarray`_, optional
        Array of breakpoints to be used for the b-spline
    fullbkpt : `numpy.ndarray`_, optional
        Full array of breakpoints to be used for the b-spline,
        without letting the b-spline class append on any extra bkpts
    relative : `numpy.ndarray`_, optional
        Array of integer indices to be used for computing the reduced
        chi^2 of the fits, which then is used as a scale factor for
        the upper,lower rejection thresholds
    kwargs_bspline : :obj:`dict`, optional
        Keyword arguments used to instantiate
        :class:`pypeit.bspline.bspline`
    kwargs_reject : :obj:`dict`, optional
        Keyword arguments passed to :func:`pypeit.core.pydl.djs_reject`
    quiet : :obj:`bool`, optional
        Suppress output to the screen

    Returns
    -------
    sset : :class:`pypeit.bspline.bspline`
        Result of the fit.
    gpm : `numpy.ndarray`_
        Output good-pixel mask which the same size as ``xdata``. The
        values in this array for the corresponding data are not used in
        the fit, either because the input data was masked or the data
        were rejected during the fit, if they are False. Data
        rejected during the fit (if rejection is performed) are::

            rejected = ingpm & np.logical_not(gpm)

    yfit : `numpy.ndarray`_
        The best-fitting model; shape is the same as ``xdata``.
    reduced_chi : :obj:`float`
        Reduced chi-square of the best-fitting model.
    exit_status : :obj:`int`
        Indication of the success/failure of the fit.  Values are:

            - 0 = fit exited cleanly
            - 1 = maximum iterations were reached
            - 2 = all points were masked
            - 3 = all break points were dropped
            - 4 = Number of good data points fewer than nord

    """
    # Checks
    nx = xdata.size
    if ydata.size != nx:
        msgs.error('Dimensions of xdata and ydata do not agree.')

    # TODO: invvar and profile_basis should be optional

    # ToDO at the moment invvar is a required variable input
    #    if invvar is not None:
    #        if invvar.size != nx:
    #            raise ValueError('Dimensions of xdata and invvar do not agree.')
    #        else:
    #            #
    #            # This correction to the variance makes it the same
    #            # as IDL's variance()
    #            #
    #            var = ydata.var()*(float(nx)/float(nx-1))
    #            if var == 0:
    #                var = 1.0
    #            invvar = np.ones(ydata.shape, dtype=ydata.dtype)/var

    npoly = int(profile_basis.size / nx)
    if profile_basis.size != nx * npoly:
        msgs.error('Profile basis is not a multiple of the number of data points.')

    # Init
    yfit = np.zeros(ydata.shape)
    reduced_chi = 0.

    # TODO: Instanting these place-holder arrays can be expensive.  Can we avoid doing this?
    outmask = True if invvar.size == 1 else np.ones(invvar.shape, dtype=bool)

    if ingpm is None:
        ingpm = invvar > 0

    if not quiet:
        termwidth = 80 - 13
        msgs.info('B-spline fit:')
        msgs.info('    npoly = {0} profile basis functions'.format(npoly))
        msgs.info('    ngood = {0}/{1} measurements'.format(np.sum(ingpm), ingpm.size))
        msgs.info(' {0:>4}  {1:>8}  {2:>7}  {3:>6} '.format(
            'Iter', 'Chi^2', 'N Rej', 'R. Fac').center(termwidth, '*'))
        hlinestr = ' {0}  {1}  {2}  {3} '.format('-' * 4, '-' * 8, '-' * 7, '-' * 6)
        nullval = '  {0:>8}  {1:>7}  {2:>6} '.format('-' * 2, '-' * 2, '-' * 2)
        msgs.info(hlinestr.center(termwidth))

    maskwork = outmask & ingpm & (invvar > 0)
    if not maskwork.any():
        msgs.error('No valid data points in bspline_profile!.')

    # Init bspline class
    sset = bspline.bspline(xdata[maskwork], nord=nord, npoly=npoly, bkpt=bkpt, fullbkpt=fullbkpt,
                   funcname='Bspline longslit special', **kwargs_bspline)
    if maskwork.sum() < sset.nord:
        if not quiet:
            msgs.warn('Number of good data points fewer than nord.')
        # TODO: Why isn't maskwork returned?
        return sset, outmask, yfit, reduced_chi, 4

    # This was checked in detail against IDL for identical inputs
    # KBW: Tried a few things and this was about as fast as you can get.
    outer = np.outer(np.ones(nord, dtype=float), profile_basis.flatten('F')).T
    action_multiple = outer.reshape((nx, npoly * nord), order='F')
    # --------------------
    # Iterate spline fit
    iiter = 0
    error = -1  # Indicates that the fit should be done
    qdone = False  # True if rejection iterations are done
    exit_status = 0
    relative_factor = 1.0
    nrel = 0 if relative is None else len(relative)
    # TODO: Why do we need both maskwork and tempin?
    tempin = np.copy(ingpm)
    while (error != 0 or qdone is False) and iiter <= maxiter and exit_status == 0:
        ngood = maskwork.sum()
        goodbk = sset.mask.nonzero()[0]
        if ngood <= 1 or not sset.mask.any():
            sset.coeff[:] = 0.
            exit_status = 2  # This will end iterations
        else:
            # Do the fit. Return values from workit for error are as follows:
            #    0 if fit is good
            #   -1 if some breakpoints are masked, so try the fit again
            #   -2 if everything is screwed

            # we'll do the fit right here..............
            if error != 0:
                bf1, laction, uaction = sset.action(xdata)
                if np.any(bf1 == -2) or bf1.size != nx * nord:
                    msgs.error("BSPLINE_ACTION failed!")
                action = np.copy(action_multiple)
                for ipoly in range(npoly):
                    action[:, np.arange(nord) * npoly + ipoly] *= bf1
                del bf1  # Clear the memory

            if np.any(np.logical_not(np.isfinite(action))):
                msgs.error('Infinities in action matrix.  B-spline fit faults.')

            error, yfit = sset.workit(xdata, ydata, invvar * maskwork, action, laction, uaction)

        iiter += 1

        if error == -2:
            if not quiet:
                msgs.warn('All break points lost!!  Bspline fit failed.')
            exit_status = 3
            return sset, np.zeros(xdata.shape, dtype=bool), np.zeros(xdata.shape), reduced_chi, \
                   exit_status

        if error != 0:
            if not quiet:
                msgs.info((' {0:4d}'.format(iiter) + nullval).center(termwidth))
            continue

        # Iterate the fit -- next rejection iteration
        chi_array = (ydata - yfit) * np.sqrt(invvar * maskwork)
        reduced_chi = np.sum(np.square(chi_array)) / (ngood - npoly * (len(goodbk) + nord) - 1)

        relative_factor = 1.0
        if relative is not None:
            this_chi2 = reduced_chi if nrel == 1 \
                else np.sum(np.square(chi_array[relative])) \
                     / (nrel - (len(goodbk) + nord) - 1)
            relative_factor = max(np.sqrt(this_chi2), 1.0)

        # Rejection

        # TODO: JFH by setting ingpm to be tempin which is maskwork, we
        #  are basically implicitly enforcing sticky rejection here. See
        #  djs_reject.py. I'm leaving this as is for consistency with
        #  the IDL version, but this may require further consideration.
        #  I think requiring sticky to be set is the more transparent
        #  behavior.
        maskwork, qdone = pydl.djs_reject(ydata, yfit, invvar=invvar, inmask=tempin,
                                          outmask=maskwork, upper=upper * relative_factor,
                                          lower=lower * relative_factor, **kwargs_reject)
        tempin = np.copy(maskwork)
        if not quiet:
            msgs.info(' {0:4d}  {1:8.3f}  {2:7d}  {3:6.2f} '.format(iiter,
                                                                    reduced_chi, np.sum(maskwork == 0),
                                                                    relative_factor).center(termwidth))

    if iiter == (maxiter + 1):
        exit_status = 1

    # Exit status:
    #    0 = fit exited cleanly
    #    1 = maximum iterations were reached
    #    2 = all points were masked
    #    3 = all break points were dropped
    #    4 = Number of good data points fewer than nord

    if not quiet:
        msgs.info(' {0:>4}  {1:8.3f}  {2:7d}  {3:6.2f} '.format('DONE',
                                                                reduced_chi, np.sum(maskwork == 0),
                                                                relative_factor).center(termwidth))
        msgs.info('*' * termwidth)

    # Finish
    # TODO: Why not return maskwork directly
    outmask = np.copy(maskwork)
    # Return
    return sset, outmask, yfit, reduced_chi, exit_status


def bspline_qa(xdata, ydata, sset, gpm, yfit, xlabel=None, ylabel=None, title=None, show=True):
    """
    Construct a QA plot of the bspline fit.

    Args:
        xdata (`numpy.ndarray`_):
            Array with the independent variable. Regardless of shape,
            data is treated as one-dimensional.
        ydata (`numpy.ndarray`_):
            Array with the dependent variable. Regardless of shape,
            data is treated as one-dimensional.
        sset (:class:`pypeit.bspline.bspline`):
            Object with the results of the fit. (First object
            returned by :func:`bspline_profile`).
        gpm (`numpy.ndarray`_):
            Boolean array with the same size as ``xdata``.
            Measurements rejected during the fit have ``gpm=False``.
            (Second object returned by :func:`bspline_profile`).
        yfit (`numpy.ndarray`_):
            Best-fitting model sampled at ``xdata``. (Third object
            returned by :func:`bspline_profile`).
        xlabel (:obj:`str`, optional):
            Label for the ordinate.  If None, none given.
        ylabel (:obj:`str`, optional):
            Label for the abcissa.  If None, none given.
        title (:obj:`str`, optional):
            Label for the plot.  If None, none given.
        show (:obj:`bool`, optional):
            Plot the result. If False, the axis instance is returned.
            This is done before any labels or legends are added to
            the plot.

    Returns:
        `matplotlib.axes.Axes`_: Axes instance with the data, model,
        and breakpoints.  Only returned if ``show`` is False.
    """
    goodbk = sset.mask
    bkpt, _ = sset.value(sset.breakpoints[goodbk])
    was_fit_and_masked = np.logical_not(gpm)

    plt.clf()
    ax = plt.gca()
    ax.plot(xdata, ydata, color='k', marker='o', markersize=0.4, mfc='k', fillstyle='full',
            linestyle='None', label='data')
    ax.plot(xdata[was_fit_and_masked], ydata[was_fit_and_masked], color='red', marker='+',
            markersize=1.5, mfc='red', fillstyle='full', linestyle='None', label='masked')
    ax.plot(xdata, yfit, color='cornflowerblue', label='fit')
    ax.plot(sset.breakpoints[goodbk], bkpt, color='lawngreen', marker='o', markersize=2.0,
            mfc='lawngreen', fillstyle='full', linestyle='None', label='bspline breakpoints')
    ax.set_ylim(0.99 * np.amin(yfit), 1.01 * np.amax(yfit))
    if not show:
        return ax

    plt.legend()
    if xlabel is not None:
        plt.xlabel(xlabel)
    if ylabel is not None:
        plt.ylabel(ylabel)
    if title is not None:
        plt.title(title)
    plt.show()
<|MERGE_RESOLUTION|>--- conflicted
+++ resolved
@@ -102,15 +102,11 @@
 
     def fit(self):
         """
-<<<<<<< HEAD
-        Perform the fit
+        Perform the fit, either in 1D or 2D depending on the
+        data and model.
 
         Returns:
             int: Flag indicating whether fit was successful (1) or if it failed (0)
-=======
-        Perform the fit, either in 1D or 2D depending on the
-        data and model.
->>>>>>> 6817353a
         """
 
         # Init
@@ -234,10 +230,10 @@
         return np.sqrt(np.sum(weights * (yval - values) ** 2))
 
 
-def evaluate_fit(fitc, func, x, x2=None, minx=None, 
+def evaluate_fit(fitc, func, x, x2=None, minx=None,
                  maxx=None, minx2=None, maxx2=None):
     """
-    Return the evaluated fit at the x locations 
+    Return the evaluated fit at the x locations
 
     Args:
         fitc (`numpy.ndarray`_):
@@ -297,7 +293,7 @@
     A robust fit is performed to the xarray, yarray pairs ``mask[i] = 1`` are
     good values, if provided.
 
-    The underlying method(s) are the numpy fitting routines, 
+    The underlying method(s) are the numpy fitting routines,
     e.g. polyfit, legfit.
 
     Args:
@@ -391,7 +387,7 @@
     Returns:
         PypeItFit or None:
             Object containing the inputs to the fit and the
-            fit itself 
+            fit itself
     """
 
     # Setup the initial mask
@@ -554,7 +550,7 @@
             Optional parameters passed to the optimizer.
 
     Returns:
-        tuple: 
+        tuple:
             - The object returned by the `scipy.optimize` function used
               by the fitter.  See `fitfunc`.
             - A `numpy.ndarray`_ with the model value fit to `ydata` and
@@ -787,7 +783,7 @@
             Maximum value for the fit used to normalise the y values
 
     Returns:
-        tuple: 
+        tuple:
             - The coefficients of the polynomial fit as a `numpy.ndarray`_
             - minx, maxx, miny, maxy: min and max values for the fit as :obj:`float`
 
@@ -858,7 +854,7 @@
 # Below here are codes related to b-spline fitting
 def iterfit(xdata, ydata, invvar=None, inmask=None, upper=5, lower=5, x2=None,
             maxiter=10, nord=4, bkpt=None, fullbkpt=None, kwargs_bspline={}, kwargs_reject={}):
-    """Iteratively fit a b-spline set to data, with rejection. 
+    """Iteratively fit a b-spline set to data, with rejection.
     This is a utility function that allows
     the bspline to be used via a direct function call.
 
