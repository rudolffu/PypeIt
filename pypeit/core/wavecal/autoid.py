""" Module for finding patterns in arc line spectra
"""
from __future__ import (print_function, absolute_import, division, unicode_literals)

from scipy.ndimage.filters import gaussian_filter
from scipy.spatial import cKDTree
from scipy import signal
from scipy import stats
import scipy
from linetools import utils as ltu
from astropy.table import vstack
import copy
import numba as nb
import numpy as np
import pdb

from pypeit.core.wavecal import kdtree_generator
from pypeit.core.wavecal import waveio
from pypeit.core.wavecal import patterns
from pypeit.core.wavecal import fitting
from pypeit.core.wavecal import wvutils
from pypeit.core.wavecal import qa
from pypeit.core import pca
from pypeit import utils

from pypeit import msgs
from pypeit import debugger
from matplotlib import pyplot as plt


def basic(spec, lines, wv_cen, disp, min_nsig=20.,nonlinear_counts = 1e10,
          swv_uncertainty=350., pix_tol=2, plot_fil=None, min_nmatch=5,
          **kwargs):
    """ Basic algorithm to wavelength calibrate spectroscopic data

    Parameters
    ----------
    spec : ndarray
      Extracted 1D Arc Spectrum
    lines : list
      List of arc lamps on
    wv_cen : float
      Guess at central wavelength
    disp : float
      Dispersion A/pix
    min_nsig : float
      Minimum significance of the arc lines that will be used in the fit
    swv_uncertainty : float

    pix_tol : float
      Tolerance in units of pixels to match to
    plot_fil : str, optional
      Name of output file
    min_nmatch : int
      Minimum number of acceptable matches before a solution is deemed to be found
    Returns
    -------
    status : int
      If successful, status=1

    """

    # Init line-lists and wavelength 'guess'
    npix = spec.size
    wave = wv_cen + (np.arange(npix) - npix/2.)*disp

    line_lists = waveio.load_line_lists(lines, unknown=True)
    wvdata = line_lists['wave'].data  # NIST + Extra
    isrt = np.argsort(wvdata)
    wvdata = wvdata[isrt]

    # Find peaks
    all_tcent, cut_tcent, icut = wvutils.arc_lines_from_spec(spec, min_nsig=min_nsig, nonlinear_counts = nonlinear_counts)

    # Matching
    match_idx, scores = patterns.run_quad_match(cut_tcent, wave, wvdata,
                                                disp, swv_uncertainty=swv_uncertainty,
                                                pix_tol=pix_tol)

    # Check quadrants
    xquad = npix//4 + 1
    msgs.info("================================================================" + msgs.newline() +
              "Checking quadrants:" + msgs.newline() +
              "----------------------------------------------------------------")
    for jj in range(4):
        tc_in_q = (cut_tcent >= jj*xquad) & (cut_tcent < (jj+1)*xquad)
        cstat = '  quad {:d}: ndet={:d}'.format(jj, np.sum(tc_in_q))
        # Stats
        for key in ['Perf', 'Good', 'OK', 'Amb']:
            in_stat = scores[tc_in_q] == key
            cstat += ' {:s}={:d}'.format(key, np.sum(in_stat))
        # Print
            msgs.indent(cstat)
    msgs.indent("----------------------------------------------------------------")

    # Go for it!?
    mask = np.array([False]*len(all_tcent))
    IDs = []
    for kk,score in enumerate(scores):
        if score in ['Perf', 'Good', 'Ok']:
            mask[icut[kk]] = True
            uni, counts = np.unique(match_idx[kk]['matches'], return_counts=True)
            imx = np.argmax(counts)
            IDs.append(wvdata[uni[imx]])
    ngd_match = np.sum(mask)
    if ngd_match < min_nmatch:
        msgs.warn("Insufficient matches to continue")
        status = -1
        return status, ngd_match, match_idx, scores, None

    # Fit
    NIST_lines = line_lists['NIST'] > 0
    ifit = np.where(mask)[0]
    final_fit = fitting.iterative_fitting(spec, all_tcent, ifit,
                                          IDs, line_lists[NIST_lines], disp, plot_fil=plot_fil)
    # Return
    status = 1
    return status, ngd_match, match_idx, scores, final_fit


def semi_brute(spec, lines, wv_cen, disp, min_nsig=30., nonlinear_counts = 1e10,
               outroot=None, debug=False, do_fit=True, verbose=False,
               fit_parm=None, min_nmatch=3, lowest_nsig=20.):
    """
    Parameters
    ----------
    spec
    lines
    wv_cen
    disp
    siglev
    min_nsig
    outroot
    debug
    do_fit
    verbose
    fit_parm
    min_nmatch
    lowest_nsig

    Returns
    -------
    best_dict : dict
    final_fit : dict

    """
    # imports
    from astropy.table import vstack
    from linetools import utils as ltu

    # Load line lists
    line_lists = waveio.load_line_lists(lines)
    unknwns = waveio.load_unknown_list(lines)

    npix = spec.size

    # Lines
<<<<<<< HEAD
    all_tcent, cut_tcent, icut = wvutils.arc_lines_from_spec(spec, min_nsig=min_nsig, nonlinear_counts = nonlinear_counts)
=======
    all_tcent, cut_tcent, icut, _ = wvutils.arc_lines_from_spec(spec, min_nsig=min_nsig, nonlinear_counts = nonlinear_counts)
>>>>>>> 1d5158e8

    # Best
    best_dict = dict(nmatch=0, ibest=-1, bwv=0., min_nsig=min_nsig, unknown=False,
                     pix_tol=1, nsig=min_nsig)

    # 3 things to fiddle:
    #  pix_tol -- higher for fewer lines  1/2
    #  unknowns -- on for fewer lines  off/on
    #  scoring -- weaken for more lines ??

    # Loop on unknowns
    #for unknown in [False, True]:
    for unknown in [True]:
        if unknown:
            tot_list = vstack([line_lists,unknwns])
        else:
            tot_list = line_lists
        wvdata = np.array(tot_list['wave'].data) # Removes mask if any
        wvdata.sort()
        sav_nmatch = best_dict['nmatch']

        # Loop on pix_tol
        for pix_tol in [1., 2.]:
            # Scan on wavelengths
            patterns.scan_for_matches(wv_cen, disp, npix, cut_tcent, wvdata,
                                      best_dict=best_dict, pix_tol=pix_tol)
            # Lower minimum significance
            nsig = min_nsig
            #pdb.set_trace()
            while(best_dict['nmatch'] < min_nmatch):
                nsig /= 2.
                if nsig < lowest_nsig:
                    break
<<<<<<< HEAD
                all_tcent, cut_tcent, icut = wvutils(spec, min_nsig=nsig, nonlinear_counts = nonlinear_counts)
                patterns.scan_for_matches(wv_cen, disp, npix, cut_tcent, wvdata,
                                          best_dict=best_dict, pix_tol=pix_tol, nsig=nsig)
=======
                all_tcent, cut_tcent, icut, _ = wvutils.arc_lines_from_spec(spec, min_nsig=nsig, nonlinear_counts = nonlinear_counts)
                patterns.scan_for_matches(wv_cen, disp, npix, cut_tcent, wvdata,
                                          best_dict=best_dict, pix_tol=pix_tol)#, nsig=nsig)
>>>>>>> 1d5158e8

        #if debug:
        #    pdb.set_trace()
        # Save linelist?
        if best_dict['nmatch'] > sav_nmatch:
            best_dict['line_list'] = tot_list.copy()
            best_dict['unknown'] = unknown
            best_dict['nsig'] = nsig
            best_dict['pix_tol'] = pix_tol

    # Try to pick up some extras by turning off/on unknowns
    if best_dict['unknown']:
        tot_list = line_listsarc_lines_from_spec
    else:
        tot_list = vstack([line_lists,unknwns])
    wvdata = np.array(tot_list['wave'].data) # Removes mask if any
    wvdata.sort()
    tmp_dict = copy.deepcopy(best_dict)
    tmp_dict['nmatch'] = 0
    patterns.scan_for_matches(best_dict['bwv'], disp, npix, cut_tcent, wvdata,
<<<<<<< HEAD
                              best_dict=tmp_dict, pix_tol=best_dict['pix_tol'],
                              nsig=best_dict['nsig'], wvoff=1.)
=======
                              best_dict=tmp_dict, pix_tol=best_dict['pix_tol'], wvoff=1.)
>>>>>>> 1d5158e8
    for kk,ID in enumerate(tmp_dict['IDs']):
        if (ID > 0.) and (best_dict['IDs'][kk] == 0.):
            best_dict['IDs'][kk] = ID
            best_dict['scores'][kk] = tmp_dict['scores'][kk]
            best_dict['mask'][kk] = True
            best_dict['midx'][kk] = tmp_dict['midx'][kk]
            best_dict['nmatch'] += 1
    #pdb.set_trace()

    if best_dict['nmatch'] == 0:
        msgs.info('---------------------------------------------------' + msgs.newline() +
                  'Report:' + msgs.newline() +
                  '  No matches!  Could be you input a bad wvcen or disp value' + msgs.newline() +
                  '---------------------------------------------------')
        return

    # Report
    msgs.info('---------------------------------------------------' + msgs.newline() +
              'Report:' + msgs.newline() +
              '  Number of lines recovered    = {:d}'.format(all_tcent.size) + msgs.newline() +
              '  Number of lines analyzed     = {:d}'.format(cut_tcent.size) + msgs.newline() +
              '  Number of acceptable matches = {:d}'.format(best_dict['nmatch']) + msgs.newline() +
              '  Best central wavelength      = {:g}A'.format(best_dict['bwv']) + msgs.newline() +
              '  Best solution used pix_tol   = {}'.format(best_dict['pix_tol']) + msgs.newline() +
              '  Best solution had unknown    = {}'.format(best_dict['unknown']) + msgs.newline())

    if debug:
        match_idx = best_dict['midx']
        for kk in match_idx.keys():
            uni, counts = np.unique(match_idx[kk]['matches'], return_counts=True)
            msgs.info('kk={}, {}, {}, {}'.format(kk, uni, counts, np.sum(counts)))

    # Write scores
    #out_dict = best_dict['scores']
    #jdict = ltu.jsonify(out_dict)
    #ltu.savejson(pargs.outroot+'.scores', jdict, easy_to_read=True, overwrite=True)

    # Write IDs
    if outroot is not None:
        out_dict = dict(pix=cut_tcent, IDs=best_dict['IDs'])
        jdict = ltu.jsonify(out_dict)
        ltu.savejson(outroot+'.json', jdict, easy_to_read=True, overwrite=True)
        msgs.info("Wrote: {:s}".format(outroot+'.json'))

    # Plot
    if outroot is not None:
        tmp_list = vstack([line_lists,unknwns])
        qa.match_qa(spec, cut_tcent, tmp_list, best_dict['IDs'], best_dict['scores'], outroot+'.pdf')
        msgs.info("Wrote: {:s}".format(outroot+'.pdf'))

    # Fit
    final_fit = None
    if do_fit:
        '''
        # Read in Full NIST Tables
        full_NIST = waveio.load_line_lists(lines, NIST=True)
        # KLUDGE!!!!!
        keep = full_NIST['wave'] > 8800.
        pdb.set_trace()
        line_lists = vstack([line_lists, full_NIST[keep]])
        '''
        #
        NIST_lines = line_lists['NIST'] > 0
        ifit = np.where(best_dict['mask'])[0]
        if outroot is not None:
            plot_fil = outroot+'_fit.pdf'
        else:
            plot_fil = None
        # Purge UNKNOWNS from ifit
        imsk = np.array([True]*len(ifit))
        for kk, idwv in enumerate(np.array(best_dict['IDs'])[ifit]):
            if np.min(np.abs(line_lists['wave'][NIST_lines]-idwv)) > 0.01:
                imsk[kk] = False
        ifit = ifit[imsk]
        # Allow for weaker lines in the fit
        all_tcent, weak_cut_tcent, icut = wvutils.arc_lines_from_spec(spec, min_nsig=lowest_nsig, nonlinear_counts = nonlinear_counts)
        add_weak = []
        for weak in weak_cut_tcent:
            if np.min(np.abs(cut_tcent-weak)) > 5.:
                add_weak += [weak]
        if len(add_weak) > 0:
            cut_tcent = np.concatenate([cut_tcent, np.array(add_weak)])
        # Fit
        final_fit = fitting.iterative_fitting(spec, cut_tcent, ifit,
                                              np.array(best_dict['IDs'])[ifit], line_lists[NIST_lines],
                                              disp, plot_fil=plot_fil, verbose=verbose, aparm=fit_parm)
        if plot_fil is not None:
            print("Wrote: {:s}".format(plot_fil))

    # Return
    return best_dict, final_fit


class General:
    """ General algorithm to wavelength calibrate spectroscopic data

    Parameters
    ----------
    spec : ndarray
      2D array of arcline spectra (npix,nslit)
    lines : list
      List of arc lamps on
    ok_mask : ndarray
      Array of good slits
    min_nsig : float
      Minimum significance of the arc lines that will be used in the fit
    nonlinear_counts : float, default = 1e10
      value above which to mask saturated arc lines. This should  be nonlinear_counts= nonlinear*saturation according to pypeit parsets.
      Default is 1e10 which is to not mask.
    islinelist : bool
      Is lines a linelist (True), or a list of ions (False)
    outroot : str, optional
      Name of output file
    debug : bool
      Used to debug the algorithm
    verbose : bool
      If True, the final fit will print out more detail as the RMS is refined,
      and lines are rejected. This is mostly helpful for developing the algorithm.
    fit_parm : dict
      Fitting parameter dictionary (see fitting.iterative_fitting)
    lowest_nsig : float
      Lowest significance of an arc line that will be used in the final fit
    rms_threshold : float
      Maximum RMS dispersion that is considered acceptable for a good solution
    binw : ndarray, optional
      Set the wavelength grid when identifying the best solution
    bind : ndarray, optional
      Set the dispersion grid when identifying the best solution
    nstore : int
      The number of "best" initial solutions to consider
    use_unknowns : bool
      If True, arc lines that are known to be present in the spectra, but
      have not been attributed to an element+ion, will be included in the fit.

    Returns
    -------
    all_patt_dict : list of dicts
      A list of dictionaries, which contain the results from the preliminary
      pattern matching algorithm providing the first guess at the ID lines
    all_final_fit : list of dicts
      A list of dictionaries, which contain the full fitting results and
      final best guess of the line IDs
    """

    def __init__(self, spec, lines, ok_mask=None, min_nsig=50.0, nonlinear_counts = 1e10, islinelist=False,
              outroot=None, debug = False, verbose=False,
              fit_parm=None, lowest_nsig=10., rms_threshold=0.15,
              binw=None, bind=None, nstore=1, use_unknowns=True):

        # Set some default parameters
        self._spec = spec
        self._lines = lines
        self._npix, self._nslit = spec.shape
        self._nstore = nstore
        self._binw = binw
        self._bind = bind

        # Mask info
        if ok_mask is None:
            self._ok_mask = np.arange(self._nslit)
        else:
            self._ok_mask = ok_mask
        self._bad_slits = []  # List of bad slits

        self._min_nsig = min_nsig
        self._lowest_nsig = lowest_nsig
        self._nonlinear_counts = nonlinear_counts


        self._use_unknowns = use_unknowns
        self._islinelist = islinelist

        self._outroot = outroot
        self._fit_parm = fit_parm
        self._rms_threshold = rms_threshold

        self._debug = debug
        self._verbose = verbose

        # Load the linelist to be used for pattern matching
        self.load_linelist()
        # HACK FOR NOW
        #msgs.warn("REMOVE THIS!!")
        #self._wvdata = self._wvdata[self._wvdata > 7400.]

        # Find the wavelength solution!
        # KD Tree algorithm only works for ThAr - check first that this is what is being used
        self._thar = False
        if 'ThAr' in lines and len(lines) == 1:
            self._thar = True
            # Set up the grids to be used for pattern matching
            self.set_grids(ngridw=5000, ngridd=1000)
            msgs.info("Using KD Tree pattern matching algorithm to wavelength calibrate")
            self.run_kdtree()
        else:
            # Set up the grids to be used for pattern matching
            self.set_grids()
            msgs.info("Using brute force pattern matching algorithm to wavelength calibrate")
            self.run_brute()

    def get_results(self):
        return copy.deepcopy(self._all_patt_dict), copy.deepcopy(self._all_final_fit)

    def load_linelist(self):
        # Load line lists
        if self._islinelist:
            self._line_lists = self._lines
            self._unknwns = self._lines[:0].copy()
        else:
            if 'ThAr' in self._lines:
                line_lists_all = waveio.load_line_lists(self._lines)
                self._line_lists = line_lists_all[np.where(line_lists_all['ion'] != 'UNKNWN')]
                self._unknwns = line_lists_all[np.where(line_lists_all['ion'] == 'UNKNWN')]
            else:
                self._line_lists = waveio.load_line_lists(self._lines)
                self._unknwns = waveio.load_unknown_list(self._lines)

        if self._use_unknowns:
            self._tot_list = vstack([self._line_lists, self._unknwns])
        else:
            self._tot_list = self._line_lists

        # Generate the final linelist and sort
        self._wvdata = np.array(self._tot_list['wave'].data)  # Removes mask if any
        self._wvdata.sort()
        return

    def set_grids(self, ngridw = 200, ngridd=2000): #ngridw = 200, ngridd=2000):
        # Set the wavelength grid
        if self._binw is None:
            # Ideally, you want binw to roughly sample the A/pix of the spectrograph
            self._ngridw = ngridw
            self._binw = np.linspace(np.min(self._wvdata), np.max(self._wvdata), self._ngridw)
        else:
            self._ngridw = self._binw.size
        # Set the dispersion grid
        if self._bind is None:
            self._ngridd = ngridd
            #self._bind = np.linspace(-3.0, 1.0, self._ngridd)
            # JFH I have no idea why this goes down as low as -3.0. 3000/10^(-3.0) would be R ~ 3e6. No spectrograph
            # has a dispersion that high. I'm changing this to be -1.5 which would be R ~ 100,000 at 3000A. In this regime
            # one would anyway use the ThAr routine. I'm rasing
            # the upper limit to be 2.0 to handle low-resolution data (i.e in the near-IR 2.5e4/100 = R ~ 250
<<<<<<< HEAD
=======

>>>>>>> 1d5158e8
            self._bind = np.linspace(-1.5, 2.0, self._ngridd)
        else:
            self._ngridd = self._bind.size
        return

    def run_brute_loop(self, slit, arrerr=None, wavedata=None):
        # Set the parameter space that gets searched
        rng_poly = [3, 4]            # Range of algorithms to check (only trigons+tetragons are supported)
        rng_list = range(3, 6)       # Number of lines to search over for the linelist
        rng_detn = range(3, 6)       # Number of lines to search over for the detected lines
        rng_pixt = [1.0]             # Pixel tolerance
        idthresh = 0.5               # Criteria for early return (at least this fraction of lines must have
                                     # an ID on either side of the spectrum)

        best_patt_dict, best_final_fit = None, None
        # Loop through parameter space
        for poly in rng_poly:
            for detsrch in rng_detn:
                for lstsrch in rng_list:
                    for pix_tol in rng_pixt:
                        psols, msols = self.results_brute(poly=poly, pix_tol=pix_tol, detsrch=detsrch, lstsrch=lstsrch,
                                                          wavedata=wavedata, arrerr=arrerr)
                        patt_dict, final_fit = self.solve_slit(slit, psols, msols)
                        if final_fit is None:
                            # This is not a good solution
                            continue
                        # Test if this solution is better than the currently favoured solution
                        if best_patt_dict is None:
                            # First time a fit is found
                            best_patt_dict, best_final_fit = copy.deepcopy(patt_dict), copy.deepcopy(final_fit)
                            continue
                        elif final_fit['rms'] < self._rms_threshold:
                            # Has a better fit been identified (i.e. more lines identified)?
                            if len(final_fit['xfit']) > len(best_final_fit['xfit']):
                                best_patt_dict, best_final_fit = copy.deepcopy(patt_dict), copy.deepcopy(final_fit)
                            # Decide if an early return is acceptable
                            nlft = np.sum(best_final_fit['tcent'] < best_final_fit['xnorm']/2.0)
                            nrgt = best_final_fit['tcent'].size-nlft
                            if np.sum(best_final_fit['xfit'] < 0.5)/nlft > idthresh and\
                                np.sum(best_final_fit['xfit'] >= 0.5) / nrgt > idthresh:
                                # At least half of the lines on either side of the spectrum have been identified
                                return best_patt_dict, best_final_fit

        return best_patt_dict, best_final_fit

    def run_brute(self):
        """Run through the parameter space and determine the best solution
        """

        self._all_patt_dict = {}
        self._all_final_fit = {}
        good_fit = np.zeros(self._nslit, dtype=np.bool)
        self._detections = {}
        for slit in range(self._nslit):
            if slit not in self._ok_mask:
                continue
            # Detect lines, and decide which tcent to use
            self._all_tcent, self._all_ecent, self._cut_tcent, self._icut =\
                wvutils.arc_lines_from_spec(self._spec[:, slit].copy(), min_nsig=self._min_nsig, nonlinear_counts = self._nonlinear_counts)
            self._all_tcent_weak, self._all_ecent_weak, self._cut_tcent_weak, self._icut_weak =\
                wvutils.arc_lines_from_spec(self._spec[:, slit].copy(), min_nsig=self._lowest_nsig, nonlinear_counts = self._nonlinear_counts)
            if self._all_tcent.size == 0:
                msgs.warn("No lines to identify in slit {0:d}!".format(slit))
                self._detections[str(slit)] = [None,None]
                continue
            # Setup
            #self._detections[str(slit)] = [self._all_tcent_weak.copy(), self._all_ecent_weak.copy()]
            self._detections[str(slit)] = [self._all_tcent_weak[self._icut_weak].copy(),
                                           self._all_ecent_weak[self._icut_weak].copy()]
            # Run it
            best_patt_dict, best_final_fit = self.run_brute_loop(slit)

            # Print preliminary report
            good_fit[slit] = self.report_prelim(slit, best_patt_dict, best_final_fit)

        # Now that all slits have been inspected, cross match to generate a
        # master list of all lines in every slit, and refit all spectra
        if self._nslit > 1:
            obad_slits = self.cross_match(good_fit)
            cntr = 0  # Introduce a counter to stop the while loop, just in case the loop gets stuck
            while obad_slits.size > 0:
                good_fit = np.ones(self._nslit, dtype=np.bool)
                good_fit[obad_slits] = False
                bad_slits = self.cross_match(good_fit)
                if np.array_equal(bad_slits, obad_slits):
                    break
                obad_slits = bad_slits.copy()
                cntr += 1
                if cntr > 100:
                    msgs.warn("Breaking while loop before convergence. Check the wavelength solution!")
                    break

        # With the updates to the fits of each slit, determine the final fit, and save the QA
        self.finalize_fit()

        # Print the final report of all lines
        self.report_final()
        return

    def run_kdtree(self, polygon=4, detsrch=7, lstsrch=10, pixtol=5):
        """ KD Tree algorithm to wavelength calibrate spectroscopic data.
        Currently, this is only designed for ThAr lamp spectra. See the
        'run_brute' function if you want to calibrate longslit spectra.

        Parameters
        ----------
        polygon : int
          Number of sides to the polygon used in pattern matching:
            polygon=3  -->  trigon (two anchor lines and one floating line)
            polygon=4  -->  tetragon (two anchor lines and two floating lines)
            polygon=5  -->  pentagon (two anchor lines and three floating lines)
            ...
        detsrch : int
          Number of consecutive detected lines used to generate a pattern. For
          example, if detsrch is 4, then for a trigon, the following patterns will
          be generated (assuming line #1 is the left anchor):
          1 2 3  (in this case line #3 is the right anchor)
          1 2 4  (in this case line #4 is the right anchor)
          1 3 4  (in this case line #4 is the right anchor)
        lstsrch : int
          Number of consecutive lines in the linelist used to generate a pattern.
          See example above for detsrch
        pixtol : float
          Tolerance used to find good patterns. An acceptable match if
          the closest distance to a pattern is < pixtol/npix, where npix
          is the number of pixels in the spectral direction. Ideally, this
          should depend on the pattern...

        Internals
        ---------

        detections : list of lists
        """

        # Load the linelist KD Tree
        lsttree, lindex = waveio.load_tree(polygon=polygon, numsearch=lstsrch)

        # Set the search error to be 5 pixels
        err = pixtol / self._npix

        self._all_patt_dict = {}
        self._all_final_fit = {}
        good_fit = np.zeros(self._nslit, dtype=np.bool)
        self._detections = {}
        for slit in range(self._nslit):
            if slit not in self._ok_mask:
                continue
            # Detect lines, and decide which tcent to use
            self._all_tcent, self._all_ecent, self._cut_tcent, self._icut =\
                wvutils.arc_lines_from_spec(self._spec[:, slit], min_nsig=self._min_nsig, nonlinear_counts = self._nonlinear_counts)
            self._all_tcent_weak, self._all_ecent_weak, self._cut_tcent_weak, self._icut_weak =\
                wvutils.arc_lines_from_spec(self._spec[:, slit], min_nsig=self._lowest_nsig, nonlinear_counts = self._nonlinear_counts)
            if self._all_tcent.size == 0:
                msgs.warn("No lines to identify in slit {0:d}!".format(slit+ 1))
                continue

            # Save the detections
            self._detections[str(slit)] = [self._all_tcent_weak.copy(), self._all_ecent_weak.copy()]

            use_tcentp, use_ecentp = self.get_use_tcent(1)
            use_tcentm, use_ecentm = self.get_use_tcent(-1)
            if use_tcentp.size < detsrch:
                if self._verbose:
                    msgs.info("Not enough lines to test this solution, will attempt another.")
                return None, None

            # Create a detlines KD Tree
            maxlinear = 0.5*self._npix
            if polygon == 3:
                msgs.info("Generating patterns for a trigon")
                patternp, indexp = kdtree_generator.trigon(use_tcentp, detsrch, maxlinear)
                patternm, indexm = kdtree_generator.trigon(use_tcentm, detsrch, maxlinear)
            elif polygon == 4:
                msgs.info("Generating patterns for a tetragon")
                patternp, indexp = kdtree_generator.tetragon(use_tcentp, detsrch, maxlinear)
                patternm, indexm = kdtree_generator.tetragon(use_tcentm, detsrch, maxlinear)
            elif polygon == 5:
                msgs.info("Generating patterns for a pentagon")
                patternp, indexp = kdtree_generator.pentagon(use_tcentp, detsrch, maxlinear)
                patternm, indexm = kdtree_generator.pentagon(use_tcentm, detsrch, maxlinear)
            elif polygon == 6:
                msgs.info("Generating patterns for a hexagon")
                patternp, indexp = kdtree_generator.hexagon(use_tcentp, detsrch, maxlinear)
                patternm, indexm = kdtree_generator.hexagon(use_tcentm, detsrch, maxlinear)
            else:
                msgs.warn("Patterns can only be generated with 3 <= polygon <= 6")
                return None

            dettreep = cKDTree(patternp, leafsize=30)
            dettreem = cKDTree(patternm, leafsize=30)

            # Query the detections tree
            msgs.info("Querying KD tree patterns (slit {0:d}/{1:d})".format(slit+1, self._nslit))
            resultp = dettreep.query_ball_tree(lsttree, r=err)
            resultm = dettreem.query_ball_tree(lsttree, r=err)

            msgs.info("Identifying wavelengths for each pattern")
            # First flatten the KD Tree query results so numba can handle the input array
            flatresp = [item for sublist in resultp for item in sublist]
            flatresm = [item for sublist in resultm for item in sublist]
            flatidxp = [ii for ii, sublist in enumerate(resultp) for item in sublist]
            flatidxm = [ii for ii, sublist in enumerate(resultm) for item in sublist]
            # Obtain the correlate and anti-correlate solutions
            psols = results_kdtree_nb(use_tcentp, self._wvdata, flatresp, flatidxp, indexp,
                                      lindex, indexp.shape[1], self._npix)
            msols = results_kdtree_nb(use_tcentm, self._wvdata, flatresm, flatidxm, indexm,
                                      lindex, indexm.shape[1], self._npix)

            msgs.info("Identifying the best solution")
            patt_dict, final_fit = self.solve_slit(slit, psols, msols, nselw=1, nseld=2)

            # Print preliminary report
            good_fit[slit] = self.report_prelim(slit, patt_dict, final_fit)

        # Now that all slits have been inspected, attempt to find a better
        # solution for orders that were not fit well, by estimating the
        # wavelength coverage of that slit
        #self.cross_match_order(good_fit)

        # With the updates to the fits of each slit, determine the final fit, and save the QA
        self.finalize_fit()

        # Print the final report of all lines
        self.report_final()
        return

    def cross_match(self, good_fit):
        """Cross-correlate the spectra across all slits to ID all of the lines.

        Parameters
        ----------
        good_fit : ndarray (bool)
          Indicates which slits are deemed to be a good fit (although, sometimes a bad fit can be
          labelled as a good fit). To remedy this, the true good fits are determined in this routine.
        """
        # Steps:
        # Check that all of the "good" slits are indeed good
        # For all of the bad slits, cross-correlate against all of the good slits to label each line
        # For all newly labeled lines, create a patt_dict of these labeled lines
        # Perform a final fit on these lines

        # First, sort spectra according to increasing central wavelength
        ngd = good_fit.sum()
        idx_gd = np.zeros(ngd, dtype=np.int)
        wvc_gd = np.zeros(ngd, dtype=np.float)
        dsp_gd = np.zeros(ngd, dtype=np.float)
        cntr = 0
        for slit in range(self._nslit):
            if good_fit[slit]:
                idx_gd[cntr] = slit
                wvc_gd[cntr] = self._all_patt_dict[str(slit)]["bwv"]
                dsp_gd[cntr] = self._all_patt_dict[str(slit)]["bdisp"]
                cntr += 1
        srt = np.argsort(wvc_gd)
        sort_idx = idx_gd[srt]
        sort_wvc = wvc_gd[srt]
        sort_dsp = dsp_gd[srt]

        # Cross correlate all good spectra with each other, in order of wavelength
        ncrco = np.arange(sort_idx.size).sum()
        #ccor_val = np.zeros(ncrco)
        dwvc_val = np.zeros(ncrco)
        slit_ids = np.zeros((ncrco, 2), dtype=np.int)
        cntr = 0
        for gd in range(0, sort_idx.size-1):
            for gc in range(gd+1, sort_idx.size):
                corr = scipy.signal.correlate(self._spec[:, sort_idx[gd]], self._spec[:, sort_idx[gc]], mode='same')
                amax = np.argmax(corr)
                #ccor_val[cntr] = (amax - self._spec.shape[0] // 2)
                dwvc_val[cntr] = (sort_wvc[gc]-sort_wvc[gd]) / (0.5*(sort_dsp[gc]+sort_dsp[gd])) - (amax - self._spec.shape[0] // 2)
                slit_ids[cntr, 0] = gd
                slit_ids[cntr, 1] = gc
                cntr += 1

        # Identify the good orders
        sigrej = 3.0
        mad = 1.4826 * np.median(np.abs(dwvc_val))
        gdmsk = np.where(np.abs(dwvc_val) < sigrej * mad)[0]
        for ii in range(100):  # Limit to 100 iterations - this will likely never be reached...
            ogdmsk = gdmsk.copy()
            mad = 1.4826 * np.median(np.abs(dwvc_val[gdmsk]))
            gdmsk = np.where(np.abs(dwvc_val) < sigrej*mad)[0]
            if np.array_equal(gdmsk, ogdmsk):
                break

        if self._debug:
            xplt = np.arange(dwvc_val.size)
            plt.plot(xplt, dwvc_val, 'rx')
            plt.plot(xplt[gdmsk], dwvc_val[gdmsk], 'bo')
            plt.plot([0.0,1000.0],[0.0,0.0], 'b-')
            plt.show()

        # Catalogue the good and bad slits
        good_slits = np.sort(sort_idx[np.unique(slit_ids[gdmsk, :].flatten())])
        bad_slits = np.setdiff1d(np.arange(self._nslit), good_slits, assume_unique=True)
        # Get the sign (i.e. if pixels correlate/anticorrelate with wavelength)
        # and dispersion (A/pix). Assume these are the same for all slits
        sign = self._all_patt_dict[str(good_slits[0])]['sign']
        disp = self._all_patt_dict[str(good_slits[0])]['bdisp']

        # For all of the bad slits, estimate some line wavelengths
        new_bad_slits = np.array([], dtype=np.int)
        for bs in bad_slits:
            if bs not in self._ok_mask:
                continue
            if self._detections[str(bs)][0] is None:  # No detections at all; slit is hopeless
                msgs.warn("Slit {} has no arc line detections.  Likely this slit is junk!")
                self._bad_slits.append(bs)
                continue
            bsdet, _ = self.get_use_tcent(sign, arrerr=self._detections[str(bs)], weak=True)
            lindex = np.array([], dtype=np.int)
            dindex = np.array([], dtype=np.int)
            wcen = np.zeros(good_slits.size)
            for cntr, gs in enumerate(good_slits):
                # Match the peaks between the two spectra.
                # spec_gs_adj is the stretched spectrum
                stretch, shift = wvutils.match_peaks(self._spec[:, bs], self._spec[:, gs])
                if stretch is None:
                    continue
                # Estimate wcen for this slit
                wcen[cntr] = self._all_patt_dict[str(gs)]['bwv'] - shift*disp
                # For each peak in the gs spectrum, identify the corresponding peaks in the bs spectrum
                strfact = (self._npix + stretch - 1)/(self._npix - 1)
                gsdet, _ = self.get_use_tcent(sign, arrerr=self._detections[str(gs)], weak=True)
                gsdet_ss = shift + gsdet * strfact
                if self._debug:
                    xplt = np.arange(self._npix)
                    plt.plot(xplt, self._spec[:, bs], 'k-', drawstyle='steps')
                    plt.plot(bsdet, np.zeros(bsdet.size), 'ro')
                    plt.plot(gsdet_ss, 0.01*np.max(self._spec[:, bs])*np.ones(gsdet_ss.size), 'bo')
                    plt.show()
                    pdb.set_trace()
                # Calculate wavelengths for the gsdet detections
                fitc = self._all_final_fit[str(gs)]['fitc']
                xfit = gsdet/(self._npix - 1)
                fitfunc = self._all_final_fit[str(gs)]['function']
                fmin, fmax = 0.0, 1.0
                wvval = utils.func_val(fitc, xfit, fitfunc, minv=fmin, maxv=fmax)
                for dd in range(bsdet.size):
                    pdiff = np.abs(bsdet[dd]-gsdet_ss)
                    bstpx = np.argmin(pdiff)
                    # If a match is found within 2 pixels, consider this a successful match
                    if pdiff[bstpx] < 2.0:
                        bstwv = np.abs(self._wvdata - wvval[bstpx])
                        if bstwv[np.argmin(bstwv)] > 2.0*disp:
                            # This is probably not a good match
                            continue
                        lindex = np.append(lindex, np.argmin(bstwv))
                        dindex = np.append(dindex, dd)
            # Finalize the best guess of each line
            # Initialise the patterns dictionary
            patt_dict = dict(acceptable=False, nmatch=0, ibest=-1, bwv=0., min_nsig=self._min_nsig,
                             mask=np.zeros(bsdet.size, dtype=np.bool))
            patt_dict['sign'] = sign
            patt_dict['bwv'] = np.median(wcen[wcen != 0.0])
            patt_dict['bdisp'] = disp
            patterns.solve_triangles(bsdet, self._wvdata, dindex, lindex, patt_dict)
            # Check if a solution was found
            if not patt_dict['acceptable']:
                new_bad_slits = np.append(new_bad_slits, bs)
                continue
            final_fit = self.fit_slit(bs, patt_dict, tcent=bsdet)
            if final_fit is None:
                # This pattern wasn't good enough
                new_bad_slits = np.append(new_bad_slits, bs)
                continue
            if final_fit['rms'] > self._rms_threshold:
                msgs.warn('---------------------------------------------------' + msgs.newline() +
                          'Cross-match report for slit {0:d}/{1:d}:'.format(bs + 1, self._nslit) + msgs.newline() +
                          '  Poor RMS ({0:.3f})! Will try cross matching iteratively'.format(final_fit['rms']) + msgs.newline() +
                          '---------------------------------------------------')
                # Store this result in new_bad_slits, so the iteration can be performed,
                # but make sure to store the result, as this might be the best possible.
                new_bad_slits = np.append(new_bad_slits, bs)
            self._all_patt_dict[str(bs)] = copy.deepcopy(patt_dict)
            self._all_final_fit[str(bs)] = copy.deepcopy(final_fit)
            if self._debug:
                xplt = np.linspace(0.0, 1.0, self._npix)
                yplt = utils.func_val(final_fit['fitc'], xplt, 'legendre', minv=0.0, maxv=1.0)
                plt.plot(final_fit['xfit'], final_fit['yfit'], 'bx')
                plt.plot(xplt, yplt, 'r-')
                plt.show()
                pdb.set_trace()
        return new_bad_slits

    def cross_match_order(self, good_fit):
        """Using the solutions of all orders, identify the good solutions, and refit the bad ones!

        TODO: This function needs work... The first few lines of code successfully pick up the good orders,
        but we need a new routine that (based on an estimated central wavelength and dispersion) can successfully
        ID all of the lines.
        """

        # First determine the central wavelength and dispersion of every slit, using the known good solutions
        xplt = np.arange(self._nslit)
        yplt, dplt = np.zeros(self._nslit), np.zeros(self._nslit)
        imsk = np.ones(self._nslit, dtype=np.int)
        for slit in range(self._nslit):
            if good_fit[slit]:
                yplt[slit] = self._all_patt_dict[str(slit)]['bwv']
                dplt[slit] = self._all_patt_dict[str(slit)]['bdisp']
                imsk[slit] = 0

        mask, fit = utils.robust_polyfit(xplt, yplt, 2, function='polynomial', sigma=2,
                                         initialmask=imsk, forceimask=True)
        good_fit[mask == 1] = False
        wavemodel = utils.func_val(fit, xplt, 'polynomial')
        disp = np.median(dplt[good_fit])

        # TODO: maybe rethink the model at this point? Using the derived
        # central wavelength and dispersion identify liens in all orders?

        if self._debug:
            plt.subplot(211)
            plt.plot(xplt, wavemodel, 'r-')
            ww = np.where(mask==0)
            plt.plot(xplt[ww], yplt[ww], 'bx')
            ww = np.where(mask==1)
            plt.plot(xplt[ww], yplt[ww], 'rx')
            plt.subplot(212)
            plt.plot(xplt, dplt, 'bx')
            plt.show()
            pdb.set_trace()

        fact_nl = 1.2  # Non linear factor
        new_good_fit = np.zeros(self._nslit, dtype=np.bool)
        for slit in range(self._nslit):
            wmin = wavemodel[slit] - fact_nl*disp*self._npix/2
            wmax = wavemodel[slit] + fact_nl*disp*self._npix/2
            ww = np.where((self._wvdata > wmin) & (self._wvdata < wmax))
            wavedata = self._wvdata[ww]
            msgs.info('Brute force ID for slit {0:d}/{1:d}'.format(slit+1, self._nslit))
            best_patt_dict, best_final_fit =\
                self.run_brute_loop(slit, arrerr=self._detections[str(slit)], wavedata=wavedata)

            self._all_patt_dict[str(slit)] = copy.deepcopy(best_patt_dict)
            self._all_final_fit[str(slit)] = copy.deepcopy(best_final_fit)
            new_good_fit[slit] = self.report_prelim(slit, best_patt_dict, best_final_fit)
        return new_good_fit





        # Set some fitting parameters
        if self._fit_parm is None:
            order = 4
        else:
            order = self._fit_parm['n_final']

        ofit = [5, 3, 1, 0]
        lnpc = len(ofit) - 1

        # Prepare the fitting coefficients
        xv = np.arange(self._npix)/(self._npix-1)
        ords = np.arange(self._nslit)
        xcen = xv[:, np.newaxis].repeat(self._nslit, axis=1)
        extrapord = ~good_fit
        maskord = np.where(extrapord)[0]

        coeffs = None
        waves = np.zeros(xcen.shape, dtype=np.float)
        for slit in range(self._nslit):
            if good_fit[slit]:
                func = self._all_final_fit[str(slit)]['function']
                fmin = self._all_final_fit[str(slit)]['fmin']
                fmax = self._all_final_fit[str(slit)]['fmax']
                fitc = self._all_final_fit[str(slit)]['fitc']
                if coeffs is None:
                    coeffs = np.zeros((fitc.size, self._nslit))
                coeffs[:, slit] = fitc.copy()
                waves[:, slit] = utils.func_val(fitc, xv, func, minv=fmin, maxv=fmax)

        msgs.info("Performing a PCA on the order wavelength solutions")
        pdb.set_trace()
        pca_wave, outpar = pca.basis(xcen, waves, coeffs, lnpc, ofit, x0in=ords, mask=maskord, skipx0=False, function=func)

        # Report the QA
        # TODO: fix setup passing
        setup = "BLAH"
        pca.pca_plot(setup, outpar, ofit, "wave_cross_match", pcadesc="Wavelength calibration PCA")


        # Extrapolate the remaining orders requested
        #extrap_wave, outpar = pca.extrapolate(outpar, ords)

        # Determine if pixels correlate and anti-correlate with wavelength
        signs = np.zeros(self._nslit, dtype=np.int)
        for slit in range(self._nslit):
            wvval = pca_wave[:, slit]
            if wvval[wvval.size//2] > wvval[wvval.size//2-1]:
                signs[slit] = 1
            else:
                signs[slit] = -1
        sign = 1
        if np.sum(signs) < 0:
            sign = -1

        new_bad_slits = np.array([], dtype=np.int)
        # Using the first guesses at the wavelength solution, identify lines
        for slit in range(self._nslit):
            # Get the detections
            dets, _ = self.get_use_tcent(sign, arrerr=self._detections[str(slit)], weak=True)
            lindex = np.array([], dtype=np.int)
            dindex = np.array([], dtype=np.int)
            # Calculate wavelengths for the gsdet detections
            wvval = pca_wave[:, slit]
            wvcen = wvval[wvval.size//2]
            disp = abs(wvval[wvval.size//2] - wvval[wvval.size//2-1])
            for dd in range(dets.size):
                pdiff = np.abs(dets[dd] - xv)
                bstpx = np.argmin(pdiff)
                bstwv = np.abs(self._wvdata - wvval[bstpx])
                if bstwv[np.argmin(bstwv)] > 10.0 * disp:
                    # This is probably not a good match
                    continue
                lindex = np.append(lindex, np.argmin(bstwv))
                dindex = np.append(dindex, dd)

            # Finalize the best guess of each line
            # Initialise the patterns dictionary
            patt_dict = dict(acceptable=False, nmatch=0, ibest=-1, bwv=0., min_nsig=self._min_nsig,
                             mask=np.zeros(dets.size, dtype=np.bool))
            patt_dict['sign'] = sign
            patt_dict['bwv'] = wvcen
            patt_dict['bdisp'] = disp

            patterns.solve_triangles(dets, self._wvdata, dindex, lindex, patt_dict)
            # Check if a solution was found
            if not patt_dict['acceptable']:
                new_bad_slits = np.append(new_bad_slits, slit)
                msgs.warn('---------------------------------------------------' + msgs.newline() +
                          'Cross-match report for slit {0:d}/{1:d}:'.format(slit + 1, self._nslit) + msgs.newline() +
                          '  Lines could not be identified! Will try cross matching iteratively' + msgs.newline() +
                          '---------------------------------------------------')
                continue
            final_fit = self.fit_slit(slit, patt_dict, tcent=dets)
            if final_fit is None:
                # This pattern wasn't good enough
                new_bad_slits = np.append(new_bad_slits, slit)
                msgs.warn('---------------------------------------------------' + msgs.newline() +
                          'Cross-match report for slit {0:d}/{1:d}:'.format(slit + 1, self._nslit) + msgs.newline() +
                          '  Fit was not good enough! Will try cross matching iteratively' + msgs.newline() +
                          '---------------------------------------------------')
                continue
            if final_fit['rms'] > self._rms_threshold:
                msgs.warn('---------------------------------------------------' + msgs.newline() +
                          'Cross-match report for slit {0:d}/{1:d}:'.format(slit + 1, self._nslit) + msgs.newline() +
                          '  Poor RMS ({0:.3f})! Will try cross matching iteratively'.format(final_fit['rms']) + msgs.newline() +
                          '---------------------------------------------------')
                # Store this result in new_bad_slits, so the iteration can be performed,
                # but make sure to store the result, as this might be the best possible.
                new_bad_slits = np.append(new_bad_slits, slit)
            self._all_patt_dict[str(slit)] = copy.deepcopy(patt_dict)
            self._all_final_fit[str(slit)] = copy.deepcopy(final_fit)
            if self._debug:
                xplt = np.linspace(0.0, 1.0, self._npix)
                yplt = utils.func_val(final_fit['fitc'], xplt, 'legendre', minv=0.0, maxv=1.0)
                plt.plot(final_fit['xfit'], final_fit['yfit'], 'bx')
                plt.plot(xplt, yplt, 'r-')
                plt.show()
                pdb.set_trace()

        # debugging
        if self._debug:
            # First determine the central wavelength and dispersion of every slit, using the known good solutions
            xplt = np.arange(self._nslit)
            yplt, dplt = np.zeros(self._nslit), np.zeros(self._nslit)
            imsk = np.ones(self._nslit, dtype=np.int)
            for slit in range(self._nslit):
                if good_fit[slit]:
                    yplt[slit] = self._all_patt_dict[str(slit)]['bwv']
                    dplt[slit] = self._all_patt_dict[str(slit)]['bdisp']
                    imsk[slit] = 0

            mask, fit = utils.robust_polyfit(xplt, yplt, 2, function='polynomial', sigma=2,
                                             initialmask=imsk, forceimask=True)

            ymodel = utils.func_val(fit, xplt, 'polynomial')
            plt.subplot(211)
            plt.plot(xplt, ymodel, 'r-')
            ww = np.where(mask==0)
            plt.plot(xplt[ww], yplt[ww], 'bx')
            ww = np.where(mask==1)
            plt.plot(xplt[ww], yplt[ww], 'rx')
            plt.subplot(212)
            plt.plot(xplt, dplt, 'bx')
            plt.show()
            pdb.set_trace()

        return new_bad_slits

    def get_use_tcent(self, corr, cut=True, arrerr=None, weak=False):
        """ Grab the lines to use
            Args:
                corr:  int
                  Set if pixels correlate with wavelength (corr==1) or anticorrelate (corr=-1)
                arrerr:
                weak: bool, optional
                   If True, return the weak lines
                cut: bool, optional
                   Cut on the lines according to significance

            Returns:
                arr: ndarray
                err: ndarray

            """
        # Decide which array to use
        if arrerr is None:
            if weak:
                if cut:
                    arr = self._all_tcent_weak.copy()[self._icut_weak]
                    err = self._all_ecent_weak.copy()[self._icut_weak]
                else:
                    debugger.set_trace()
            else:
                if cut:
                    arr = self._all_tcent.copy()[self._icut]
                    err = self._all_ecent.copy()[self._icut]
                else:
                    debugger.set_trace()
        else:
            arr, err = arrerr[0], arrerr[1]
        # Return the appropriate tcent
        if corr == 1:
            return arr, err
        else:
            return (self._npix - 1.0) - arr[::-1], err[::-1]

    def results_brute(self, poly=3, pix_tol=0.5, detsrch=5, lstsrch=5, wavedata=None, arrerr=None):
        """
        Need some docs here. I think this routine generates the patterns, either triangles are quadrangles.

        :param poly:     algorithms to use for pattern matching. Only triangles (3) and quadrangles (4) are supported
        :param pix_tol:  tolerance that is used to determine if a pattern match is successful (in units of pixels)
        :param detsrch:  Number of lines to search over for the detected lines
        :param lstsrch:  Number of lines to search over for the detected lines
        :param wavedata:
        :param arrerr:
        :return:
        """
        # Import the pattern matching algorithms
        if poly == 3:
            from pypeit.core.wavecal.patterns import triangles as generate_patterns
        elif poly == 4:
            from pypeit.core.wavecal.patterns import quadrangles as generate_patterns
        else:
            msgs.warn("Pattern matching is only available for trigons and tetragons.")
            return None, None

        if wavedata is None:
            wavedata = self._wvdata

        # Test if there are enough lines to generate a solution
        use_tcent, _ = self.get_use_tcent(1, arrerr=arrerr)
        if use_tcent.size < lstsrch or use_tcent.size < detsrch:
            if self._verbose:
                msgs.info("Not enough lines to test this solution, will attempt another.")
            return None, None

        if self._verbose:
            msgs.info("Begin pattern matching")
        # First run pattern recognition assuming pixels correlate with wavelength
        dindexp, lindexp, wvcenp, dispsp = generate_patterns(use_tcent, wavedata, self._npix,
                                                             detsrch, lstsrch, pix_tol)
        # Now run pattern recognition assuming pixels correlate with wavelength
        use_tcent, _ = self.get_use_tcent(-1, arrerr=arrerr)
        dindexm, lindexm, wvcenm, dispsm = generate_patterns(use_tcent, wavedata, self._npix,
                                                             detsrch, lstsrch, pix_tol)
        return (dindexp, lindexp, wvcenp, dispsp,), (dindexm, lindexm, wvcenm, dispsm,)

    def results_kdtree(self, use_tcent, res, dindex, lindex, ordfit=2):
        # Assign wavelengths to each pixel
        nrows = len(res)
        ncols = sum(map(len, res))
        nindx = dindex.shape[1]
        wvdisp = np.zeros(ncols)
        wvcent = np.zeros(ncols)
        dind = np.zeros((ncols, nindx), dtype=np.int)
        lind = np.zeros((ncols, nindx), dtype=np.int)
        cnt = 0
        for x in range(nrows):
            for y in range(len(res[x])):
                # dx = use_tcent[dindex[x, -1]] - use_tcent[dindex[x, 0]]
                # dp = self._wvdata[lindex[res[x][y], -1]] - self._wvdata[lindex[res[x][y], 0]]
                # try:
                #     null, cgrad = utils.robust_polyfit(use_tcent[dindex[x, :]], self._wvdata[lindex[res[x][y], :]],
                #                                        1, sigma=2.0, verbose=False)
                #     wvdisp[cnt] = cgrad[1]
                # except:
                #     wvdisp[cnt] = (dp / dx)
                #
                coeff = np.polyfit(use_tcent[dindex[x, :]], self._wvdata[lindex[res[x][y]]], ordfit)
                wvcent[cnt] = np.polyval(coeff, self._npix / 2.0)
                wvdisp[cnt] = abs(np.polyval(coeff, (self._npix+1) / 2.0) - wvcent[cnt])
                dind[cnt, :] = dindex[x, :]
                lind[cnt, :] = lindex[res[x][y], :]
                cnt += 1
        return dind, lind, wvcent, wvdisp

    def solve_slit(self, slit, psols, msols, nstore=1, nselw=3, nseld=3):
        """
        Need some docs here. I think this routine creates a 2d histogram of the patterns and searches for the most
        represented wave_cen and log10(disp). Then it attempts to fit each value determined (default of 1) to
        try to figure out if it is a reasonable fit.

        :param slit:
        :param psols:
        :param msols:
        :param nstore: Number of pattern matches to store and fit
        :param nselw:  All solutions around the best central wavelength solution within +- nselw are selected to be fit
        :param nseld:  All solutions around the best log10(dispersion) solution within +- nseld are selected to be fit
        :return:  patt_dict, final_dict
                patt_dict = ??
                final_dict = ??
        """

        # Extract the solutions
        dindexp, lindexp, wvcenp, dispsp = psols
        dindexm, lindexm, wvcenm, dispsm = msols

        # Remove any invalid results from correlate
        ww = np.where((self._binw[0] < wvcenp) & (wvcenp < self._binw[-1]) &
                      (10.0 ** self._bind[0] < dispsp) & (dispsp < 10.0 ** self._bind[-1]))
        dindexp = dindexp[ww[0], :]
        lindexp = lindexp[ww[0], :]
        dispsp = dispsp[ww]
        wvcenp = wvcenp[ww]

        # Remove any invalid results from anticorrelate
        ww = np.where((self._binw[0] < wvcenm) & (wvcenm < self._binw[-1]) &
                      (10.0 ** self._bind[0] < dispsm) & (dispsm < 10.0 ** self._bind[-1]))
        dindexm = dindexm[ww[0], :]
        lindexm = lindexm[ww[0], :]
        dispsm = dispsm[ww]
        wvcenm = wvcenm[ww]

        # Construct the histograms
        histimgp, xed, yed = np.histogram2d(wvcenp, np.log10(dispsp), bins=[self._binw, self._bind])
        histimgm, xed, yed = np.histogram2d(wvcenm, np.log10(dispsm), bins=[self._binw, self._bind])
        #histimgp = gaussian_filter(histimgp, 3)
        #histimgm = gaussian_filter(histimgm, 3)
        histimg = histimgp - histimgm
        sm_histimg = gaussian_filter(histimg, [30, 15])

        #histpeaks = patterns.detect_2Dpeaks(np.abs(sm_histimg))
        histpeaks = patterns.detect_2Dpeaks(np.abs(histimg))

        # Find the indices of the nstore largest peaks
        bidx = np.unravel_index(np.argpartition(np.abs(histpeaks*histimg), -nstore, axis=None)[-nstore:], histimg.shape)

        # Get the peak value of central wavelength and dispersion
        allwcen = self._binw[bidx[0]]
        alldisp = self._bind[bidx[1]]
        allhnum = np.abs(histimg[bidx])

        #debug = False
        if self._debug:# or slit==2:
            this_hist = histimg
            plt.clf()
            rect_image = [0.12, 0.05, 0.85, 0.9]
            fx = plt.figure(1, figsize=(12, 8))
            ax_image = fx.add_axes(rect_image)
            extent = [self._binw[0], self._binw[-1], self._bind[0], self._bind[-1]]
            # plt.subplot(221)
            # plt.imshow((np.abs(histimg[:, ::-1].T)), extent=extent, aspect='auto')
            # plt.subplot(222)
            # plt.imshow((np.abs(sm_histimg[:, ::-1].T)), extent=extent, aspect='auto')
            # plt.subplot(223)
            # plt.imshow((np.abs(histimgp[:, ::-1].T)), extent=extent, aspect='auto')
            # plt.subplot(224)
            # plt.imshow((np.abs(histimgm[:, ::-1].T)), extent=extent, aspect='auto')
            #plt.imshow((np.abs(sm_histimg[:, ::-1].T)), extent=extent, aspect='auto')
            cimg = ax_image.imshow(this_hist.T, extent=extent, aspect='auto',vmin=-2.0,vmax=5.0,
                       interpolation='nearest',origin='lower',cmap='Set1')
            nm = histimg.max() - histimg.min()
            ticks = np.arange(this_hist.min(),this_hist.max() + 1,1)
            cbar = fx.colorbar(cimg, ax=ax_image,ticks = ticks,drawedges = True, extend ='both',
                               spacing = 'proporational',orientation ='horizontal')
            cbar.set_ticklabels(ticks)
            cbar.set_label('# of Occurences')
            ax_image.set_xlabel('Central Wavelength (Angstroms)')
            ax_image.set_ylabel('log10(Dispersion/(Ang/pixel))')
            delta_wv = np.median(self._binw - np.roll(self._binw,1))
            delta_disp = np.median(self._bind - np.roll(self._bind,1))
            label = 'Maximum: (lam, log10(disp)) = ({:8.2f}'.format(allwcen[0]) + ',{:5.3f})'.format(alldisp[0])
            ax_image.plot(allwcen + delta_wv/2.0, alldisp + delta_disp/2.0, color='red', marker='+', markersize=10.0, fillstyle='none',
                     linestyle='None', zorder = 10,label=label)
            ax_image.legend()
            #plt.plot(self._binw[bidx[0]], self._bind[bidx[1]], 'r+')
#            ax_image.axvline(allwcen, color='r', linestyle='--')
#            ax_image.axhline(alldisp, color='r', linestyle='--')
            plt.show()
            #if False:
            #    plt.clf()
            #    plt.imshow(histimgp[:, ::-1].T, extent=extent, aspect='auto',vmin=0.0,vmax=1.0)
            #    plt.show()


        # Find all good solutions
        bestlist = []
        for idx in range(nstore):
            # Select all solutions around the best solution within a square of side 2*nsel
            wlo = self._binw[max(0, bidx[0][idx] - nselw)]
            whi = self._binw[min(self._ngridw - 1, bidx[0][idx] + nselw)]
            dlo = 10.0 ** self._bind[max(0, bidx[1][idx] - nseld)]
            dhi = 10.0 ** self._bind[min(self._ngridd - 1, bidx[1][idx] + nseld)]
            if histimgp[bidx][idx] > histimgm[bidx][idx]:
                wgd = np.where((wvcenp > wlo) & (wvcenp < whi) & (dispsp > dlo) & (dispsp < dhi))
                dindex = dindexp[wgd[0], :].flatten()
                lindex = lindexp[wgd[0], :].flatten()
                sign = +1
            else:
                wgd = np.where((wvcenm > wlo) & (wvcenm < whi) & (dispsm > dlo) & (dispsm < dhi))
                dindex = dindexm[wgd[0], :].flatten()
                lindex = lindexm[wgd[0], :].flatten()
                sign = -1
            # Store relevant values in an array to solve for best solution
            bestlist.append([allwcen[idx], alldisp[idx], allhnum[idx], sign, dindex, lindex])

        if self._verbose:
            msgs.info("Fitting the wavelength solution for each slit")
        patt_dict, final_dict = None, None
        for idx in range(nstore):
            # Solve the patterns
            tpatt_dict = self.solve_patterns(bestlist[idx])
            if tpatt_dict is None:
                # This pattern wasn't good enough
                continue
            # Fit the full set of lines with the derived patterns
            tfinal_dict = self.fit_slit(slit, tpatt_dict)
            if tfinal_dict is None:
                # This pattern wasn't good enough
                continue
            # Check if this solution is better than the last
            if patt_dict is None:
                # First time a fit is found
                patt_dict, final_dict = tpatt_dict, tfinal_dict
                continue
            elif tfinal_dict['rms'] < self._rms_threshold:
                # Has a better fit been identified (i.e. more lines ID)?
                if len(tfinal_dict['xfit']) > len(final_dict['xfit']):
                    patt_dict, final_dict = copy.deepcopy(tpatt_dict), copy.deepcopy(tfinal_dict)
        return patt_dict, final_dict

    def solve_patterns(self, bestlist):

        # Obtain a full list of indices that are consistent with the maximum value
        wcen, dcen, sign, dindex, lindex = bestlist[0], bestlist[1], bestlist[3], bestlist[4], bestlist[5]

        # Find the favoured sign and only use those values
        use_tcent, _ = self.get_use_tcent(sign)
        if sign == +1:
            signtxt = "correlate"
        else:
            signtxt = "anticorrelate"

        # Initialise the patterns dictionary
        patt_dict = dict(acceptable=False, nmatch=0, ibest=-1, bwv=0., min_nsig=self._min_nsig,
                         mask=np.zeros(use_tcent.size, dtype=np.bool))
        patterns.solve_triangles(use_tcent, self._wvdata, dindex, lindex, patt_dict)
        # Check if a solution was found
        if not patt_dict['acceptable']:
            return None

        # Fill in the patterns dictionary
        patt_dict['sign'] = sign
        patt_dict['bwv'] = wcen
        patt_dict['bdisp'] = 10.0 ** dcen

        # Check that a solution has been found
        if patt_dict['nmatch'] == 0 and self._verbose:
            msgs.info('---------------------------------------------------' + msgs.newline() +
                      'Initial report:' + msgs.newline() +
                      '  No matches! Try another algorithm' + msgs.newline() +
                      '---------------------------------------------------')
            return None
        elif self._verbose:
            # Report
            msgs.info('---------------------------------------------------' + msgs.newline() +
                      'Initial report:' + msgs.newline() +
                      '  Pixels {:s} with wavelength'.format(signtxt) + msgs.newline() +
                      '  Number of lines recovered    = {:d}'.format(self._all_tcent.size) + msgs.newline() +
                      '  Number of lines analyzed     = {:d}'.format(use_tcent.size) + msgs.newline() +
                      '  Number of acceptable matches = {:d}'.format(patt_dict['nmatch']) + msgs.newline() +
                      '  Best central wavelength      = {:g}A'.format(patt_dict['bwv']) + msgs.newline() +
                      '  Best dispersion              = {:g}A/pix'.format(patt_dict['bdisp']) + msgs.newline() +
                      '  Best wave/disp                = {:g}'.format(patt_dict['bwv']/patt_dict['bdisp']) + msgs.newline() +
                      '---------------------------------------------------')
        return patt_dict

    def fit_slit(self, slit, patt_dict, outroot=None, slittxt="Slit", tcent=None, ecent=None):
        """ Perform a fit to the wavelength solution

        Parameters
        ----------
        slit : int
          slit number
        patt_dict : dict
          dictionary of patterns
        outroot : str
          root directory to save QA
        slittxt : str
          Label used for QA
        tcent : ndarray
          List of the detections in this slit...
        ecent : ndarray
          ... and their corresponding errors

        Returns
        -------
        final_fit : dict
          A dictionary containing all of the information about the fit
        """
        # Perform final fit to the line IDs
        if self._thar:
            NIST_lines = (self._line_lists['NIST'] > 0) & (np.char.find(self._line_lists['Source'].data, 'MURPHY') >= 0)
        elif 'OH_R24000' in self._lines:
            # The OH lines aren't based on NIST, and should all be used
            NIST_lines = self._line_lists['NIST'] == 0
        else:
            NIST_lines = self._line_lists['NIST'] > 0
        ifit = np.where(patt_dict['mask'])[0]

        if outroot is not None:
            plot_fil = outroot + slittxt + '_fit.pdf'
        else:
            plot_fil = None
        # Purge UNKNOWNS from ifit
        imsk = np.ones(len(ifit), dtype=np.bool)
        for kk, idwv in enumerate(np.array(patt_dict['IDs'])[ifit]):
            if np.min(np.abs(self._line_lists['wave'][NIST_lines]-idwv)) > 0.01:
                imsk[kk] = False
        ifit = ifit[imsk]
        # Allow for weaker lines in the fit
        if tcent is None:
            tcent, ecent = self.get_use_tcent(patt_dict['sign'], weak=True)
            #weights = 1.0/ecent
            weights = np.ones(tcent.size)
        else:
            if ecent is None:
                weights = np.ones(tcent.size)
            else:
                #weights = 1.0/ecent
                weights = np.ones(tcent.size)
        # Fit
        try:
            final_fit = fitting.iterative_fitting(self._spec[:, slit], tcent, ifit,
                                                  np.array(patt_dict['IDs'])[ifit], self._line_lists[NIST_lines],
                                                  patt_dict['bdisp'], plot_fil=plot_fil, verbose=self._verbose,
                                                  aparm=self._fit_parm, weights=weights)
        except TypeError:
            # A poor fitting result, this can be ignored.
            return None

        if plot_fil is not None:
            print("Wrote: {:s}".format(plot_fil))

        # Return
        return final_fit

    def finalize_fit(self):
        """ Once the best IDs have been found for each slit, perform a final fit to all slits and save the results
        """
        for slit in range(self._nslit):
            if slit not in self._ok_mask:
                continue
            if self._all_patt_dict[str(slit)] is None:
                continue
            # Save the QA for the best solution
            slittxt = '_Slit{0:03d}'.format(slit+1)
            use_tcent, use_ecent = self.get_use_tcent(self._all_patt_dict[str(slit)]['sign'],
                                                      arrerr=self._detections[str(slit)], weak=True)
            if self._outroot is not None:
                # Write IDs
                out_dict = dict(pix=use_tcent, IDs=self._all_patt_dict[str(slit)]['IDs'])
                jdict = ltu.jsonify(out_dict)
                ltu.savejson(self._outroot + slittxt + '.json', jdict, easy_to_read=True, overwrite=True)
                msgs.info("Wrote: {:s}".format(self._outroot + slittxt + '.json'))

                # Plot
                tmp_list = vstack([self._line_lists, self._unknwns])
                qa.match_qa(self._spec[:, slit], use_tcent, tmp_list,
                            self._all_patt_dict[str(slit)]['IDs'], self._all_patt_dict[str(slit)]['scores'],
                            self._outroot + slittxt + '.pdf')
                msgs.info("Wrote: {:s}".format(self._outroot + slittxt + '.pdf'))
            # Perform the final fit for the best solution
            best_final_fit = self.fit_slit(slit, self._all_patt_dict[str(slit)], tcent=use_tcent, ecent=use_ecent,
                                           outroot=self._outroot, slittxt=slittxt)
            self._all_final_fit[str(slit)] = copy.deepcopy(best_final_fit)

    def report_prelim(self, slit, best_patt_dict, best_final_fit):

        good_fit = False
        # Report on the best preliminary result
        if best_final_fit is None:
            msgs.warn('---------------------------------------------------' + msgs.newline() +
                      'Preliminary report for slit {0:d}/{1:d}:'.format(slit + 1, self._nslit) + msgs.newline() +
                      '  No matches! Attempting to cross match.' + msgs.newline() +
                      '---------------------------------------------------')
            self._all_patt_dict[str(slit)] = None
            self._all_final_fit[str(slit)] = None
        elif best_final_fit['rms'] > self._rms_threshold:
            msgs.warn('---------------------------------------------------' + msgs.newline() +
                      'Preliminary report for slit {0:d}/{1:d}:'.format(slit + 1, self._nslit) + msgs.newline() +
                      '  Poor RMS ({0:.3f})! Attempting to cross match.'.format(best_final_fit['rms']) + msgs.newline() +
                      '---------------------------------------------------')
            self._all_patt_dict[str(slit)] = None
            self._all_final_fit[str(slit)] = None
        else:
            good_fit = True
            if best_patt_dict['sign'] == +1:
                signtxt = 'correlate'
            else:
                signtxt = 'anitcorrelate'
            # Report
            msgs.info('---------------------------------------------------' + msgs.newline() +
                      'Preliminary report for slit {0:d}/{1:d}:'.format(slit + 1, self._nslit) + msgs.newline() +
                      '  Pixels {:s} with wavelength'.format(signtxt) + msgs.newline() +
                      '  Number of lines recovered    = {:d}'.format(self._all_tcent.size) + msgs.newline() +
                      '  Number of lines analyzed     = {:d}'.format(len(best_final_fit['xfit'])) + msgs.newline() +
                      '  Number of pattern matches    = {:d}'.format(best_patt_dict['nmatch']) + msgs.newline() +
                      '  Best central wavelength      = {:g}A'.format(best_patt_dict['bwv']) + msgs.newline() +
                      '  Best dispersion              = {:g}A/pix'.format(best_patt_dict['bdisp']) + msgs.newline() +
                      '  Best wave/disp               = {:g}'.format(best_patt_dict['bwv']/best_patt_dict['bdisp']) + msgs.newline() +
                      '  Final RMS of fit             = {:g}'.format(best_final_fit['rms']) + msgs.newline() +
                      '---------------------------------------------------')
            self._all_patt_dict[str(slit)] = copy.deepcopy(best_patt_dict)
            self._all_final_fit[str(slit)] = copy.deepcopy(best_final_fit)
        return good_fit

    def report_final(self):
        """Print out the final report of the wavelength calibration"""
        for slit in range(self._nslit):
            # Prepare a message for bad wavelength solutions
            badmsg = '---------------------------------------------------' + msgs.newline() +\
                     'Final report for slit {0:d}/{1:d}:'.format(slit + 1, self._nslit) + msgs.newline() +\
                     '  Wavelength calibration not performed!'
            if slit not in self._ok_mask:
                msgs.warn(badmsg)
                continue
            if self._all_patt_dict[str(slit)] is None:
                msgs.warn(badmsg)
                continue
            st = str(slit)
            if self._all_patt_dict[st]['sign'] == +1:
                signtxt = 'correlate'
            else:
                signtxt = 'anitcorrelate'
            # Report
            centwave = utils.func_val(self._all_final_fit[st]['fitc'], 0.5,
                                      self._all_final_fit[st]['function'], minv=0.0, maxv=1.0)
            tempwave = utils.func_val(self._all_final_fit[st]['fitc'], 0.5 + 1.0/self._npix,
                                      self._all_final_fit[st]['function'], minv=0.0, maxv=1.0)
            centdisp = abs(centwave-tempwave)
            msgs.info(msgs.newline() +
                      '---------------------------------------------------' + msgs.newline() +
                      'Final report for slit {0:d}/{1:d}:'.format(slit + 1, self._nslit) + msgs.newline() +
                      '  Pixels {:s} with wavelength'.format(signtxt) + msgs.newline() +
                      '  Number of lines recovered    = {:d}'.format(self._detections[st][0].size) + msgs.newline() +
                      '  Number of lines analyzed     = {:d}'.format(len(self._all_final_fit[st]['xfit'])) + msgs.newline() +
                      '  Central wavelength           = {:g}A'.format(centwave) + msgs.newline() +
                      '  Central dispersion           = {:g}A/pix'.format(centdisp) + msgs.newline() +
                      '  Central wave/disp             = {:g}'.format(centwave/centdisp) + msgs.newline() +
                      '  Final RMS of fit             = {:g}'.format(self._all_final_fit[st]['rms']))
        return


@nb.jit(nopython=True, cache=True)
def results_kdtree_nb(use_tcent, wvdata, res, residx, dindex, lindex, nindx, npix, ordfit=1):
    """ A numba speedup of the results_kdtree function in the General class (see above).
    For all of the acceptable pattern matches, estimate the central wavelength and dispersion,
    and record the index in the linelist and the corresponding indices of the detected lines.

    Parameters
    ----------
    use_tcent : ndarray
      detected lines
    wvdata : ndarray
      the linelist
    res : list
      A flattened list of the results of the ball tree query from the KDTree (this contains all acceptable matches)
      This needs to be a flattened list for numba
    residx : list
      This contains the original indices of the unflattened (i.e. nested) 'res' list
    dindex : ndarray
      Indices of the lines in the detected lines for all patterns
    lindex : ndarray
      Indices of the lines in the linelist for all patterns
    nindx : int
      Number of acceptable pattens
    npix : int
      Number of pixels in the spectral direction
    ordfit : int
      Order of the polynomial used to fit the pixel/wavelength IDs

    Returns
    -------
    dind : ndarray
      Indices of the lines in the detected lines that were used for each acceptable pattern
    lind : linelist index of patterns
      Indices of the lines in the linelist that were used for each corresponding pattern
    wvcent : ndarray
      Central wavelength of each pattern
    wvdisp : ndarray
      Central dispersion of each pattern
    """
    # Assign wavelengths to each pixel
    ncols = len(res)
    wvdisp = np.zeros(ncols, dtype=nb.types.float64)
    wvcent = np.zeros(ncols, dtype=nb.types.float64)
    dind = np.zeros((ncols, nindx), dtype=nb.types.uint64)
    lind = np.zeros((ncols, nindx), dtype=nb.types.uint64)
    Xmat = np.ones((nindx, ordfit+1), dtype=nb.types.float64)
    for x in range(ncols):
        for ii in range(ordfit, -1, -1):
            Xmat[:, ii] = np.power(use_tcent[dindex[residx[x], :]], ordfit-ii)
        coeff = np.linalg.lstsq(Xmat, wvdata[lindex[res[x]]])[0]
        sumv = 0.0
        for ii in range(ordfit, -1, -1):
            wvcent[x] += coeff[ordfit-ii]*((npix/2.0)**ii)
            sumv += coeff[ordfit-ii]*(((npix+1)/2.0)**ii)
        wvdisp[x] = abs(sumv - wvcent[x])
        dind[x, :] = dindex[residx[x], :]
        lind[x, :] = lindex[res[x], :]
    return dind, lind, wvcent, wvdisp<|MERGE_RESOLUTION|>--- conflicted
+++ resolved
@@ -155,11 +155,7 @@
     npix = spec.size
 
     # Lines
-<<<<<<< HEAD
-    all_tcent, cut_tcent, icut = wvutils.arc_lines_from_spec(spec, min_nsig=min_nsig, nonlinear_counts = nonlinear_counts)
-=======
     all_tcent, cut_tcent, icut, _ = wvutils.arc_lines_from_spec(spec, min_nsig=min_nsig, nonlinear_counts = nonlinear_counts)
->>>>>>> 1d5158e8
 
     # Best
     best_dict = dict(nmatch=0, ibest=-1, bwv=0., min_nsig=min_nsig, unknown=False,
@@ -193,15 +189,9 @@
                 nsig /= 2.
                 if nsig < lowest_nsig:
                     break
-<<<<<<< HEAD
-                all_tcent, cut_tcent, icut = wvutils(spec, min_nsig=nsig, nonlinear_counts = nonlinear_counts)
-                patterns.scan_for_matches(wv_cen, disp, npix, cut_tcent, wvdata,
-                                          best_dict=best_dict, pix_tol=pix_tol, nsig=nsig)
-=======
                 all_tcent, cut_tcent, icut, _ = wvutils.arc_lines_from_spec(spec, min_nsig=nsig, nonlinear_counts = nonlinear_counts)
                 patterns.scan_for_matches(wv_cen, disp, npix, cut_tcent, wvdata,
                                           best_dict=best_dict, pix_tol=pix_tol)#, nsig=nsig)
->>>>>>> 1d5158e8
 
         #if debug:
         #    pdb.set_trace()
@@ -222,12 +212,7 @@
     tmp_dict = copy.deepcopy(best_dict)
     tmp_dict['nmatch'] = 0
     patterns.scan_for_matches(best_dict['bwv'], disp, npix, cut_tcent, wvdata,
-<<<<<<< HEAD
-                              best_dict=tmp_dict, pix_tol=best_dict['pix_tol'],
-                              nsig=best_dict['nsig'], wvoff=1.)
-=======
                               best_dict=tmp_dict, pix_tol=best_dict['pix_tol'], wvoff=1.)
->>>>>>> 1d5158e8
     for kk,ID in enumerate(tmp_dict['IDs']):
         if (ID > 0.) and (best_dict['IDs'][kk] == 0.):
             best_dict['IDs'][kk] = ID
@@ -471,10 +456,7 @@
             # has a dispersion that high. I'm changing this to be -1.5 which would be R ~ 100,000 at 3000A. In this regime
             # one would anyway use the ThAr routine. I'm rasing
             # the upper limit to be 2.0 to handle low-resolution data (i.e in the near-IR 2.5e4/100 = R ~ 250
-<<<<<<< HEAD
-=======
-
->>>>>>> 1d5158e8
+
             self._bind = np.linspace(-1.5, 2.0, self._ngridd)
         else:
             self._ngridd = self._bind.size
@@ -1393,9 +1375,6 @@
         # Perform final fit to the line IDs
         if self._thar:
             NIST_lines = (self._line_lists['NIST'] > 0) & (np.char.find(self._line_lists['Source'].data, 'MURPHY') >= 0)
-        elif 'OH_R24000' in self._lines:
-            # The OH lines aren't based on NIST, and should all be used
-            NIST_lines = self._line_lists['NIST'] == 0
         else:
             NIST_lines = self._line_lists['NIST'] > 0
         ifit = np.where(patt_dict['mask'])[0]
