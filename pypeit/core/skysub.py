--- conflicted
+++ resolved
@@ -1230,18 +1230,6 @@
     norders = (np.unique(sobjs.ECH_ORDER)).size
 
     # Find the spat IDs
-<<<<<<< HEAD
-    # TODO JFH Relaxing this requirement for now since it would require that we regenerate the slitmask image.
-    # each time slits are masked, which is probably not necessary. Do we want to enforce this on the slitmask image?
-
-    #gdslit_spat = np.unique(slitmask[slitmask >= 0]).astype(int)  # Unique sorts
-
-    #if not np.array_equal(gdslit_spat, slitids):
-    #    msgs.error('The slitmask image and the sobjs object do not have the same number of good orders! '
-    #               'There is a problem with the object/slitmask masking. This routine requires that all '
-    #               'masking is performed in the calling routine.')
-=======
->>>>>>> 6a36f4e1
     if norders != len(slitids):
         msgs.error('The number of orders in the sobjs object does not match the number of good slits in the '
                    'slitmask image! There is a problem with the object/slitmask masking. This routine '
@@ -1250,11 +1238,7 @@
     # Check that the slit edges are masked consistent with the number of orders and the number of unique spatids
     nleft = left.shape[1]
     nrigh = right.shape[1]
-<<<<<<< HEAD
-    if (nleft != nrigh) or norders != nleft or norders != nrigh:
-=======
     if nleft != nrigh or norders != nleft or norders != nrigh:
->>>>>>> 6a36f4e1
         msgs.error('The number of left and right edges must be the same as the number of orders. '
                    'There is likely a problem with your masking')
 
@@ -1269,16 +1253,9 @@
             # Check for a missed order and fault if they exist
             if np.sum(ind) == 0:
                 msgs.error('There is a missing order for object {0:d} on slit {1:d}!'.format(iobj, slitid))
-<<<<<<< HEAD
-            else:
-                if iobj == 0:
-                    order_vec[islit] = sobjs[ind].ECH_ORDER
-                order_snr[islit,iobj] = sobjs[ind].ech_snr
-=======
             if iobj == 0:
                 order_vec[islit] = sobjs[ind].ECH_ORDER
             order_snr[islit,iobj] = sobjs[ind].ech_snr
->>>>>>> 6a36f4e1
 
     # Enforce that the number of objects in the sobjs object is an integer multiple of the number of good orders
     if (np.sum(sobjs.sign > 0) % norders) == 0:
@@ -1386,14 +1363,8 @@
         # True  = Good, False = Bad for inmask
         inmask = fullmask.flagged(invert=True) & thismask
         # Local sky subtraction and extraction
-<<<<<<< HEAD
-        try:
-            skymodel[thismask], objmodel[thismask], ivarmodel[thismask], extractmask[thismask] \
-                = local_skysub_extract(sciimg, sciivar, tilts, waveimg, global_sky, thismask,
-=======
         skymodel[thismask], objmodel[thismask], ivarmodel[thismask], extractmask[thismask] \
             = local_skysub_extract(sciimg, sciivar, tilts, waveimg, global_sky, thismask,
->>>>>>> 6a36f4e1
                                        left[:,iord], right[:,iord], sobjs[thisobj],
                                        spat_pix=spat_pix, ingpm=inmask, std=std, bsp=bsp,
                                        trim_edg=trim_edg, prof_nsigma=prof_nsigma, niter=niter,
@@ -1403,11 +1374,6 @@
                                        model_noise=model_noise, debug_bkpts=debug_bkpts,
                                        show_resids=show_resids, show_profile=show_profile,
                                        adderr=adderr, base_var=base_var, count_scale=count_scale)
-<<<<<<< HEAD
-        except:
-            embed()
-=======
->>>>>>> 6a36f4e1
         # update the FWHM fitting vector for the brighest object
         indx = (sobjs.ECH_OBJID == uni_objid[ibright]) & (sobjs.SLITID == slitids[iord])
         fwhm_here[iord] = np.median(sobjs[indx].FWHMFIT)
