--- conflicted
+++ resolved
@@ -497,11 +497,7 @@
     return ymult, (result.x, wave_min, wave_max), flux_rescale, ivar_rescale, outmask
 
 
-<<<<<<< HEAD
-def interp_oned(wave_new, wave_old, flux_old, ivar_old, gpm_old, log10_blaze_function=None, sensfunc=False):
-=======
-def interp_oned(wave_new, wave_old, flux_old, ivar_old, gpm_old, sensfunc=False, kind='cubic'):
->>>>>>> c155d7f1
+def interp_oned(wave_new, wave_old, flux_old, ivar_old, gpm_old, log10_blaze_function=None, sensfunc=False, kind='cubic'):
     """
     Interpolate a 1D spectrum onto a new wavelength grid.
 
@@ -579,11 +575,11 @@
     ivar_new = scipy.interpolate.interp1d(wave_old[wave_gpm], ivar_interp, kind=kind,
                                     bounds_error=False, fill_value=np.nan)(wave_new)
     if log10_blaze_function is not None:
-        log10_blaze_new = scipy.interpolate.interp1d(wave_old[wave_gpm], log10_blaze_interp, kind='cubic',
+        log10_blaze_new = scipy.interpolate.interp1d(wave_old[wave_gpm], log10_blaze_interp, kind=kind,
                                     bounds_error=False, fill_value=np.nan)(wave_new)
-    # Interpolate a floating-point version of the mask
+    # Interpolate a floating-point version of the mask. Use linear interpolation here
     gpm_new_tmp = scipy.interpolate.interp1d(wave_old[wave_gpm], gpm_old.astype(float)[wave_gpm],
-                                             kind=kind, bounds_error=False,
+                                             kind='linear', bounds_error=False,
                                              fill_value=np.nan)(wave_new)
     # Don't allow the ivar to be ever be less than zero
     ivar_new = (ivar_new > 0.0)*ivar_new
@@ -597,11 +593,7 @@
 # TODO: ``sensfunc`` should be something like "conserve_flux". It would be
 # useful to compare these resampling routines against
 # `pypeit.sampling.Resample`.
-<<<<<<< HEAD
-def interp_spec(wave_new, waves, fluxes, ivars, gpms, log10_blaze_function=None, sensfunc=False):
-=======
-def interp_spec(wave_new, waves, fluxes, ivars, gpms, sensfunc=False, kind='cubic'):
->>>>>>> c155d7f1
+def interp_spec(wave_new, waves, fluxes, ivars, gpms, log10_blaze_function=None, sensfunc=False, kind='cubic'):
     """
     Interpolate a set of spectra onto a new wavelength grid.
 
@@ -673,11 +665,8 @@
     # single wavelength grid
     if wave_new.ndim == 1:
         if fluxes.ndim == 1:
-<<<<<<< HEAD
-            return interp_oned(wave_new, waves, fluxes, ivars, gpms, log10_blaze_function=log10_blaze_function, sensfunc=sensfunc)
-=======
-            return interp_oned(wave_new, waves, fluxes, ivars, gpms, sensfunc=sensfunc, kind=kind)
->>>>>>> c155d7f1
+            return interp_oned(wave_new, waves, fluxes, ivars, gpms, log10_blaze_function=log10_blaze_function,
+            sensfunc=sensfunc, kind=kind)
 
         nexp = fluxes.shape[1]
         # Interpolate spectra to have the same wave grid with the iexp spectrum.
@@ -690,12 +679,12 @@
             for ii in range(nexp):
                 fluxes_inter[:,ii], ivars_inter[:,ii], gpms_inter[:,ii], log10_blazes_inter[:,ii] \
                     = interp_oned(wave_new, waves[:,ii], fluxes[:,ii], ivars[:,ii], gpms[:,ii],
-                                  log10_blaze_function = log10_blaze_function[:, ii], sensfunc=sensfunc)
+                                  log10_blaze_function = log10_blaze_function[:, ii], sensfunc=sensfunc, kind=kind)
             return fluxes_inter, ivars_inter, gpms_inter, log10_blazes_inter
         else:
             for ii in range(nexp):
                 fluxes_inter[:,ii], ivars_inter[:,ii], gpms_inter[:,ii] \
-                    = interp_oned(wave_new, waves[:,ii], fluxes[:,ii], ivars[:,ii], gpms[:,ii], sensfunc=sensfunc)
+                    = interp_oned(wave_new, waves[:,ii], fluxes[:,ii], ivars[:,ii], gpms[:,ii], sensfunc=sensfunc, kind=kind)
             return fluxes_inter, ivars_inter, gpms_inter
 
 
@@ -1962,9 +1951,9 @@
         flux_stack_nat, ivar_stack_nat, mask_stack_nat = interp_spec(
             waves, wave_grid_mid, flux_stack, ivar_stack, mask_stack)
         ## TESTING
-        nused_stack_nat, _, _ = interp_spec(
-            waves, wave_grid_mid, nused, ivar_stack, mask_stack)
-        embed()
+        #nused_stack_nat, _, _ = interp_spec(
+        #    waves, wave_grid_mid, nused, ivar_stack, mask_stack)
+        #embed()
         rejivars, sigma_corrs, outchi, maskchi = update_errors(fluxes, ivars, thismask,
                                                                flux_stack_nat, ivar_stack_nat, mask_stack_nat,
                                                                sn_clip=sn_clip)
