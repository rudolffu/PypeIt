"""
Module containing routines used by 3D datacubes.

.. include:: ../include/links.rst
"""

import os

from astropy import wcs, units
from astropy.coordinates import AltAz, SkyCoord
from astropy.io import fits
import scipy.optimize as opt
from scipy.interpolate import interp1d
import numpy as np

from pypeit import msgs
from pypeit import utils
from pypeit.core import coadd

from IPython import embed


def gaussian2D(tup, intflux, xo, yo, sigma_x, sigma_y, theta, offset):
    """
    Fit a 2D Gaussian function to an image.

    Args:
        tup (:obj:`tuple`):
            A two element tuple containing the x and y coordinates of each pixel
            in the image
        intflux (float):
            The Integrated flux of the 2D Gaussian
        xo (float):
            The centre of the Gaussian along the x-coordinate when z=0
        yo (float):
            The centre of the Gaussian along the y-coordinate when z=0
        sigma_x (float):
            The standard deviation in the x-direction
        sigma_y (float):
            The standard deviation in the y-direction
        theta (float):
            The orientation angle of the 2D Gaussian
        offset (float):
            Constant offset

    Returns:
        `numpy.ndarray`_: The 2D Gaussian evaluated at the coordinate (x, y)
    """
    # Extract the (x, y, z) coordinates of each pixel from the tuple
    (x, y) = tup
    # Ensure these are floating point
    xo = float(xo)
    yo = float(yo)
    # Account for a rotated 2D Gaussian
    a = (np.cos(theta)**2)/(2*sigma_x**2) + (np.sin(theta)**2)/(2*sigma_y**2)
    b = -(np.sin(2*theta))/(4*sigma_x**2) + (np.sin(2*theta))/(4*sigma_y**2)
    c = (np.sin(theta)**2)/(2*sigma_x**2) + (np.cos(theta)**2)/(2*sigma_y**2)
    # Normalise so that the integrated flux is a parameter, instead of the amplitude
    norm = 1/(2*np.pi*np.sqrt(a*c-b*b))
    gtwod = offset + norm*intflux*np.exp(-(a*((x-xo)**2) + 2*b*(x-xo)*(y-yo) + c*((y-yo)**2)))
    return gtwod.ravel()


def fitGaussian2D(image, norm=False):
    """
    Fit a 2D Gaussian to an input image. It is recommended that the input image
    is scaled to a maximum value that is ~1, so that all fit parameters are of
    the same order of magnitude. Set norm=True if you do not care about the
    amplitude or integrated flux. Otherwise, make sure you scale the image by
    a known value prior to passing it into this function.

    Parameters
    ----------
    image : `numpy.ndarray`_
        A 2D input image
    norm : bool, optional
        If True, the input image will be normalised to the maximum value
        of the input image.

    Returns
    -------
    popt : `numpy.ndarray`_
       The optimum parameters of the Gaussian in the following order: Integrated
       flux, x center, y center, sigma_x, sigma_y, theta, offset. See
       :func:`~pypeit.core.datacube.gaussian2D` for a more detailed description
       of the model.
    pcov : `numpy.ndarray`_
        Corresponding covariance matrix
    """
    # Normalise if requested
    wlscl = np.max(image) if norm else 1
    # Setup the coordinates
    x = np.linspace(0, image.shape[0] - 1, image.shape[0])
    y = np.linspace(0, image.shape[1] - 1, image.shape[1])
    xx, yy = np.meshgrid(x, y, indexing='ij')
    # Setup the fitting params
    idx_max = [image.shape[0]/2, image.shape[1]/2]  # Just use the centre of the image as the best guess
    #idx_max = np.unravel_index(np.argmax(image), image.shape)
    initial_guess = (1, idx_max[0], idx_max[1], 2, 2, 0, 0)
    bounds = ([0, 0, 0, 0.5, 0.5, -np.pi, -np.inf],
              [np.inf, image.shape[0], image.shape[1], image.shape[0], image.shape[1], np.pi, np.inf])
    # Perform the fit
    popt, pcov = opt.curve_fit(gaussian2D, (xx, yy), image.ravel() / wlscl, bounds=bounds, p0=initial_guess)
    # Return the fitting results
    return popt, pcov


def dar_fitfunc(radec, coord_ra, coord_dec, datfit, wave, obstime, location, pressure,
                temperature, rel_humidity):
    """
    Generates a fitting function to calculate the offset due to differential
    atmospheric refraction

    Args:
        radec (tuple):
            A tuple containing two floats representing the shift in ra and dec
            due to DAR.
        coord_ra (float):
            RA in degrees
        coord_dec (float):
            Dec in degrees
        datfit (`numpy.ndarray`_):
            The RA and DEC that the model needs to match
        wave (float):
            Wavelength to calculate the DAR
        location (`astropy.coordinates.EarthLocation`_):
            observatory location
        pressure (float):
            Outside pressure at `location`
        temperature (float):
            Outside ambient air temperature at `location`
        rel_humidity (float):
            Outside relative humidity at `location`. This should be between 0 to 1.

    Returns:
        float: chi-squared difference between datfit and model
    """
    (diff_ra, diff_dec) = radec
    # Generate the coordinate with atmospheric conditions
    coord_atmo = SkyCoord(coord_ra + diff_ra, coord_dec + diff_dec, unit=(units.deg, units.deg))
    coord_altaz = coord_atmo.transform_to(AltAz(obstime=obstime, location=location, obswl=wave,
                                          pressure=pressure, temperature=temperature,
                                          relative_humidity=rel_humidity))
    # Return chi-squared value
    return np.sum((np.array([coord_altaz.alt.value, coord_altaz.az.value])-datfit)**2)


def correct_grating_shift(wave_eval, wave_curr, spl_curr, wave_ref, spl_ref, order=2):
    """
    Using spline representations of the blaze profile, calculate the grating
    correction that should be applied to the current spectrum (suffix ``curr``)
    relative to the reference spectrum (suffix ``ref``). The grating correction
    is then evaluated at the wavelength array given by ``wave_eval``.

    Args:
        wave_eval (`numpy.ndarray`_):
            Wavelength array to evaluate the grating correction
        wave_curr (`numpy.ndarray`_):
            Wavelength array used to construct spl_curr
        spl_curr (`scipy.interpolate.interp1d`_):
            Spline representation of the current blaze function (based on the illumflat).
        wave_ref (`numpy.ndarray`_):
            Wavelength array used to construct spl_ref
        spl_ref (`scipy.interpolate.interp1d`_):
            Spline representation of the reference blaze function (based on the illumflat).
        order (int):
            Polynomial order used to fit the grating correction.

    Returns:
        `numpy.ndarray`_: The grating correction to apply
    """
    msgs.info("Calculating the grating correction")
    # Calculate the grating correction
    grat_corr_tmp = spl_curr(wave_eval) / spl_ref(wave_eval)
    # Determine the useful overlapping wavelength range
    minw, maxw = max(np.min(wave_curr), np.min(wave_ref)), max(np.min(wave_curr), np.max(wave_ref))
    # Perform a low-order polynomial fit to the grating correction (should be close to linear)
    wave_corr = (wave_eval - minw) / (maxw - minw)  # Scale wavelengths to be of order 0-1
    wblz = np.where((wave_corr > 0.1) & (wave_corr < 0.9))  # Remove the pixels that are within 10% of the edges
    coeff_gratcorr = np.polyfit(wave_corr[wblz], grat_corr_tmp[wblz], order)
    grat_corr = np.polyval(coeff_gratcorr, wave_corr)
    # Return the estimates grating correction
    return grat_corr


def extract_standard_spec(stdcube, subpixel=20):
    """
    Extract a spectrum of a standard star from a datacube

    Parameters
    ----------
    std_cube : `astropy.io.fits.HDUList`_
        An HDU list of fits files
    subpixel : int
        Number of pixels to subpixelate spectrum when creating mask

    Returns
    -------
    wave : `numpy.ndarray`_
        Wavelength of the star.
    Nlam_star : `numpy.ndarray`_
        counts/second/Angstrom
    Nlam_ivar_star : `numpy.ndarray`_
        inverse variance of Nlam_star
    gpm_star : `numpy.ndarray`_
        good pixel mask for Nlam_star
    """
    # Extract some information from the HDU list
    flxcube = stdcube['FLUX'].data.T.copy()
    varcube = stdcube['SIG'].data.T.copy()**2
    bpmcube = stdcube['BPM'].data.T.copy()
    numwave = flxcube.shape[2]

    # Setup the WCS
    stdwcs = wcs.WCS(stdcube['FLUX'].header)
    wcs_wav = stdwcs.wcs_pix2world(np.vstack((np.zeros(numwave), np.zeros(numwave), np.arange(numwave))).T, 0)
    wave = wcs_wav[:, 2] * 1.0E10 * units.AA

    # Generate a whitelight image, and fit a 2D Gaussian to estimate centroid and width
    wl_img = make_whitelight_fromcube(flxcube)
    popt, pcov = fitGaussian2D(wl_img, norm=True)
    wid = max(popt[3], popt[4])

    # Setup the coordinates of the mask
    x = np.linspace(0, flxcube.shape[0] - 1, flxcube.shape[0] * subpixel)
    y = np.linspace(0, flxcube.shape[1] - 1, flxcube.shape[1] * subpixel)
    xx, yy = np.meshgrid(x, y, indexing='ij')

    # Generate a mask
    newshape = (flxcube.shape[0] * subpixel, flxcube.shape[1] * subpixel)
    mask = np.zeros(newshape)
    nsig = 4  # 4 sigma should be far enough... Note: percentage enclosed for 2D Gaussian = 1-np.exp(-0.5 * nsig**2)
    ww = np.where((np.sqrt((xx - popt[1]) ** 2 + (yy - popt[2]) ** 2) < nsig * wid))
    mask[ww] = 1
    mask = utils.rebinND(mask, (flxcube.shape[0], flxcube.shape[1])).reshape(flxcube.shape[0], flxcube.shape[1], 1)

    # Generate a sky mask
    newshape = (flxcube.shape[0] * subpixel, flxcube.shape[1] * subpixel)
    smask = np.zeros(newshape)
    nsig = 8  # 8 sigma should be far enough
    ww = np.where((np.sqrt((xx - popt[1]) ** 2 + (yy - popt[2]) ** 2) < nsig * wid))
    smask[ww] = 1
    smask = utils.rebinND(smask, (flxcube.shape[0], flxcube.shape[1])).reshape(flxcube.shape[0], flxcube.shape[1], 1)
    smask -= mask

    # Subtract the residual sky
    skymask = np.logical_not(bpmcube) * smask
    skycube = flxcube * skymask
    skyspec = skycube.sum(0).sum(0)
    nrmsky = skymask.sum(0).sum(0)
    skyspec *= utils.inverse(nrmsky)
    flxcube -= skyspec.reshape((1, 1, numwave))

    # Subtract the residual sky from the whitelight image
    sky_val = np.sum(wl_img[:, :, np.newaxis] * smask) / np.sum(smask)
    wl_img -= sky_val

    msgs.info("Extracting a boxcar spectrum of datacube")
    # Construct an image that contains the fraction of flux included in the
    # boxcar extraction at each wavelength interval
    norm_flux = wl_img[:,:,np.newaxis] * mask
    norm_flux /= np.sum(norm_flux)
    # Extract boxcar
    cntmask = np.logical_not(bpmcube) * mask  # Good pixels within the masked region around the standard star
    flxscl = (norm_flux * cntmask).sum(0).sum(0)  # This accounts for the flux that is missing due to masked pixels
    scimask = flxcube * cntmask
    varmask = varcube * cntmask**2
    nrmcnt = utils.inverse(flxscl)
    box_flux = scimask.sum(0).sum(0) * nrmcnt
    box_var = varmask.sum(0).sum(0) * nrmcnt**2
    box_gpm = flxscl > 1/3  # Good pixels are those where at least one-third of the standard star flux is measured
    # Setup the return values
    ret_flux, ret_var, ret_gpm = box_flux, box_var, box_gpm

    # Convert from counts/s/Ang/arcsec**2 to counts/s/Ang
    arcsecSQ = 3600.0*3600.0*(stdwcs.wcs.cdelt[0]*stdwcs.wcs.cdelt[1])
    ret_flux *= arcsecSQ
    ret_var *= arcsecSQ**2
    # Return the box extraction results
    return wave, ret_flux, utils.inverse(ret_var), ret_gpm


def make_good_skymask(slitimg, tilts):
    """
    Mask the spectral edges of each slit (i.e. the pixels near the ends of the
    detector in the spectral direction). Some extreme values of the tilts are
    only sampled with a small fraction of the pixels of the slit width. This
    leads to a bad extrapolation/determination of the sky model.

    Args:
        slitimg (`numpy.ndarray`_):
            An image of the slit indicating which slit each pixel belongs to
        tilts (`numpy.ndarray`_):
            Spectral tilts.

    Returns:
        `numpy.ndarray`_: A mask of the good sky pixels (True = good)
    """
    msgs.info("Masking edge pixels where the sky model is poor")
    # Initialise the GPM
    gpm = np.zeros(slitimg.shape, dtype=bool)
    # Find unique slits
    unq = np.unique(slitimg[slitimg>0])
    for uu in range(unq.size):
        # Find the x,y pixels in this slit
        ww = np.where((slitimg == unq[uu]) & (tilts != 0.0))
        # Mask the bottom pixels first
        wb = np.where(ww[0] == 0)[0]
        wt = np.where(ww[0] == np.max(ww[0]))[0]
        # Calculate the maximum tilt from the bottom row, and the miminum tilt from the top row
        maxtlt = np.max(tilts[0,  ww[1][wb]])
        mintlt = np.min(tilts[-1, ww[1][wt]])
        # Mask all values below this maximum
        gpm[ww] = (tilts[ww] >= maxtlt) & (tilts[ww] <= mintlt)  # The signs are correct here.
    return gpm


def get_output_filename(fil, par_outfile, combine, idx=1):
    """
    Get the output filename of a datacube, given the input

    Args:
        fil (str):
            The spec2d filename.
        par_outfile (str):
            The user-specified output filename (see cubepar['output_filename'])
        combine (bool):
            Should the input frames be combined into a single datacube?
        idx (int, optional):
            Index of filename to be saved. Required if combine=False.

    Returns:
        str: The output filename to use.
    """
    if combine:
        if par_outfile == "":
            par_outfile = "datacube.fits"
        # Check the output files don't exist
        outfile = par_outfile if ".fits" in par_outfile else par_outfile + ".fits"
    else:
        if par_outfile == "":
            outfile = fil.replace("spec2d_", "spec3d_")
        else:
            # Use the output filename as a prefix
            outfile = os.path.splitext(par_outfile)[0] + "_{0:03d}.fits".format(idx)
    # Return the outfile
    return outfile


def get_output_whitelight_filename(outfile):
    """
    Given the output filename of a datacube, create an appropriate whitelight
    fits file name

    Args:
        outfile (str):
            The output filename used for the datacube.

    Returns:
        str: The output filename to use for the whitelight image.
    """
    out_wl_filename = os.path.splitext(outfile)[0] + "_whitelight.fits"
    return out_wl_filename


def get_whitelight_pixels(all_wave, min_wl, max_wl):
    """
    Determine which pixels are included within the specified wavelength range

    Args:
        all_wave (`numpy.ndarray`_):
            The wavelength of each individual pixel
        min_wl (float):
            Minimum wavelength to consider
        max_wl (float):
            Maximum wavelength to consider

    Returns:
        :obj:`tuple`: A `numpy.ndarray`_ object with the indices of all_wave
        that contain pixels within the requested wavelength range, and a float
        with the wavelength range (i.e. maximum wavelength - minimum wavelength)
    """
    wavediff = np.max(all_wave) - np.min(all_wave)
    if min_wl < max_wl:
        ww = np.where((all_wave > min_wl) & (all_wave < max_wl))
        wavediff = max_wl - min_wl
    else:
        msgs.warn("Datacubes do not completely overlap in wavelength. Offsets may be unreliable...")
        ww = (np.arange(all_wave.size),)
    return ww, wavediff


def get_whitelight_range(wavemin, wavemax, wl_range):
    """
    Get the wavelength range to use for the white light images

    Parameters
    ----------
    wavemin : float
        Automatically determined minimum wavelength to use for making the white
        light image.
    wavemax : float
        Automatically determined maximum wavelength to use for making the white
        light image.
    wl_range : list
        Two element list containing the user-specified values to manually
        override the automated values determined by PypeIt.

    Returns
    -------
    wlrng : list
        A two element list containing the minimum and maximum wavelength to use
        for the white light images
    """
    wlrng = [wavemin, wavemax]
    if wl_range[0] is not None:
        if wl_range[0] < wavemin:
            msgs.warn("The user-specified minimum wavelength ({0:.2f}) to use for the white light".format(wl_range[0]) +
                      msgs.newline() + "images is lower than the recommended value ({0:.2f}),".format(wavemin) +
                      msgs.newline() + "which ensures that all spaxels cover the same wavelength range.")
        wlrng[0] = wl_range[0]
    if wl_range[1] is not None:
        if wl_range[1] > wavemax:
            msgs.warn("The user-specified maximum wavelength ({0:.2f}) to use for the white light".format(wl_range[1]) +
                      msgs.newline() + "images is greater than the recommended value ({0:.2f}),".format(wavemax) +
                      msgs.newline() + "which ensures that all spaxels cover the same wavelength range.")
        wlrng[1] = wl_range[1]
    msgs.info("The white light images will cover the wavelength range: {0:.2f}A - {1:.2f}A".format(wlrng[0], wlrng[1]))
    return wlrng


def make_whitelight_fromcube(cube, wave=None, wavemin=None, wavemax=None):
    """
    Generate a white light image using an input cube.

    Args:
        cube (`numpy.ndarray`_):
            3D datacube (the final element contains the wavelength dimension)
        wave (`numpy.ndarray`_, optional):
            1D wavelength array. Only required if wavemin or wavemax are not
            None.
        wavemin (float, optional):
            Minimum wavelength (same units as wave) to be included in the
            whitelight image.  You must provide wave as well if you want to
            reduce the wavelength range.
        wavemax (float, optional):
            Maximum wavelength (same units as wave) to be included in the
            whitelight image.  You must provide wave as well if you want to
            reduce the wavelength range.

    Returns:
        `numpy.ndarray`_: Whitelight image of the input cube.
    """
    # Make a wavelength cut, if requested
    cutcube = cube.copy()
    if wavemin is not None or wavemax is not None:
        # Make some checks on the input
        if wave is None:
            msgs.error("wave variable must be supplied to create white light image with wavelength cuts")
        else:
            if wave.size != cube.shape[2]:
                msgs.error("wave variable should have the same length as the third axis of cube.")
        # assign wavemin & wavemax if one is not provided
        if wavemin is None:
            wavemin = np.min(wave)
        if wavemax is None:
            wavemax = np.max(wave)
        ww = np.where((wave >= wavemin) & (wave <= wavemax))[0]
        wmin, wmax = ww[0], ww[-1]+1
        cutcube = cube[:, :, wmin:wmax]
    # Now sum along the wavelength axis
    nrmval = np.sum(cutcube != 0.0, axis=2)
    nrmval[nrmval == 0.0] = 1.0
    wl_img = np.sum(cutcube, axis=2) / nrmval
    return wl_img


def load_imageWCS(filename, ext=0):
    """
    Load an image and return the image and the associated WCS.

    Args:
        filename (str):
            A fits filename of an image to be used when generating white light
            images. Note, the fits file must have a valid 3D WCS.
        ext (bool, optional):
            The extension that contains the image and WCS

    Returns:
        :obj:`tuple`: An `numpy.ndarray`_ with the 2D image data and a
        `astropy.wcs.WCS`_ with the image WCS.
    """
    imghdu = fits.open(filename)
    image = imghdu[ext].data.T
    imgwcs = wcs.WCS(imghdu[ext].header)
    # Return required info
    return image, imgwcs


def create_wcs(all_ra, all_dec, all_wave, dspat, dwave,
               ra_min=None, ra_max=None, dec_min=None, dec_max=None, wave_min=None, wave_max=None,
               reference=None, collapse=False, equinox=2000.0, specname="PYP_SPEC"):
    """
    Create a WCS and the expected edges of the voxels, based on user-specified
    parameters or the extremities of the data.

    Parameters
    ----------
    all_ra : `numpy.ndarray`_
        1D flattened array containing the RA values of each pixel from all
        spec2d files
    all_dec : `numpy.ndarray`_
        1D flattened array containing the DEC values of each pixel from all
        spec2d files
    all_wave : `numpy.ndarray`_
        1D flattened array containing the wavelength values of each pixel from
        all spec2d files
    dspat : float
        Spatial size of each square voxel (in arcsec). The default is to use the
        values in cubepar.
    dwave : float
        Linear wavelength step of each voxel (in Angstroms)
    ra_min : float, optional
        Minimum RA of the WCS (degrees)
    ra_max : float, optional
        Maximum RA of the WCS (degrees)
    dec_min : float, optional
        Minimum Dec of the WCS (degrees)
    dec_max : float, optional
        Maximum Dec of the WCS (degrees)
    wave_min : float, optional
        Minimum wavelength of the WCS (degrees)
    wave_max : float, optional
        Maximum wavelength of the WCS (degrees)
    reference : str, optional
        Filename of a fits file that contains a WCS in the Primary HDU.
    collapse : bool, optional
        If True, the spectral dimension will be collapsed to a single channel
        (primarily for white light images)
    equinox : float, optional
        Equinox of the WCS
    specname : str, optional
        Name of the spectrograph

    Returns
    -------
    cubewcs : `astropy.wcs.WCS`_
        astropy WCS to be used for the combined cube
    voxedges : tuple
        A three element tuple containing the bin edges in the x, y (spatial) and
        z (wavelength) dimensions
    reference_image : `numpy.ndarray`_
        The reference image to be used for the cross-correlation. Can be None.
    """
    # Grab cos(dec) for convenience
    cosdec = np.cos(np.mean(all_dec) * np.pi / 180.0)

    # Setup the cube ranges
    _ra_min = ra_min if ra_min is not None else np.min(all_ra)
    _ra_max = ra_max if ra_max is not None else np.max(all_ra)
    _dec_min = dec_min if dec_min is not None else np.min(all_dec)
    _dec_max = dec_max if dec_max is not None else np.max(all_dec)
    _wav_min = wave_min if wave_min is not None else np.min(all_wave)
    _wav_max = wave_max if wave_max is not None else np.max(all_wave)
    # dwave = self.cubepar['wave_delta'] if self.cubepar['wave_delta'] is not None else dwv

    # Number of voxels in each dimension
    numra = int((_ra_max - _ra_min) * cosdec / dspat)
    numdec = int((_dec_max - _dec_min) / dspat)
    numwav = int(np.round((_wav_max - _wav_min) / dwave))

    # If a white light WCS is being generated, make sure there's only 1 wavelength bin
    if collapse:
        _wav_min = np.min(all_wave)
        _wav_max = np.max(all_wave)
        dwave = _wav_max - _wav_min
        numwav = 1

    # Generate a master WCS to register all frames
    coord_min = [_ra_min, _dec_min, _wav_min]
    coord_dlt = [dspat, dspat, dwave]

    # If a reference image is being used and a white light image is requested (collapse=True) update the celestial parts
    reference_image = None
    if reference is not None:
        # Load the requested reference image
        reference_image, imgwcs = load_imageWCS(reference)
        # Update the celestial WCS
        coord_min[:2] = imgwcs.wcs.crval
        coord_dlt[:2] = imgwcs.wcs.cdelt
        numra, numdec = reference_image.shape

    cubewcs = generate_WCS(coord_min, coord_dlt, equinox=equinox, name=specname)
    msgs.info(msgs.newline() + "-" * 40 +
              msgs.newline() + "Parameters of the WCS:" +
              msgs.newline() + "RA   min = {0:f}".format(coord_min[0]) +
              msgs.newline() + "DEC  min = {0:f}".format(coord_min[1]) +
              msgs.newline() + "WAVE min, max = {0:f}, {1:f}".format(_wav_min, _wav_max) +
              msgs.newline() + "Spaxel size = {0:f} arcsec".format(3600.0 * dspat) +
              msgs.newline() + "Wavelength step = {0:f} A".format(dwave) +
              msgs.newline() + "-" * 40)

    # Generate the output binning
    xbins = np.arange(1 + numra) - 0.5
    ybins = np.arange(1 + numdec) - 0.5
    spec_bins = np.arange(1 + numwav) - 0.5
    voxedges = (xbins, ybins, spec_bins)
    return cubewcs, voxedges, reference_image


def generate_WCS(crval, cdelt, equinox=2000.0, name="PYP_SPEC"):
    """
    Generate a WCS that will cover all input spec2D files

    Args:
        crval (list):
            3 element list containing the [RA, DEC, WAVELENGTH] of
            the reference pixel
        cdelt (list):
            3 element list containing the delta values of the [RA,
            DEC, WAVELENGTH]
        equinox (float, optional):
            Equinox of the WCS

    Returns:
        `astropy.wcs.WCS`_ : astropy WCS to be used for the combined cube
    """
    # Create a new WCS object.
    msgs.info("Generating WCS")
    w = wcs.WCS(naxis=3)
    w.wcs.equinox = equinox
    w.wcs.name = name
    w.wcs.radesys = 'FK5'
    # Insert the coordinate frame
    w.wcs.cname = ['RA', 'DEC', 'Wavelength']
    w.wcs.cunit = [units.degree, units.degree, units.Angstrom]
    w.wcs.ctype = ["RA---TAN", "DEC--TAN", "WAVE"]
    w.wcs.crval = crval  # RA, DEC, and wavelength zeropoints
    w.wcs.crpix = [0, 0, 0]  # RA, DEC, and wavelength reference pixels
    #w.wcs.cd = np.array([[cdval[0], 0.0, 0.0], [0.0, cdval[1], 0.0], [0.0, 0.0, cdval[2]]])
    w.wcs.cdelt = cdelt
    w.wcs.lonpole = 180.0  # Native longitude of the Celestial pole
    w.wcs.latpole = 0.0  # Native latitude of the Celestial pole
    return w


def compute_weights(all_ra, all_dec, all_wave, all_sci, all_ivar, all_idx, whitelight_img, dspat, dwv,
                    sn_smooth_npix=None, relative_weights=False):
    r"""
    Calculate wavelength dependent optimal weights. The weighting is currently
    based on a relative :math:`(S/N)^2` at each wavelength

    Args:
        all_ra (`numpy.ndarray`_):
            1D flattened array containing the RA values of each pixel from all
            spec2d files
        all_dec (`numpy.ndarray`_):
            1D flattened array containing the DEC values of each pixel from all
            spec2d files
        all_wave (`numpy.ndarray`_):
            1D flattened array containing the wavelength values of each pixel
            from all spec2d files
        all_sci (`numpy.ndarray`_):
            1D flattened array containing the counts of each pixel from all
            spec2d files
        all_ivar (`numpy.ndarray`_):
            1D flattened array containing the inverse variance of each pixel
            from all spec2d files
        all_idx (`numpy.ndarray`_):
            1D flattened array containing an integer identifier indicating which
            spec2d file each pixel originates from. For example, a 0 would
            indicate that a pixel originates from the first spec2d frame listed
            in the input file. a 1 would indicate that this pixel originates
            from the second spec2d file, and so forth.
        whitelight_img (`numpy.ndarray`_):
            A 2D array containing a whitelight image, that was created with the
            input ``all_`` arrays.
        dspat (float):
            The size of each spaxel on the sky (in degrees)
        dwv (float):
            The size of each wavelength pixel (in Angstroms)
        sn_smooth_npix (float, optional):
            Number of pixels used for determining smoothly varying S/N ratio
            weights.  This is currently not required, since a relative weighting
            scheme with a polynomial fit is used to calculate the S/N weights.
        relative_weights (bool, optional):
            Calculate weights by fitting to the ratio of spectra?

    Returns:
        `numpy.ndarray`_ : a 1D array the same size as all_sci, containing
        relative wavelength dependent weights of each input pixel.
    """
    msgs.info("Calculating the optimal weights of each pixel")
    # Determine number of files
    numfiles = np.unique(all_idx).size

    # Find the location of the object with the highest S/N in the combined white light image
    idx_max = np.unravel_index(np.argmax(whitelight_img), whitelight_img.shape)
    msgs.info("Highest S/N object located at spaxel (x, y) = {0:d}, {1:d}".format(idx_max[0], idx_max[1]))

    # Generate a 2D WCS to register all frames
    coord_min = [np.min(all_ra), np.min(all_dec), np.min(all_wave)]
    coord_dlt = [dspat, dspat, dwv]
    whitelightWCS = generate_WCS(coord_min, coord_dlt)
    # Make the bin edges to be at +/- 1 pixels around the maximum (i.e. summing 9 pixels total)
    numwav = int((np.max(all_wave) - np.min(all_wave)) / dwv)
    xbins = np.array([idx_max[0]-1, idx_max[0]+2]) - 0.5
    ybins = np.array([idx_max[1]-1, idx_max[1]+2]) - 0.5
    spec_bins = np.arange(1 + numwav) - 0.5
    bins = (xbins, ybins, spec_bins)

    # Extract the spectrum of the highest S/N object
    flux_stack = np.zeros((numwav, numfiles))
    ivar_stack = np.zeros((numwav, numfiles))
    for ff in range(numfiles):
        msgs.info("Extracting spectrum of highest S/N detection from frame {0:d}/{1:d}".format(ff + 1, numfiles))
        ww = (all_idx == ff)
        # Extract the spectrum
        pix_coord = whitelightWCS.wcs_world2pix(np.vstack((all_ra[ww], all_dec[ww], all_wave[ww] * 1.0E-10)).T, 0)
        spec, edges = np.histogramdd(pix_coord, bins=bins, weights=all_sci[ww])
        var, edges = np.histogramdd(pix_coord, bins=bins, weights=1/all_ivar[ww])
        norm, edges = np.histogramdd(pix_coord, bins=bins)
        normspec = (norm > 0) / (norm + (norm == 0))
        var_spec = var[0, 0, :]
        ivar_spec = (var_spec > 0) / (var_spec + (var_spec == 0))
        # Calculate the S/N in a given spectral bin
        flux_stack[:, ff] = spec[0, 0, :] * np.sqrt(normspec)  # Note: sqrt(nrmspec), is because we want the S/N in a _single_ pixel (i.e. not spectral bin)
        ivar_stack[:, ff] = ivar_spec

    mask_stack = (flux_stack != 0.0) & (ivar_stack != 0.0)
    # Obtain a wavelength of each pixel
    wcs_res = whitelightWCS.wcs_pix2world(np.vstack((np.zeros(numwav), np.zeros(numwav), np.arange(numwav))).T, 0)
    wave_spec = wcs_res[:, 2] * 1.0E10
    # Compute the smoothing scale to use
    if sn_smooth_npix is None:
        sn_smooth_npix = int(np.round(0.1 * wave_spec.size))
    rms_sn, weights = coadd.sn_weights(utils.array_to_explist(flux_stack), utils.array_to_explist(ivar_stack), utils.array_to_explist(mask_stack),
                                       sn_smooth_npix=sn_smooth_npix, relative_weights=relative_weights)

    # Because we pass back a weights array, we need to interpolate to assign each detector pixel a weight
    all_wghts = np.ones(all_idx.size)
    for ff in range(numfiles):
        ww = (all_idx == ff)
        all_wghts[ww] = interp1d(wave_spec, weights[ff], kind='cubic',
                                 bounds_error=False, fill_value="extrapolate")(all_wave[ww])
    msgs.info("Optimal weighting complete")
<<<<<<< HEAD
    return all_wghts


def generate_image_subpixel(image_wcs, all_ra, all_dec, all_wave, all_sci, all_ivar, all_wghts, all_spatpos, all_specpos,
                            all_spatid, tilts, slits, astrom_trans, bins, all_idx=None,
                            spec_subpixel=10, spat_subpixel=10, combine=False):
    """
    Generate a white light image from the input pixels

    Args:
        image_wcs (`astropy.wcs.WCS`_):
            World coordinate system to use for the white light images.
        all_ra (`numpy.ndarray`_):
            1D flattened array containing the right ascension of each pixel
            (units = degrees)
        all_dec (`numpy.ndarray`_):
            1D flattened array containing the declination of each pixel (units =
            degrees)
        all_wave (`numpy.ndarray`_):
            1D flattened array containing the wavelength of each pixel (units =
            Angstroms)
        all_sci (`numpy.ndarray`_):
            1D flattened array containing the counts of each pixel from all
            spec2d files
        all_ivar (`numpy.ndarray`_):
            1D flattened array containing the inverse variance of each pixel
            from all spec2d files
        all_wghts (`numpy.ndarray`_):
            1D flattened array containing the weights of each pixel to be used
            in the combination
        all_spatpos (`numpy.ndarray`_):
            1D flattened array containing the detector pixel location in the
            spatial direction
        all_specpos (`numpy.ndarray`_):
            1D flattened array containing the detector pixel location in the
            spectral direction
        all_spatid (`numpy.ndarray`_):
            1D flattened array containing the spatid of each pixel
        tilts (`numpy.ndarray`_, list):
            2D wavelength tilts frame, or a list of tilt frames (see all_idx)
        slits (:class:`~pypeit.slittrace.SlitTraceSet`, list):
            Information stored about the slits, or a list of SlitTraceSet (see
            all_idx)
        astrom_trans (:class:`~pypeit.alignframe.AlignmentSplines`, list):
            A Class containing the transformation between detector pixel
            coordinates and WCS pixel coordinates, or a list of Alignment
            Splines (see all_idx)
        bins (tuple):
            A 3-tuple (x,y,z) containing the histogram bin edges in x,y spatial
            and z wavelength coordinates
        all_idx (`numpy.ndarray`_, optional):
            If tilts, slits, and astrom_trans are lists, this should contain a
            1D flattened array, of the same length as all_sci, containing the
            index the tilts, slits, and astrom_trans lists that corresponds to
            each pixel. Note that, in this case all of these lists need to be
            the same length.
        spec_subpixel (:obj:`int`, optional):
            What is the subpixellation factor in the spectral direction. Higher
            values give more reliable results, but note that the time required
            goes as (``spec_subpixel * spat_subpixel``). The default value is 5,
            which divides each detector pixel into 5 subpixels in the spectral
            direction.
        spat_subpixel (:obj:`int`, optional):
            What is the subpixellation factor in the spatial direction. Higher
            values give more reliable results, but note that the time required
            goes as (``spec_subpixel * spat_subpixel``). The default value is 5,
            which divides each detector pixel into 5 subpixels in the spatial
            direction.
        combine (:obj:`bool`, optional):
            If True, all of the input frames will be combined into a single
            output. Otherwise, individual images will be generated.

    Returns:
        `numpy.ndarray`_: The white light images for all frames
    """
    # Perform some checks on the input -- note, more complete checks are performed in subpixellate()
    _all_idx = np.zeros(all_sci.size) if all_idx is None else all_idx
    if combine:
        numfr = 1
    else:
        numfr = np.unique(_all_idx).size
        if len(tilts) != numfr or len(slits) != numfr or len(astrom_trans) != numfr:
            msgs.error("The following arguments must be the same length as the expected number of frames to be combined:"
                       + msgs.newline() + "tilts, slits, astrom_trans")
    # Prepare the array of white light images to be stored
    numra = bins[0].size-1
    numdec = bins[1].size-1
    all_wl_imgs = np.zeros((numra, numdec, numfr))

    # Loop through all frames and generate white light images
    for fr in range(numfr):
        msgs.info(f"Creating image {fr+1}/{numfr}")
        if combine:
            # Subpixellate
            img, _, _ = subpixellate(image_wcs, all_ra, all_dec, all_wave,
                                     all_sci, all_ivar, all_wghts, all_spatpos,
                                     all_specpos, all_spatid, tilts, slits, astrom_trans, bins,
                                     spec_subpixel=spec_subpixel, spat_subpixel=spat_subpixel, all_idx=_all_idx)
        else:
            ww = np.where(_all_idx == fr)
            # Subpixellate
            img, _, _ = subpixellate(image_wcs, all_ra[ww], all_dec[ww], all_wave[ww],
                                     all_sci[ww], all_ivar[ww], all_wghts[ww], all_spatpos[ww],
                                     all_specpos[ww], all_spatid[ww], tilts[fr], slits[fr], astrom_trans[fr], bins,
                                     spec_subpixel=spec_subpixel, spat_subpixel=spat_subpixel)
        all_wl_imgs[:, :, fr] = img[:, :, 0]
    # Return the constructed white light images
    return all_wl_imgs


def generate_cube_subpixel(outfile, output_wcs, all_ra, all_dec, all_wave, all_sci, all_ivar, all_wghts,
                           all_spatpos, all_specpos, all_spatid, tilts, slits, astrom_trans, bins,
                           all_idx=None, spec_subpixel=10, spat_subpixel=10, overwrite=False, blaze_wave=None,
                           blaze_spec=None, fluxcal=False, sensfunc=None, whitelight_range=None,
                           specname="PYP_SPEC", debug=False):
    r"""
    Save a datacube using the subpixel algorithm. Refer to the subpixellate()
    docstring for further details about this algorithm

    Args:
        outfile (str):
            Filename to be used to save the datacube
        output_wcs (`astropy.wcs.WCS`_):
            Output world coordinate system.
        all_ra (`numpy.ndarray`_):
            1D flattened array containing the right ascension of each pixel
            (units = degrees)
        all_dec (`numpy.ndarray`_):
            1D flattened array containing the declination of each pixel (units =
            degrees)
        all_wave (`numpy.ndarray`_):
            1D flattened array containing the wavelength of each pixel (units =
            Angstroms)
        all_sci (`numpy.ndarray`_):
            1D flattened array containing the counts of each pixel from all
            spec2d files
        all_ivar (`numpy.ndarray`_):
            1D flattened array containing the inverse variance of each pixel
            from all spec2d files
        all_wghts (`numpy.ndarray`_):
            1D flattened array containing the weights of each pixel to be used
            in the combination
        all_spatpos (`numpy.ndarray`_):
            1D flattened array containing the detector pixel location in the
            spatial direction
        all_specpos (`numpy.ndarray`_):
            1D flattened array containing the detector pixel location in the
            spectral direction
        all_spatid (`numpy.ndarray`_):
            1D flattened array containing the spatid of each pixel
        tilts (`numpy.ndarray`_, list):
            2D wavelength tilts frame, or a list of tilt frames (see all_idx)
        slits (:class:`~pypeit.slittrace.SlitTraceSet`, list):
            Information stored about the slits, or a list of SlitTraceSet (see
            all_idx)
        astrom_trans (:class:`~pypeit.alignframe.AlignmentSplines`, list):
            A Class containing the transformation between detector pixel
            coordinates and WCS pixel coordinates, or a list of Alignment
            Splines (see all_idx)
        bins (tuple):
            A 3-tuple (x,y,z) containing the histogram bin edges in x,y spatial
            and z wavelength coordinates
        all_idx (`numpy.ndarray`_, optional):
            If tilts, slits, and astrom_trans are lists, this should contain a
            1D flattened array, of the same length as all_sci, containing the
            index the tilts, slits, and astrom_trans lists that corresponds to
            each pixel. Note that, in this case all of these lists need to be
            the same length.
        spec_subpixel (int, optional):
            What is the subpixellation factor in the spectral direction. Higher
            values give more reliable results, but note that the time required
            goes as (``spec_subpixel * spat_subpixel``). The default value is 5,
            which divides each detector pixel into 5 subpixels in the spectral
            direction.
        spat_subpixel (int, optional):
            What is the subpixellation factor in the spatial direction. Higher
            values give more reliable results, but note that the time required
            goes as (``spec_subpixel * spat_subpixel``). The default value is 5,
            which divides each detector pixel into 5 subpixels in the spatial
            direction.
        overwrite (bool, optional):
            If True, the output cube will be overwritten.
        blaze_wave (`numpy.ndarray`_, optional):
            Wavelength array of the spectral blaze function
        blaze_spec (`numpy.ndarray`_, optional):
            Spectral blaze function
        fluxcal (bool, optional):
            Are the data flux calibrated? If True, the units are: :math:`{\rm
            erg/s/cm}^2{\rm /Angstrom/arcsec}^2` multiplied by the
            PYPEIT_FLUX_SCALE.  Otherwise, the units are: :math:`{\rm
            counts/s/Angstrom/arcsec}^2`.
        sensfunc (`numpy.ndarray`_, None, optional):
            Sensitivity function that has been applied to the datacube
        whitelight_range (None, list, optional):
            A two element list that specifies the minimum and maximum
            wavelengths (in Angstroms) to use when constructing the white light
            image (format is: [min_wave, max_wave]). If None, the cube will be
            collapsed over the full wavelength range. If a list is provided an
            either element of the list is None, then the minimum/maximum
            wavelength range of that element will be set by the minimum/maximum
            wavelength of all_wave.
        specname (str, optional):
            Name of the spectrograph
        debug (bool, optional):
            If True, a residuals cube will be output. If the datacube generation
            is correct, the distribution of pixels in the residual cube with no
            flux should have mean=0 and std=1.
    """
    # Prepare the header, and add the unit of flux to the header
    hdr = output_wcs.to_header()
    if fluxcal:
        hdr['FLUXUNIT'] = (flux_calib.PYPEIT_FLUX_SCALE, "Flux units -- erg/s/cm^2/Angstrom/arcsec^2")
    else:
        hdr['FLUXUNIT'] = (1, "Flux units -- counts/s/Angstrom/arcsec^2")

    # Subpixellate
    subpix = subpixellate(output_wcs, all_ra, all_dec, all_wave, all_sci, all_ivar, all_wghts, all_spatpos, all_specpos,
                          all_spatid, tilts, slits, astrom_trans, bins, all_idx=all_idx,
                          spec_subpixel=spec_subpixel, spat_subpixel=spat_subpixel, debug=debug)
    # Extract the variables that we need
    if debug:
        datacube, varcube, bpmcube, residcube = subpix
        # Save a residuals cube
        outfile_resid = outfile.replace(".fits", "_resid.fits")
        msgs.info("Saving residuals datacube as: {0:s}".format(outfile_resid))
        hdu = fits.PrimaryHDU(residcube.T, header=hdr)
        hdu.writeto(outfile_resid, overwrite=overwrite)
    else:
        datacube, varcube, bpmcube = subpix

    # Check if the user requested a white light image
    if whitelight_range is not None:
        # Grab the WCS of the white light image
        whitelight_wcs = output_wcs.celestial
        # Determine the wavelength range of the whitelight image
        if whitelight_range[0] is None:
            whitelight_range[0] = np.min(all_wave)
        if whitelight_range[1] is None:
            whitelight_range[1] = np.max(all_wave)
        msgs.info("White light image covers the wavelength range {0:.2f} A - {1:.2f} A".format(
            whitelight_range[0], whitelight_range[1]))
        # Get the output filename for the white light image
        out_whitelight = get_output_whitelight_filename(outfile)
        nspec = datacube.shape[2]
        # Get wavelength of each pixel, and note that the WCS gives this in m, so convert to Angstroms (x 1E10)
        wave = 1.0E10 * output_wcs.spectral.wcs_pix2world(np.arange(nspec), 0)[0]
        whitelight_img = make_whitelight_fromcube(datacube, wave=wave, wavemin=whitelight_range[0], wavemax=whitelight_range[1])
        msgs.info("Saving white light image as: {0:s}".format(out_whitelight))
        img_hdu = fits.PrimaryHDU(whitelight_img.T, header=whitelight_wcs.to_header())
        img_hdu.writeto(out_whitelight, overwrite=overwrite)

    # Write out the datacube
    msgs.info("Saving datacube as: {0:s}".format(outfile))
    final_cube = DataCube(datacube.T, np.sqrt(varcube.T), bpmcube.T, specname, blaze_wave, blaze_spec,
                          sensfunc=sensfunc, fluxed=fluxcal)
    final_cube.to_file(outfile, hdr=hdr, overwrite=overwrite)


def subpixellate(output_wcs, all_ra, all_dec, all_wave, all_sci, all_ivar, all_wghts, all_spatpos, all_specpos,
                 all_spatid, tilts, slits, astrom_trans, bins, all_idx=None,
                 spec_subpixel=10, spat_subpixel=10, debug=False):
    r"""
    Subpixellate the input data into a datacube. This algorithm splits each
    detector pixel into multiple subpixels, and then assigns each subpixel to a
    voxel. For example, if ``spec_subpixel = spat_subpixel = 10``, then each
    detector pixel is divided into :math:`10^2=100` subpixels. Alternatively,
    when spec_subpixel = spat_subpixel = 1, this corresponds to the nearest grid
    point (NGP) algorithm.

    Important Note: If spec_subpixel > 1 or spat_subpixel > 1, the errors will
    be correlated, and the covariance is not being tracked, so the errors will
    not be (quite) right. There is a tradeoff one has to make between sampling
    and better looking cubes, versus no sampling and better behaved errors.

    Args:
        output_wcs (`astropy.wcs.WCS`_):
            Output world coordinate system.
        all_ra (`numpy.ndarray`_):
            1D flattened array containing the right ascension of each pixel
            (units = degrees)
        all_dec (`numpy.ndarray`_):
            1D flattened array containing the declination of each pixel (units =
            degrees)
        all_wave (`numpy.ndarray`_):
            1D flattened array containing the wavelength of each pixel (units =
            Angstroms)
        all_sci (`numpy.ndarray`_):
            1D flattened array containing the counts of each pixel from all
            spec2d files
        all_ivar (`numpy.ndarray`_):
            1D flattened array containing the inverse variance of each pixel
            from all spec2d files
        all_wghts (`numpy.ndarray`_):
            1D flattened array containing the weights of each pixel to be used
            in the combination
        all_spatpos (`numpy.ndarray`_):
            1D flattened array containing the detector pixel location in the
            spatial direction
        all_specpos (`numpy.ndarray`_):
            1D flattened array containing the detector pixel location in the
            spectral direction
        all_spatid (`numpy.ndarray`_):
            1D flattened array containing the spatid of each pixel
        tilts (`numpy.ndarray`_, list):
            2D wavelength tilts frame, or a list of tilt frames (see all_idx)
        slits (:class:`~pypeit.slittrace.SlitTraceSet`, list):
            Information stored about the slits, or a list of SlitTraceSet (see
            all_idx)
        astrom_trans (:class:`~pypeit.alignframe.AlignmentSplines`, list):
            A Class containing the transformation between detector pixel
            coordinates and WCS pixel coordinates, or a list of Alignment
            Splines (see all_idx)
        bins (tuple):
            A 3-tuple (x,y,z) containing the histogram bin edges in x,y spatial
            and z wavelength coordinates
        all_idx (`numpy.ndarray`_, optional):
            If tilts, slits, and astrom_trans are lists, this should contain a
            1D flattened array, of the same length as all_sci, containing the
            index the tilts, slits, and astrom_trans lists that corresponds to
            each pixel. Note that, in this case all of these lists need to be
            the same length.
        spec_subpixel (:obj:`int`, optional):
            What is the subpixellation factor in the spectral direction. Higher
            values give more reliable results, but note that the time required
            goes as (``spec_subpixel * spat_subpixel``). The default value is 5,
            which divides each detector pixel into 5 subpixels in the spectral
            direction.
        spat_subpixel (:obj:`int`, optional):
            What is the subpixellation factor in the spatial direction. Higher
            values give more reliable results, but note that the time required
            goes as (``spec_subpixel * spat_subpixel``). The default value is 5,
            which divides each detector pixel into 5 subpixels in the spatial
            direction.
        debug (bool):
            If True, a residuals cube will be output. If the datacube generation
            is correct, the distribution of pixels in the residual cube with no
            flux should have mean=0 and std=1.

    Returns:
        :obj:`tuple`: Three or four `numpy.ndarray`_ objects containing (1) the
        datacube generated from the subpixellated inputs, (2) the corresponding
        variance cube, (3) the corresponding bad pixel mask cube, and (4) the
        residual cube.  The latter is only returned if debug is True. 
    """
    # Check for combinations of lists or not
    if type(tilts) is list and type(slits) is list and type(astrom_trans) is list:
        # Several frames are being combined. Check the lists have the same length
        numframes = len(tilts)
        if len(slits) != numframes or len(astrom_trans) != numframes:
            msgs.error("The following lists must have the same length:" + msgs.newline() +
                       "tilts, slits, astrom_trans")
        # Check all_idx has been set
        if all_idx is None:
            if numframes != 1:
                msgs.error("Missing required argument for combining frames: all_idx")
            else:
                all_idx = np.zeros(all_sci.size)
        else:
            tmp = np.unique(all_idx).size
            if tmp != numframes:
                msgs.warn("Indices in argument 'all_idx' does not match the number of frames expected.")
        # Store in the following variables
        _tilts, _slits, _astrom_trans = tilts, slits, astrom_trans
    elif type(tilts) is not list and type(slits) is not list and \
            type(astrom_trans) is not list:
        # Just a single frame - store as lists for this code
        _tilts, _slits, _astrom_trans = [tilts], [slits], [astrom_trans],
        all_idx = np.zeros(all_sci.size)
        numframes = 1
    else:
        msgs.error("The following input arguments should all be of type 'list', or all not be type 'list':" +
                   msgs.newline() + "tilts, slits, astrom_trans")
    # Prepare the output arrays
    outshape = (bins[0].size-1, bins[1].size-1, bins[2].size-1)
    binrng = [[bins[0][0], bins[0][-1]], [bins[1][0], bins[1][-1]], [bins[2][0], bins[2][-1]]]
    datacube, varcube, normcube = np.zeros(outshape), np.zeros(outshape), np.zeros(outshape)
    if debug:
        residcube = np.zeros(outshape)
    # Divide each pixel into subpixels
    spec_offs = np.arange(0.5/spec_subpixel, 1, 1/spec_subpixel) - 0.5  # -0.5 is to offset from the centre of each pixel.
    spat_offs = np.arange(0.5/spat_subpixel, 1, 1/spat_subpixel) - 0.5  # -0.5 is to offset from the centre of each pixel.
    spat_x, spec_y = np.meshgrid(spat_offs, spec_offs)
    num_subpixels = spec_subpixel * spat_subpixel
    area = 1 / num_subpixels
    all_wght_subpix = all_wghts * area
    all_var = utils.inverse(all_ivar)
    # Loop through all exposures
    for fr in range(numframes):
        # Extract tilts and slits for convenience
        this_tilts = _tilts[fr]
        this_slits = _slits[fr]
        # Loop through all slits
        for sl, spatid in enumerate(this_slits.spat_id):
            if numframes == 1:
                msgs.info(f"Resampling slit {sl+1}/{this_slits.nslits}")
            else:
                msgs.info(f"Resampling slit {sl+1}/{this_slits.nslits} of frame {fr+1}/{numframes}")
            this_sl = np.where((all_spatid == spatid) & (all_idx == fr))
            wpix = (all_specpos[this_sl], all_spatpos[this_sl])
            # Generate a spline between spectral pixel position and wavelength
            yspl = this_tilts[wpix]*(this_slits.nspec - 1)
            tiltpos = np.add.outer(yspl, spec_y).flatten()
            wspl = all_wave[this_sl]
            asrt = np.argsort(yspl)
            wave_spl = interp1d(yspl[asrt], wspl[asrt], kind='linear', bounds_error=False, fill_value='extrapolate')
            # Calculate spatial and spectral positions of the subpixels
            spat_xx = np.add.outer(wpix[1], spat_x.flatten()).flatten()
            spec_yy = np.add.outer(wpix[0], spec_y.flatten()).flatten()
            # Transform this to spatial location
            spatpos_subpix = _astrom_trans[fr].transform(sl, spat_xx, spec_yy)
            spatpos = _astrom_trans[fr].transform(sl, all_spatpos[this_sl], all_specpos[this_sl])
            ra_coeff = np.polyfit(spatpos, all_ra[this_sl], 1)
            dec_coeff = np.polyfit(spatpos, all_dec[this_sl], 1)
            this_ra = np.polyval(ra_coeff, spatpos_subpix)#ra_spl(spatpos_subpix)
            this_dec = np.polyval(dec_coeff, spatpos_subpix)#dec_spl(spatpos_subpix)
            # ssrt = np.argsort(spatpos)
            # ra_spl = interp1d(spatpos[ssrt], all_ra[this_sl][ssrt], kind='linear', bounds_error=False, fill_value='extrapolate')
            # dec_spl = interp1d(spatpos[ssrt], all_dec[this_sl][ssrt], kind='linear', bounds_error=False, fill_value='extrapolate')
            # this_ra = ra_spl(spatpos_subpix)
            # this_dec = dec_spl(spatpos_subpix)
            this_wave = wave_spl(tiltpos)
            # Convert world coordinates to voxel coordinates, then histogram
            vox_coord = output_wcs.wcs_world2pix(np.vstack((this_ra, this_dec, this_wave * 1.0E-10)).T, 0)
            if histogramdd is not None:
                # use the "fast histogram" algorithm, that assumes regular bin spacing
                datacube += histogramdd(vox_coord, bins=outshape, range=binrng, weights=np.repeat(all_sci[this_sl] * all_wght_subpix[this_sl], num_subpixels))
                varcube += histogramdd(vox_coord, bins=outshape, range=binrng, weights=np.repeat(all_var[this_sl] * all_wght_subpix[this_sl]**2, num_subpixels))
                normcube += histogramdd(vox_coord, bins=outshape, range=binrng, weights=np.repeat(all_wght_subpix[this_sl], num_subpixels))
                if debug:
                    residcube += histogramdd(vox_coord, bins=outshape, range=binrng, weights=np.repeat(all_sci[this_sl] * np.sqrt(all_ivar[this_sl]), num_subpixels))
            else:
                datacube += np.histogramdd(vox_coord, bins=outshape, weights=np.repeat(all_sci[this_sl] * all_wght_subpix[this_sl], num_subpixels))[0]
                varcube += np.histogramdd(vox_coord, bins=outshape, weights=np.repeat(all_var[this_sl] * all_wght_subpix[this_sl]**2, num_subpixels))[0]
                normcube += np.histogramdd(vox_coord, bins=outshape, weights=np.repeat(all_wght_subpix[this_sl], num_subpixels))[0]
                if debug:
                    residcube += np.histogramdd(vox_coord, bins=outshape, weights=np.repeat(all_sci[this_sl] * np.sqrt(all_ivar[this_sl]), num_subpixels))[0]
    # Normalise the datacube and variance cube
    nc_inverse = utils.inverse(normcube)
    datacube *= nc_inverse
    varcube *= nc_inverse**2
    bpmcube = (normcube == 0).astype(np.uint8)
    if debug:
        residcube *= nc_inverse
        return datacube, varcube, bpmcube, residcube
    return datacube, varcube, bpmcube


def get_output_filename(fil, par_outfile, combine, idx=1):
    """
    Get the output filename of a datacube, given the input

    Args:
        fil (str):
            The spec2d filename.
        par_outfile (str):
            The user-specified output filename (see cubepar['output_filename'])
        combine (bool):
            Should the input frames be combined into a single datacube?
        idx (int, optional):
            Index of filename to be saved. Required if combine=False.

    Returns:
        str: The output filename to use.
    """
    if combine:
        if par_outfile == "":
            par_outfile = "datacube.fits"
        # Check the output files don't exist
        outfile = par_outfile if ".fits" in par_outfile else par_outfile + ".fits"
    else:
        if par_outfile == "":
            outfile = fil.replace("spec2d_", "spec3d_")
        else:
            # Use the output filename as a prefix
            outfile = os.path.splitext(par_outfile)[0] + "_{0:03d}.fits".format(idx)
    # Return the outfile
    return outfile


def get_output_whitelight_filename(outfile):
    """
    Given the output filename of a datacube, create an appropriate whitelight
    fits file name

    Args:
        outfile (str):
            The output filename used for the datacube.

    Returns:
        str: The output filename to use for the whitelight image.
    """
    out_wl_filename = os.path.splitext(outfile)[0] + "_whitelight.fits"
    return out_wl_filename


def coadd_cube(files, opts, spectrograph=None, parset=None, overwrite=False):
    """ Main routine to coadd spec2D files into a 3D datacube

    Args:
        files (:obj:`list`):
            List of all spec2D files
        opts (:obj:`dict`):
            coadd2d options associated with each spec2d file
        spectrograph (:obj:`str`, :class:`~pypeit.spectrographs.spectrograph.Spectrograph`, optional):
            The name or instance of the spectrograph used to obtain the data.
            If None, this is pulled from the file header.
        parset (:class:`~pypeit.par.pypeitpar.PypeItPar`, optional):
            An instance of the parameter set.  If None, assumes that detector 1
            is the one reduced and uses the default reduction parameters for the
            spectrograph (see
            :func:`~pypeit.spectrographs.spectrograph.Spectrograph.default_pypeit_par`
            for the relevant spectrograph class).
        overwrite (:obj:`bool`, optional):
            Overwrite the output file, if it exists?
    """
    if spectrograph is None:
        with fits.open(files[0]) as hdu:
            spectrograph = hdu[0].header['PYP_SPEC']

    if isinstance(spectrograph, str):
        spec = load_spectrograph(spectrograph)
        specname = spectrograph
    else:
        # Assume it's a Spectrograph instance
        spec = spectrograph
        specname = spectrograph.name

    # Grab the parset, if not provided
    if parset is None:
        # TODO :: Use config_specific_par instead?
        parset = spec.default_pypeit_par()
    cubepar = parset['reduce']['cube']
    flatpar = parset['calibrations']['flatfield']
    senspar = parset['sensfunc']

    # prep
    numfiles = len(files)
    method = cubepar['method'].lower()
    combine = cubepar['combine']
    align = cubepar['align']
    # If there is only one frame being "combined" AND there's no reference image, then don't compute the translation.
    if numfiles == 1 and cubepar["reference_image"] is None:
        if not align:
            msgs.warn("Parameter 'align' should be False when there is only one frame and no reference image")
            msgs.info("Setting 'align' to False")
        align = False
    if opts['ra_offset'] is not None:
        if not align:
            msgs.warn("When 'ra_offset' and 'dec_offset' are set, 'align' must be True.")
            msgs.info("Setting 'align' to True")
        align = True
    # TODO :: The default behaviour (combine=False, align=False) produces a datacube that uses the instrument WCS
    #  It should be possible (and perhaps desirable) to do a spatial alignment (i.e. align=True), apply this to the
    #  RA,Dec values of each pixel, and then use the instrument WCS to save the output (or, just adjust the crval).
    #  At the moment, if the user wishes to spatially align the frames, a different WCS is generated.
    if histogramdd is None:
        msgs.warn("Generating a datacube is faster if you install fast-histogram:"+msgs.newline()+
                  "https://pypi.org/project/fast-histogram/")
        if method != 'ngp':
            msgs.warn("Forcing NGP algorithm, because fast-histogram is not installed")
            method = 'ngp'

    # Determine what method is requested
    spec_subpixel, spat_subpixel = 1, 1
    if method == "subpixel":
        msgs.info("Adopting the subpixel algorithm to generate the datacube.")
        spec_subpixel, spat_subpixel = cubepar['spec_subpixel'], cubepar['spat_subpixel']
    elif method == "ngp":
        msgs.info("Adopting the nearest grid point (NGP) algorithm to generate the datacube.")
    else:
        msgs.error(f"The following datacube method is not allowed: {method}")

    # Get the detector number and string representation
    det = 1 if parset['rdx']['detnum'] is None else parset['rdx']['detnum']
    detname = spec.get_det_name(det)

    # Check if the output file exists
    if combine:
        outfile = get_output_filename("", cubepar['output_filename'], combine)
        out_whitelight = get_output_whitelight_filename(outfile)
        if os.path.exists(outfile) and not overwrite:
            msgs.error("Output filename already exists:"+msgs.newline()+outfile)
        if os.path.exists(out_whitelight) and cubepar['save_whitelight'] and not overwrite:
            msgs.error("Output filename already exists:"+msgs.newline()+out_whitelight)
    else:
        # Finally, if there's just one file, check if the output filename is given
        if numfiles == 1 and cubepar['output_filename'] != "":
            outfile = get_output_filename("", cubepar['output_filename'], True, -1)
            out_whitelight = get_output_whitelight_filename(outfile)
            if os.path.exists(outfile) and not overwrite:
                msgs.error("Output filename already exists:" + msgs.newline() + outfile)
            if os.path.exists(out_whitelight) and cubepar['save_whitelight'] and not overwrite:
                msgs.error("Output filename already exists:" + msgs.newline() + out_whitelight)
        else:
            for ff in range(numfiles):
                outfile = get_output_filename(files[ff], cubepar['output_filename'], combine, ff+1)
                out_whitelight = get_output_whitelight_filename(outfile)
                if os.path.exists(outfile) and not overwrite:
                    msgs.error("Output filename already exists:" + msgs.newline() + outfile)
                if os.path.exists(out_whitelight) and cubepar['save_whitelight'] and not overwrite:
                    msgs.error("Output filename already exists:" + msgs.newline() + out_whitelight)

    # Check the reference cube and image exist, if requested
    fluxcal = False
    blaze_wave, blaze_spec = None, None
    blaze_spline, flux_spline = None, None
    if cubepar['standard_cube'] is not None:
        fluxcal = True
        ss_file = cubepar['standard_cube']
        if not os.path.exists(ss_file):
            msgs.error("Standard cube does not exist:" + msgs.newline() + ss_file)
        msgs.info(f"Loading standard star cube: {ss_file:s}")
        # Load the standard star cube and retrieve its RA + DEC
        stdcube = fits.open(ss_file)
        star_ra, star_dec = stdcube[1].header['CRVAL1'], stdcube[1].header['CRVAL2']

        # Extract a spectrum of the standard star
        wave, Nlam_star, Nlam_ivar_star, gpm_star = extract_standard_spec(stdcube)

        # Extract the information about the blaze
        if cubepar['grating_corr']:
            blaze_wave_curr, blaze_spec_curr = stdcube['BLAZE_WAVE'].data, stdcube['BLAZE_SPEC'].data
            blaze_spline_curr = interp1d(blaze_wave_curr, blaze_spec_curr,
                                         kind='linear', bounds_error=False, fill_value="extrapolate")
            # The first standard star cube is used as the reference blaze spline
            if blaze_spline is None:
                blaze_wave, blaze_spec = stdcube['BLAZE_WAVE'].data, stdcube['BLAZE_SPEC'].data
                blaze_spline = interp1d(blaze_wave, blaze_spec,
                                        kind='linear', bounds_error=False, fill_value="extrapolate")
            # Perform a grating correction
            grat_corr = correct_grating_shift(wave.value, blaze_wave_curr, blaze_spline_curr, blaze_wave, blaze_spline)
            # Apply the grating correction to the standard star spectrum
            Nlam_star /= grat_corr
            Nlam_ivar_star *= grat_corr**2

        # Read in some information above the standard star
        std_dict = flux_calib.get_standard_spectrum(star_type=senspar['star_type'],
                                         star_mag=senspar['star_mag'],
                                         ra=star_ra, dec=star_dec)
        # Calculate the sensitivity curve
        # TODO :: This needs to be addressed... unify flux calibration into the main PypeIt routines.
        msgs.warn("Datacubes are currently flux-calibrated using the UVIS algorithm... this will be deprecated soon")
        zeropoint_data, zeropoint_data_gpm, zeropoint_fit, zeropoint_fit_gpm =\
            flux_calib.fit_zeropoint(wave.value, Nlam_star, Nlam_ivar_star, gpm_star, std_dict,
                          mask_hydrogen_lines=senspar['mask_hydrogen_lines'],
                          mask_helium_lines=senspar['mask_helium_lines'],
                          hydrogen_mask_wid=senspar['hydrogen_mask_wid'],
                          nresln=senspar['UVIS']['nresln'], resolution=senspar['UVIS']['resolution'],
                          trans_thresh=senspar['UVIS']['trans_thresh'], polyorder=senspar['polyorder'],
                          polycorrect=senspar['UVIS']['polycorrect'], polyfunc=senspar['UVIS']['polyfunc'])
        wgd = np.where(zeropoint_fit_gpm)
        sens = np.power(10.0, -0.4 * (zeropoint_fit[wgd] - flux_calib.ZP_UNIT_CONST)) / np.square(wave[wgd])
        flux_spline = interp1d(wave[wgd], sens, kind='linear', bounds_error=False, fill_value="extrapolate")

    # If a reference image has been set, check that it exists
    if cubepar['reference_image'] is not None:
        if not os.path.exists(cubepar['reference_image']):
            msgs.error("Reference image does not exist:" + msgs.newline() + cubepar['reference_image'])

    # Initialise arrays for storage
    ifu_ra, ifu_dec = np.array([]), np.array([])  # The RA and Dec at the centre of the IFU, as stored in the header
    all_ra, all_dec, all_wave = np.array([]), np.array([]), np.array([])
    all_sci, all_ivar, all_idx, all_wghts = np.array([]), np.array([]), np.array([]), np.array([])
    all_spatpos, all_specpos, all_spatid = np.array([], dtype=int), np.array([], dtype=int), np.array([], dtype=int)
    all_tilts, all_slits, all_align = [], [], []
    all_wcs = []
    dspat = None if cubepar['spatial_delta'] is None else cubepar['spatial_delta']/3600.0  # binning size on the sky (/3600 to convert to degrees)
    dwv = cubepar['wave_delta']       # binning size in wavelength direction (in Angstroms)
    wave_ref = None
    mnmx_wv = None  # Will be used to store the minimum and maximum wavelengths of every slit and frame.
    weights = np.ones(numfiles)  # Weights to use when combining cubes
    flat_splines = dict()   # A dictionary containing the splines of the flatfield
    # Load the default scaleimg frame for the scale correction
    scalecorr_default = "none"
    relScaleImgDef = np.array([1])
    if cubepar['scale_corr'] is not None:
        if cubepar['scale_corr'] == "image":
            msgs.info("The default relative spectral illumination correction will use the science image")
            scalecorr_default = "image"
        else:
            msgs.info("Loading default scale image for relative spectral illumination correction:" +
                      msgs.newline() + cubepar['scale_corr'])
            try:
                spec2DObj = spec2dobj.Spec2DObj.from_file(cubepar['scale_corr'], detname)
                relScaleImgDef = spec2DObj.scaleimg
                scalecorr_default = cubepar['scale_corr']
            except:
                msgs.warn("Could not load scaleimg from spec2d file:" + msgs.newline() +
                          cubepar['scale_corr'] + msgs.newline() +
                          "scale correction will not be performed unless you have specified the correct" + msgs.newline() +
                          "scale_corr file in the spec2d block")
                cubepar['scale_corr'] = None
                scalecorr_default = "none"

    # Load the default sky frame to be used for sky subtraction
    skysub_default = "image"
    skyImgDef, skySclDef = None, None  # This is the default behaviour (i.e. to use the "image" for the sky subtraction)
    if cubepar['skysub_frame'] in [None, 'none', '', 'None']:
        skysub_default = "none"
        skyImgDef = np.array([0.0])  # Do not perform sky subtraction
        skySclDef = np.array([0.0])  # Do not perform sky subtraction
    elif cubepar['skysub_frame'].lower() == "image":
        msgs.info("The sky model in the spec2d science frames will be used for sky subtraction" +msgs.newline() +
                  "(unless specific skysub frames have been specified)")
        skysub_default = "image"
    else:
        msgs.info("Loading default image for sky subtraction:" +
                  msgs.newline() + cubepar['skysub_frame'])
        try:
            spec2DObj = spec2dobj.Spec2DObj.from_file(cubepar['skysub_frame'], detname)
            skysub_exptime = fits.open(cubepar['skysub_frame'])[0].header['EXPTIME']
        except:
            msgs.error("Could not load skysub image from spec2d file:" + msgs.newline() + cubepar['skysub_frame'])
        skysub_default = cubepar['skysub_frame']
        skyImgDef = spec2DObj.sciimg/skysub_exptime  # Sky counts/second
        skySclDef = spec2DObj.scaleimg

    # Load all spec2d files and prepare the data for making a datacube
    for ff, fil in enumerate(files):
        # Load it up
        msgs.info("Loading PypeIt spec2d frame:" + msgs.newline() + fil)
        spec2DObj = spec2dobj.Spec2DObj.from_file(fil, detname)
        detector = spec2DObj.detector
        spat_flexure = None  #spec2DObj.sci_spat_flexure

        # Load the header
        hdr = spec2DObj.head0
        ifu_ra = np.append(ifu_ra, spec.get_meta_value([hdr], 'ra'))
        ifu_dec = np.append(ifu_dec, spec.get_meta_value([hdr], 'dec'))

        # Get the exposure time
        exptime = hdr['EXPTIME']

        # Setup for PypeIt imports
        msgs.reset(verbosity=2)

        # TODO :: Consider loading all calibrations into a single variable.

        # Initialise the slit edges
        msgs.info("Constructing slit image")
        slits = spec2DObj.slits
        slitid_img_init = slits.slit_img(pad=0, initial=True, flexure=spat_flexure)
        slits_left, slits_right, _ = slits.select_edges(initial=True, flexure=spat_flexure)

        # The order of operations below proceeds as follows:
        #  (1) Get science image
        #  (2) Subtract sky (note, if a joint fit has been performed, the relative scale correction is applied in the reduction!)
        #  (3) Apply relative scale correction to both science and ivar

        # Set the default behaviour if a global skysub frame has been specified
        this_skysub = skysub_default
        if skysub_default == "image":
            skyImg = spec2DObj.skymodel
            skyScl = spec2DObj.scaleimg
        else:
            skyImg = skyImgDef.copy() * exptime
            skyScl = skySclDef.copy()
        # See if there's any changes from the default behaviour
        if opts['skysub_frame'][ff] is not None:
            if opts['skysub_frame'][ff].lower() == 'default':
                if skysub_default == "image":
                    skyImg = spec2DObj.skymodel
                    skyScl = spec2DObj.scaleimg
                    this_skysub = "image"  # Use the current spec2d for sky subtraction
                else:
                    skyImg = skyImgDef.copy() * exptime
                    skyScl = skySclDef.copy()
                    this_skysub = skysub_default  # Use the global value for sky subtraction
            elif opts['skysub_frame'][ff].lower() == 'image':
                skyImg = spec2DObj.skymodel
                skyScl = spec2DObj.scaleimg
                this_skysub = "image"  # Use the current spec2d for sky subtraction
            elif opts['skysub_frame'][ff].lower() == 'none':
                skyImg = np.array([0.0])
                skyScl = np.array([1.0])
                this_skysub = "none"  # Don't do sky subtraction
            else:
                # Load a user specified frame for sky subtraction
                msgs.info("Loading skysub frame:" + msgs.newline() + opts['skysub_frame'][ff])
                try:
                    spec2DObj_sky = spec2dobj.Spec2DObj.from_file(opts['skysub_frame'][ff], detname)
                    skysub_exptime = fits.open(opts['skysub_frame'][ff])[0].header['EXPTIME']
                except:
                    msgs.error("Could not load skysub image from spec2d file:" + msgs.newline() + opts['skysub_frame'][ff])
                # TODO :: Consider allowing the actual frame (instead of the skymodel) to be used as the skysub image - make sure the BPM is carried over.
                #      :: Allow sky data fitting (i.e. scale the flux of a skysub frame to the science frame data)
                skyImg = spec2DObj_sky.sciimg * exptime / skysub_exptime  # Sky counts
                # skyImg = spec2DObj_sky.skymodel * exptime / skysub_exptime  # Sky counts
                skyScl = spec2DObj_sky.scaleimg
                this_skysub = opts['skysub_frame'][ff]  # User specified spec2d for sky subtraction
        if this_skysub == "none":
            msgs.info("Sky subtraction will not be performed.")
        else:
            msgs.info("Using the following frame for sky subtraction:"+msgs.newline()+this_skysub)

        # Load the relative scale image, if something other than the default has been provided
        this_scalecorr = scalecorr_default
        relScaleImg = relScaleImgDef.copy()
        if opts['scale_corr'][ff] is not None:
            if opts['scale_corr'][ff].lower() == 'default':
                if scalecorr_default == "image":
                    relScaleImg = spec2DObj.scaleimg
                    this_scalecorr = "image"  # Use the current spec2d for the relative spectral illumination scaling
                else:
                    this_scalecorr = scalecorr_default  # Use the default value for the scale correction
            elif opts['scale_corr'][ff].lower() == 'image':
                relScaleImg = spec2DObj.scaleimg
                this_scalecorr = "image"  # Use the current spec2d for the relative spectral illumination scaling
            elif opts['scale_corr'][ff].lower() == 'none':
                relScaleImg = np.array([1])
                this_scalecorr = "none"  # Don't do relative spectral illumination scaling
            else:
                # Load a user specified frame for sky subtraction
                msgs.info("Loading the following frame for the relative spectral illumination correction:" +
                          msgs.newline() + opts['scale_corr'][ff])
                try:
                    spec2DObj_scl = spec2dobj.Spec2DObj.from_file(opts['scale_corr'][ff], detname)
                except:
                    msgs.error("Could not load skysub image from spec2d file:" + msgs.newline() + opts['skysub_frame'][ff])
                relScaleImg = spec2DObj_scl.scaleimg
                this_scalecorr = opts['scale_corr'][ff]
        if this_scalecorr == "none":
            msgs.info("Relative spectral illumination correction will not be performed.")
        else:
            msgs.info("Using the following frame for the relative spectral illumination correction:" +
                      msgs.newline()+this_scalecorr)

        # Prepare the relative scaling factors
        relSclSky = skyScl/spec2DObj.scaleimg  # This factor ensures the sky has the same relative scaling as the science frame
        relScale = spec2DObj.scaleimg/relScaleImg  # This factor is applied to the sky subtracted science frame

        # Extract the relevant information from the spec2d file
        sciImg = (spec2DObj.sciimg - skyImg*relSclSky)*relScale  # Subtract sky and apply relative illumination
        ivar = spec2DObj.ivarraw / relScale**2
        waveimg = spec2DObj.waveimg
        bpmmask = spec2DObj.bpmmask

        # TODO :: Really need to write some detailed information in the docs about all of the various corrections that can optionally be applied

        # TODO :: Include a flexure correction from the sky frame? Note, you cannot use the waveimg from a sky frame,
        #  since the heliocentric correction may have been applied to the sky frame. Need to recalculate waveimg using
        #  the slitshifts from a skyimage, and then apply the vel_corr from the science image.

        wnonzero = (waveimg != 0.0)
        if not np.any(wnonzero):
            msgs.error("The wavelength image contains only zeros - You need to check the data reduction.")
        wave0 = waveimg[wnonzero].min()
        # Calculate the delta wave in every pixel on the slit
        waveimp = np.roll(waveimg, 1, axis=0)
        waveimn = np.roll(waveimg, -1, axis=0)
        dwaveimg = np.zeros_like(waveimg)
        # All good pixels
        wnz = np.where((waveimg!=0) & (waveimp!=0))
        dwaveimg[wnz] = np.abs(waveimg[wnz]-waveimp[wnz])
        # All bad pixels
        wnz = np.where((waveimg!=0) & (waveimp==0))
        dwaveimg[wnz] = np.abs(waveimg[wnz]-waveimn[wnz])
        # All endpoint pixels
        dwaveimg[0, :] = np.abs(waveimg[0, :] - waveimn[0, :])
        dwaveimg[-1, :] = np.abs(waveimg[-1, :] - waveimp[-1, :])
        dwv = np.median(dwaveimg[dwaveimg != 0.0]) if cubepar['wave_delta'] is None else cubepar['wave_delta']

        msgs.info("Using wavelength solution: wave0={0:.3f}, dispersion={1:.3f} Angstrom/pixel".format(wave0, dwv))

        # Obtain the minimum and maximum wavelength of all slits
        if mnmx_wv is None:
            mnmx_wv = np.zeros((len(files), slits.nslits, 2))
        for slit_idx, slit_spat in enumerate(slits.spat_id):
            onslit_init = (slitid_img_init == slit_spat)
            mnmx_wv[ff, slit_idx, 0] = np.min(waveimg[onslit_init])
            mnmx_wv[ff, slit_idx, 1] = np.max(waveimg[onslit_init])

        # Remove edges of the spectrum where the sky model is bad
        sky_is_good = make_good_skymask(slitid_img_init, spec2DObj.tilts)

        # Construct a good pixel mask
        # TODO: This should use the mask function to figure out which elements are masked.
        onslit_gpm = (slitid_img_init > 0) & (bpmmask.mask == 0) & sky_is_good

        # Grab the WCS of this frame
        frame_wcs = spec.get_wcs(spec2DObj.head0, slits, detector.platescale, wave0, dwv)
        all_wcs.append(copy.deepcopy(frame_wcs))

        # Find the largest spatial scale of all images being combined
        # TODO :: probably need to put this in the DetectorContainer
        pxscl = detector.platescale * parse.parse_binning(detector.binning)[1] / 3600.0  # This should be degrees/pixel
        slscl = spec.get_meta_value([spec2DObj.head0], 'slitwid')
        if dspat is None:
            dspat = max(pxscl, slscl)
        if pxscl > dspat:
            msgs.warn("Spatial scale requested ({0:f} arcsec) is less than the pixel scale ({1:f} arcsec)".format(3600.0*dspat, 3600.0*pxscl))
        if slscl > dspat:
            msgs.warn("Spatial scale requested ({0:f} arcsec) is less than the slicer scale ({1:f} arcsec)".format(3600.0*dspat, 3600.0*slscl))

        # Loading the alignments frame for these data
        alignments = None
        if cubepar['astrometric']:
            key = alignframe.Alignments.calib_type.upper()
            if key in spec2DObj.calibs:
                alignfile = os.path.join(spec2DObj.calibs['DIR'], spec2DObj.calibs[key])
                if os.path.exists(alignfile) and cubepar['astrometric']:
                    msgs.info("Loading alignments")
                    alignments = alignframe.Alignments.from_file(alignfile)
            else:
                msgs.warn(f'Processed alignment frame not recorded or not found!')
                msgs.info("Using slit edges for astrometric transform")
        else:
            msgs.info("Using slit edges for astrometric transform")
        # If nothing better was provided, use the slit edges
        if alignments is None:
            left, right, _ = slits.select_edges(initial=True, flexure=spat_flexure)
            locations = [0.0, 1.0]
            traces = np.append(left[:,None,:], right[:,None,:], axis=1)
        else:
            locations = parset['calibrations']['alignment']['locations']
            traces = alignments.traces
        # Generate an RA/DEC image
        msgs.info("Generating RA/DEC image")
        alignSplines = alignframe.AlignmentSplines(traces, locations, spec2DObj.tilts)
        raimg, decimg, minmax = slits.get_radec_image(frame_wcs, alignSplines, spec2DObj.tilts,
                                                      initial=True, flexure=spat_flexure)
        # Perform the DAR correction
        if wave_ref is None:
            wave_ref = 0.5*(np.min(waveimg[onslit_gpm]) + np.max(waveimg[onslit_gpm]))
        # Get DAR parameters
        raval = spec.get_meta_value([spec2DObj.head0], 'ra')
        decval = spec.get_meta_value([spec2DObj.head0], 'dec')
        obstime = spec.get_meta_value([spec2DObj.head0], 'obstime')
        pressure = spec.get_meta_value([spec2DObj.head0], 'pressure')
        temperature = spec.get_meta_value([spec2DObj.head0], 'temperature')
        rel_humidity = spec.get_meta_value([spec2DObj.head0], 'humidity')
        coord = SkyCoord(raval, decval, unit=(units.deg, units.deg))
        location = spec.location  # TODO :: spec.location should probably end up in the TelescopePar (spec.telescope.location)
        if pressure == 0.0:
            msgs.warn("Pressure is set to zero - DAR correction will not be performed")
        else:
            msgs.info("DAR correction parameters:"+msgs.newline() +
                      "   Pressure = {0:f} bar".format(pressure) + msgs.newline() +
                      "   Temperature = {0:f} deg C".format(temperature) + msgs.newline() +
                      "   Humidity = {0:f}".format(rel_humidity))
            ra_corr, dec_corr = correct_dar(waveimg[onslit_gpm], coord, obstime, location,
                                            pressure * units.bar, temperature * units.deg_C, rel_humidity, wave_ref=wave_ref)
            raimg[onslit_gpm] += ra_corr*np.cos(np.mean(decimg[onslit_gpm]) * np.pi / 180.0)
            decimg[onslit_gpm] += dec_corr

        # Get copies of arrays to be saved
        wave_ext = waveimg[onslit_gpm].copy()
        flux_ext = sciImg[onslit_gpm].copy()
        ivar_ext = ivar[onslit_gpm].copy()
        dwav_ext = dwaveimg[onslit_gpm].copy()

        # Correct for sensitivity as a function of grating angle
        # (this assumes the spectrum of the flatfield lamp has the same shape for all setups)
        key = flatfield.FlatImages.calib_type.upper()
        if key not in spec2DObj.calibs:
            msgs.error('Processed flat calibration file not recorded by spec2d file!')
        flatfile = os.path.join(spec2DObj.calibs['DIR'], spec2DObj.calibs[key])
        if cubepar['grating_corr'] and flatfile not in flat_splines.keys():
            msgs.info("Calculating relative sensitivity for grating correction")
            # Check if the Flat file exists
            if not os.path.exists(flatfile):
                msgs.error("Grating correction requested, but the following file does not exist:" +
                           msgs.newline() + flatfile)
            # Load the Flat file
            flatimages = flatfield.FlatImages.from_file(flatfile)
            total_illum = flatimages.fit2illumflat(slits, finecorr=False, frametype='illum', initial=True, spat_flexure=spat_flexure) * \
                          flatimages.fit2illumflat(slits, finecorr=True, frametype='illum', initial=True, spat_flexure=spat_flexure)
            flatframe = flatimages.pixelflat_raw / total_illum
            if flatimages.pixelflat_spec_illum is None:
                # Calculate the relative scale
                scale_model = flatfield.illum_profile_spectral(flatframe, waveimg, slits,
                                                               slit_illum_ref_idx=flatpar['slit_illum_ref_idx'], model=None,
                                                               skymask=None, trim=flatpar['slit_trim'], flexure=spat_flexure,
                                                               smooth_npix=flatpar['slit_illum_smooth_npix'])
            else:
                msgs.info("Using relative spectral illumination from FlatImages")
                scale_model = flatimages.pixelflat_spec_illum
            # Apply the relative scale and generate a 1D "spectrum"
            onslit = waveimg != 0
            wavebins = np.linspace(np.min(waveimg[onslit]), np.max(waveimg[onslit]), slits.nspec)
            hist, edge = np.histogram(waveimg[onslit], bins=wavebins, weights=flatframe[onslit]/scale_model[onslit])
            cntr, edge = np.histogram(waveimg[onslit], bins=wavebins)
            cntr = cntr.astype(float)
            norm = (cntr != 0) / (cntr + (cntr == 0))
            spec_spl = hist * norm
            wave_spl = 0.5 * (wavebins[1:] + wavebins[:-1])
            flat_splines[flatfile] = interp1d(wave_spl, spec_spl, kind='linear',
                                              bounds_error=False, fill_value="extrapolate")
            flat_splines[flatfile+"_wave"] = wave_spl.copy()
            # Check if a reference blaze spline exists (either from a standard star if fluxing or from a previous
            # exposure in this for loop)
            if blaze_spline is None:
                blaze_wave, blaze_spec = wave_spl, spec_spl
                blaze_spline = interp1d(wave_spl, spec_spl, kind='linear',
                                        bounds_error=False, fill_value="extrapolate")

        # Perform extinction correction
        msgs.info("Applying extinction correction")
        longitude = spec.telescope['longitude']
        latitude = spec.telescope['latitude']
        airmass = spec2DObj.head0[spec.meta['airmass']['card']]
        extinct = flux_calib.load_extinction_data(longitude, latitude, senspar['UVIS']['extinct_file'])
        # extinction_correction requires the wavelength is sorted
        wvsrt = np.argsort(wave_ext)
        ext_corr = flux_calib.extinction_correction(wave_ext[wvsrt] * units.AA, airmass, extinct)
        # Grating correction
        grat_corr = 1.0
        if cubepar['grating_corr']:
            grat_corr = correct_grating_shift(wave_ext[wvsrt], flat_splines[flatfile + "_wave"], flat_splines[flatfile],
                                              blaze_wave, blaze_spline)
        # Sensitivity function
        sens_func = 1.0
        if fluxcal:
            msgs.info("Calculating the sensitivity function")
            sens_func = flux_spline(wave_ext[wvsrt])
        # Convert the flux_sav to counts/s,  correct for the relative sensitivity of different setups
        ext_corr *= sens_func / (exptime * grat_corr)
        # Correct for extinction
        flux_sav = flux_ext[wvsrt] * ext_corr
        ivar_sav = ivar_ext[wvsrt] / ext_corr ** 2

        # Convert units to Counts/s/Ang/arcsec2
        # Slicer sampling * spatial pixel sampling
        sl_deg = np.sqrt(frame_wcs.wcs.cd[0, 0] ** 2 + frame_wcs.wcs.cd[1, 0] ** 2)
        px_deg = np.sqrt(frame_wcs.wcs.cd[1, 1] ** 2 + frame_wcs.wcs.cd[0, 1] ** 2)
        scl_units = dwav_ext[wvsrt] * (3600.0 * sl_deg) * (3600.0 * px_deg)
        flux_sav /= scl_units
        ivar_sav *= scl_units ** 2

        # sort back to the original ordering
        resrt = np.argsort(wvsrt)
        numpix = raimg[onslit_gpm].size

        # Calculate the weights relative to the zeroth cube
        weights[ff] = 1.0#exptime  #np.median(flux_sav[resrt]*np.sqrt(ivar_sav[resrt]))**2

        # Get the slit image and then unset pixels in the slit image that are bad
        this_specpos, this_spatpos = np.where(onslit_gpm)
        this_spatid = slitid_img_init[onslit_gpm]

        # If individual frames are to be output without aligning them,
        # there's no need to store information, just make the cubes now
        if not combine and not align:
            # Get the output filename
            if numfiles == 1 and cubepar['output_filename'] != "":
                outfile = get_output_filename("", cubepar['output_filename'], True, -1)
            else:
                outfile = get_output_filename(fil, cubepar['output_filename'], combine, ff+1)
            # Get the coordinate bounds
            slitlength = int(np.round(np.median(slits.get_slitlengths(initial=True, median=True))))
            numwav = int((np.max(waveimg) - wave0) / dwv)
            bins = spec.get_datacube_bins(slitlength, minmax, numwav)
            # Generate the output WCS for the datacube
            crval_wv = cubepar['wave_min'] if cubepar['wave_min'] is not None else 1.0E10 * frame_wcs.wcs.crval[2]
            cd_wv = cubepar['wave_delta'] if cubepar['wave_delta'] is not None else 1.0E10 * frame_wcs.wcs.cd[2, 2]
            output_wcs = spec.get_wcs(spec2DObj.head0, slits, detector.platescale, crval_wv, cd_wv)
            # Set the wavelength range of the white light image.
            wl_wvrng = None
            if cubepar['save_whitelight']:
                wl_wvrng = get_whitelight_range(np.max(mnmx_wv[ff, :, 0]),
                                                np.min(mnmx_wv[ff, :, 1]),
                                                cubepar['whitelight_range'])
            # Make the datacube
            if method in ['subpixel', 'ngp']:
                # Generate the datacube
                generate_cube_subpixel(outfile, output_wcs, raimg[onslit_gpm], decimg[onslit_gpm], wave_ext,
                                       flux_sav[resrt], ivar_sav[resrt], np.ones(numpix),
                                       this_spatpos, this_specpos, this_spatid,
                                       spec2DObj.tilts, slits, alignSplines, bins,
                                       all_idx=None, overwrite=overwrite, blaze_wave=blaze_wave, blaze_spec=blaze_spec,
                                       fluxcal=fluxcal, specname=specname, whitelight_range=wl_wvrng,
                                       spec_subpixel=spec_subpixel, spat_subpixel=spat_subpixel)
            continue

        # Store the information if we are combining multiple frames
        all_ra = np.append(all_ra, raimg[onslit_gpm].copy())
        all_dec = np.append(all_dec, decimg[onslit_gpm].copy())
        all_wave = np.append(all_wave, wave_ext.copy())
        all_sci = np.append(all_sci, flux_sav[resrt].copy())
        all_ivar = np.append(all_ivar, ivar_sav[resrt].copy())
        all_idx = np.append(all_idx, ff*np.ones(numpix))
        all_wghts = np.append(all_wghts, weights[ff]*np.ones(numpix)/weights[0])
        all_spatpos = np.append(all_spatpos, this_spatpos)
        all_specpos = np.append(all_specpos, this_specpos)
        all_spatid = np.append(all_spatid, this_spatid)
        all_tilts.append(spec2DObj.tilts)
        all_slits.append(slits)
        all_align.append(alignSplines)

    # No need to continue if we are not combining nor aligning frames
    if not combine and not align:
        return

    # Grab cos(dec) for convenience
    cosdec = np.cos(np.mean(all_dec) * np.pi / 180.0)

    # Register spatial offsets between all frames
    if align:
        if opts['ra_offset'] is not None:
            # First, translate all coordinates to the coordinates of the first frame
            # Note :: Don't need cosdec here, this just overrides the IFU coordinate centre of each frame
            ref_shift_ra = ifu_ra[0] - ifu_ra
            ref_shift_dec = ifu_dec[0] - ifu_dec
            for ff in range(numfiles):
                # Apply the shift
                all_ra[all_idx == ff] += ref_shift_ra[ff] + opts['ra_offset'][ff]/3600.0
                all_dec[all_idx == ff] += ref_shift_dec[ff] + opts['dec_offset'][ff]/3600.0
                msgs.info("Spatial shift of cube #{0:d}: RA, DEC (arcsec) = {1:+0.3f} E, {2:+0.3f} N".format(ff + 1, opts['ra_offset'][ff], opts['dec_offset'][ff]))
        else:
            # Find the wavelength range where all frames overlap
            min_wl, max_wl = get_whitelight_range(np.max(mnmx_wv[:, :, 0]),  # The max blue wavelength
                                                  np.min(mnmx_wv[:, :, 1]),  # The min red wavelength
                                                  cubepar['whitelight_range'])  # The user-specified values (if any)
            # Get the good whitelight pixels
            ww, wavediff = get_whitelight_pixels(all_wave, min_wl, max_wl)
            # Iterate over white light image generation and spatial shifting
            numiter = 2
            for dd in range(numiter):
                msgs.info(f"Iterating on spatial translation - ITERATION #{dd+1}/{numiter}")
                # Setup the WCS to use for all white light images
                ref_idx = None  # Don't use an index - This is the default behaviour when a reference image is supplied
                image_wcs, voxedge, reference_image = create_wcs(cubepar, all_ra[ww], all_dec[ww], all_wave[ww],
                                                                 dspat, wavediff, collapse=True)
                if voxedge[2].size != 2:
                    msgs.error("Spectral range for WCS is incorrect for white light image")

                wl_imgs = generate_image_subpixel(image_wcs, all_ra[ww], all_dec[ww], all_wave[ww],
                                                  all_sci[ww], all_ivar[ww], all_wghts[ww],
                                                  all_spatpos[ww], all_specpos[ww], all_spatid[ww],
                                                  all_tilts, all_slits, all_align, voxedge, all_idx=all_idx[ww],
                                                  spec_subpixel=spec_subpixel, spat_subpixel=spat_subpixel)
                if reference_image is None:
                    # ref_idx will be the index of the cube with the highest S/N
                    ref_idx = np.argmax(weights)
                    reference_image = wl_imgs[:, :, ref_idx].copy()
                    msgs.info("Calculating spatial translation of each cube relative to cube #{0:d})".format(ref_idx+1))
                else:
                    msgs.info("Calculating the spatial translation of each cube relative to user-defined 'reference_image'")

                # Calculate the image offsets relative to the reference image
                for ff in range(numfiles):
                    # Calculate the shift
                    ra_shift, dec_shift = calculate_image_phase(reference_image.copy(), wl_imgs[:, :, ff], maskval=0.0)
                    # Convert pixel shift to degrees shift
                    ra_shift *= dspat/cosdec
                    dec_shift *= dspat
                    msgs.info("Spatial shift of cube #{0:d}: RA, DEC (arcsec) = {1:+0.3f} E, {2:+0.3f} N".format(ff+1, ra_shift*3600.0, dec_shift*3600.0))
                    # Apply the shift
                    all_ra[all_idx == ff] += ra_shift
                    all_dec[all_idx == ff] += dec_shift

    # Calculate the relative spectral weights of all pixels
    if numfiles == 1:
        # No need to calculate weights if there's just one frame
        all_wghts = np.ones_like(all_sci)
    else:
        # Find the wavelength range where all frames overlap
        min_wl, max_wl = get_whitelight_range(np.max(mnmx_wv[:, :, 0]),  # The max blue wavelength
                                              np.min(mnmx_wv[:, :, 1]),  # The min red wavelength
                                              cubepar['whitelight_range'])  # The user-specified values (if any)
        # Get the good white light pixels
        ww, wavediff = get_whitelight_pixels(all_wave, min_wl, max_wl)
        # Get a suitable WCS
        image_wcs, voxedge, reference_image = create_wcs(cubepar, all_ra, all_dec, all_wave, dspat, wavediff, collapse=True)
        # Generate the white light image (note: hard-coding subpixel=1 in both directions, and combining into a single image)
        wl_full = generate_image_subpixel(image_wcs, all_ra, all_dec, all_wave,
                                          all_sci, all_ivar, all_wghts,
                                          all_spatpos, all_specpos, all_spatid,
                                          all_tilts, all_slits, all_align, voxedge, all_idx=all_idx,
                                          spec_subpixel=1, spat_subpixel=1, combine=True)
        # Compute the weights
        all_wghts = compute_weights(all_ra, all_dec, all_wave, all_sci, all_ivar, all_idx, wl_full[:, :, 0],
                                    dspat, dwv, relative_weights=cubepar['relative_weights'])

    # Generate the WCS, and the voxel edges
    cube_wcs, vox_edges, _ = create_wcs(cubepar, all_ra, all_dec, all_wave, dspat, dwv)

    sensfunc = None
    if flux_spline is not None:
        # Get wavelength of each pixel, and note that the WCS gives this in m, so convert to Angstroms (x 1E10)
        numwav = vox_edges[2].size-1
        senswave = cube_wcs.spectral.wcs_pix2world(np.arange(numwav), 0)[0] * 1.0E10
        sensfunc = flux_spline(senswave)

    # Generate a datacube
    outfile = get_output_filename("", cubepar['output_filename'], True, -1)
    if method in ['subpixel', 'ngp']:
        # Generate the datacube
        wl_wvrng = None
        if cubepar['save_whitelight']:
            wl_wvrng = get_whitelight_range(np.max(mnmx_wv[:, :, 0]),
                                            np.min(mnmx_wv[:, :, 1]),
                                            cubepar['whitelight_range'])
        if combine:
            generate_cube_subpixel(outfile, cube_wcs, all_ra, all_dec, all_wave, all_sci, all_ivar,
                                   np.ones(all_wghts.size),  # all_wghts,
                                   all_spatpos, all_specpos, all_spatid, all_tilts, all_slits, all_align, vox_edges,
                                   all_idx=all_idx, overwrite=overwrite, blaze_wave=blaze_wave, blaze_spec=blaze_spec,
                                   fluxcal=fluxcal, sensfunc=sensfunc, specname=specname, whitelight_range=wl_wvrng,
                                   spec_subpixel=spec_subpixel, spat_subpixel=spat_subpixel)
        else:
            for ff in range(numfiles):
                outfile = get_output_filename("", cubepar['output_filename'], False, ff)
                ww = np.where(all_idx == ff)
                generate_cube_subpixel(outfile, cube_wcs, all_ra[ww], all_dec[ww], all_wave[ww], all_sci[ww], all_ivar[ww], np.ones(all_wghts[ww].size),
                                       all_spatpos[ww], all_specpos[ww], all_spatid[ww], all_tilts[ff], all_slits[ff], all_align[ff], vox_edges,
                                       all_idx=all_idx[ww], overwrite=overwrite, blaze_wave=blaze_wave, blaze_spec=blaze_spec,
                                       fluxcal=fluxcal, sensfunc=sensfunc, specname=specname, whitelight_range=wl_wvrng,
                                       spec_subpixel=spec_subpixel, spat_subpixel=spat_subpixel)

=======
    return all_wghts
>>>>>>> 11452978
<|MERGE_RESOLUTION|>--- conflicted
+++ resolved
@@ -744,1217 +744,4 @@
         all_wghts[ww] = interp1d(wave_spec, weights[ff], kind='cubic',
                                  bounds_error=False, fill_value="extrapolate")(all_wave[ww])
     msgs.info("Optimal weighting complete")
-<<<<<<< HEAD
-    return all_wghts
-
-
-def generate_image_subpixel(image_wcs, all_ra, all_dec, all_wave, all_sci, all_ivar, all_wghts, all_spatpos, all_specpos,
-                            all_spatid, tilts, slits, astrom_trans, bins, all_idx=None,
-                            spec_subpixel=10, spat_subpixel=10, combine=False):
-    """
-    Generate a white light image from the input pixels
-
-    Args:
-        image_wcs (`astropy.wcs.WCS`_):
-            World coordinate system to use for the white light images.
-        all_ra (`numpy.ndarray`_):
-            1D flattened array containing the right ascension of each pixel
-            (units = degrees)
-        all_dec (`numpy.ndarray`_):
-            1D flattened array containing the declination of each pixel (units =
-            degrees)
-        all_wave (`numpy.ndarray`_):
-            1D flattened array containing the wavelength of each pixel (units =
-            Angstroms)
-        all_sci (`numpy.ndarray`_):
-            1D flattened array containing the counts of each pixel from all
-            spec2d files
-        all_ivar (`numpy.ndarray`_):
-            1D flattened array containing the inverse variance of each pixel
-            from all spec2d files
-        all_wghts (`numpy.ndarray`_):
-            1D flattened array containing the weights of each pixel to be used
-            in the combination
-        all_spatpos (`numpy.ndarray`_):
-            1D flattened array containing the detector pixel location in the
-            spatial direction
-        all_specpos (`numpy.ndarray`_):
-            1D flattened array containing the detector pixel location in the
-            spectral direction
-        all_spatid (`numpy.ndarray`_):
-            1D flattened array containing the spatid of each pixel
-        tilts (`numpy.ndarray`_, list):
-            2D wavelength tilts frame, or a list of tilt frames (see all_idx)
-        slits (:class:`~pypeit.slittrace.SlitTraceSet`, list):
-            Information stored about the slits, or a list of SlitTraceSet (see
-            all_idx)
-        astrom_trans (:class:`~pypeit.alignframe.AlignmentSplines`, list):
-            A Class containing the transformation between detector pixel
-            coordinates and WCS pixel coordinates, or a list of Alignment
-            Splines (see all_idx)
-        bins (tuple):
-            A 3-tuple (x,y,z) containing the histogram bin edges in x,y spatial
-            and z wavelength coordinates
-        all_idx (`numpy.ndarray`_, optional):
-            If tilts, slits, and astrom_trans are lists, this should contain a
-            1D flattened array, of the same length as all_sci, containing the
-            index the tilts, slits, and astrom_trans lists that corresponds to
-            each pixel. Note that, in this case all of these lists need to be
-            the same length.
-        spec_subpixel (:obj:`int`, optional):
-            What is the subpixellation factor in the spectral direction. Higher
-            values give more reliable results, but note that the time required
-            goes as (``spec_subpixel * spat_subpixel``). The default value is 5,
-            which divides each detector pixel into 5 subpixels in the spectral
-            direction.
-        spat_subpixel (:obj:`int`, optional):
-            What is the subpixellation factor in the spatial direction. Higher
-            values give more reliable results, but note that the time required
-            goes as (``spec_subpixel * spat_subpixel``). The default value is 5,
-            which divides each detector pixel into 5 subpixels in the spatial
-            direction.
-        combine (:obj:`bool`, optional):
-            If True, all of the input frames will be combined into a single
-            output. Otherwise, individual images will be generated.
-
-    Returns:
-        `numpy.ndarray`_: The white light images for all frames
-    """
-    # Perform some checks on the input -- note, more complete checks are performed in subpixellate()
-    _all_idx = np.zeros(all_sci.size) if all_idx is None else all_idx
-    if combine:
-        numfr = 1
-    else:
-        numfr = np.unique(_all_idx).size
-        if len(tilts) != numfr or len(slits) != numfr or len(astrom_trans) != numfr:
-            msgs.error("The following arguments must be the same length as the expected number of frames to be combined:"
-                       + msgs.newline() + "tilts, slits, astrom_trans")
-    # Prepare the array of white light images to be stored
-    numra = bins[0].size-1
-    numdec = bins[1].size-1
-    all_wl_imgs = np.zeros((numra, numdec, numfr))
-
-    # Loop through all frames and generate white light images
-    for fr in range(numfr):
-        msgs.info(f"Creating image {fr+1}/{numfr}")
-        if combine:
-            # Subpixellate
-            img, _, _ = subpixellate(image_wcs, all_ra, all_dec, all_wave,
-                                     all_sci, all_ivar, all_wghts, all_spatpos,
-                                     all_specpos, all_spatid, tilts, slits, astrom_trans, bins,
-                                     spec_subpixel=spec_subpixel, spat_subpixel=spat_subpixel, all_idx=_all_idx)
-        else:
-            ww = np.where(_all_idx == fr)
-            # Subpixellate
-            img, _, _ = subpixellate(image_wcs, all_ra[ww], all_dec[ww], all_wave[ww],
-                                     all_sci[ww], all_ivar[ww], all_wghts[ww], all_spatpos[ww],
-                                     all_specpos[ww], all_spatid[ww], tilts[fr], slits[fr], astrom_trans[fr], bins,
-                                     spec_subpixel=spec_subpixel, spat_subpixel=spat_subpixel)
-        all_wl_imgs[:, :, fr] = img[:, :, 0]
-    # Return the constructed white light images
-    return all_wl_imgs
-
-
-def generate_cube_subpixel(outfile, output_wcs, all_ra, all_dec, all_wave, all_sci, all_ivar, all_wghts,
-                           all_spatpos, all_specpos, all_spatid, tilts, slits, astrom_trans, bins,
-                           all_idx=None, spec_subpixel=10, spat_subpixel=10, overwrite=False, blaze_wave=None,
-                           blaze_spec=None, fluxcal=False, sensfunc=None, whitelight_range=None,
-                           specname="PYP_SPEC", debug=False):
-    r"""
-    Save a datacube using the subpixel algorithm. Refer to the subpixellate()
-    docstring for further details about this algorithm
-
-    Args:
-        outfile (str):
-            Filename to be used to save the datacube
-        output_wcs (`astropy.wcs.WCS`_):
-            Output world coordinate system.
-        all_ra (`numpy.ndarray`_):
-            1D flattened array containing the right ascension of each pixel
-            (units = degrees)
-        all_dec (`numpy.ndarray`_):
-            1D flattened array containing the declination of each pixel (units =
-            degrees)
-        all_wave (`numpy.ndarray`_):
-            1D flattened array containing the wavelength of each pixel (units =
-            Angstroms)
-        all_sci (`numpy.ndarray`_):
-            1D flattened array containing the counts of each pixel from all
-            spec2d files
-        all_ivar (`numpy.ndarray`_):
-            1D flattened array containing the inverse variance of each pixel
-            from all spec2d files
-        all_wghts (`numpy.ndarray`_):
-            1D flattened array containing the weights of each pixel to be used
-            in the combination
-        all_spatpos (`numpy.ndarray`_):
-            1D flattened array containing the detector pixel location in the
-            spatial direction
-        all_specpos (`numpy.ndarray`_):
-            1D flattened array containing the detector pixel location in the
-            spectral direction
-        all_spatid (`numpy.ndarray`_):
-            1D flattened array containing the spatid of each pixel
-        tilts (`numpy.ndarray`_, list):
-            2D wavelength tilts frame, or a list of tilt frames (see all_idx)
-        slits (:class:`~pypeit.slittrace.SlitTraceSet`, list):
-            Information stored about the slits, or a list of SlitTraceSet (see
-            all_idx)
-        astrom_trans (:class:`~pypeit.alignframe.AlignmentSplines`, list):
-            A Class containing the transformation between detector pixel
-            coordinates and WCS pixel coordinates, or a list of Alignment
-            Splines (see all_idx)
-        bins (tuple):
-            A 3-tuple (x,y,z) containing the histogram bin edges in x,y spatial
-            and z wavelength coordinates
-        all_idx (`numpy.ndarray`_, optional):
-            If tilts, slits, and astrom_trans are lists, this should contain a
-            1D flattened array, of the same length as all_sci, containing the
-            index the tilts, slits, and astrom_trans lists that corresponds to
-            each pixel. Note that, in this case all of these lists need to be
-            the same length.
-        spec_subpixel (int, optional):
-            What is the subpixellation factor in the spectral direction. Higher
-            values give more reliable results, but note that the time required
-            goes as (``spec_subpixel * spat_subpixel``). The default value is 5,
-            which divides each detector pixel into 5 subpixels in the spectral
-            direction.
-        spat_subpixel (int, optional):
-            What is the subpixellation factor in the spatial direction. Higher
-            values give more reliable results, but note that the time required
-            goes as (``spec_subpixel * spat_subpixel``). The default value is 5,
-            which divides each detector pixel into 5 subpixels in the spatial
-            direction.
-        overwrite (bool, optional):
-            If True, the output cube will be overwritten.
-        blaze_wave (`numpy.ndarray`_, optional):
-            Wavelength array of the spectral blaze function
-        blaze_spec (`numpy.ndarray`_, optional):
-            Spectral blaze function
-        fluxcal (bool, optional):
-            Are the data flux calibrated? If True, the units are: :math:`{\rm
-            erg/s/cm}^2{\rm /Angstrom/arcsec}^2` multiplied by the
-            PYPEIT_FLUX_SCALE.  Otherwise, the units are: :math:`{\rm
-            counts/s/Angstrom/arcsec}^2`.
-        sensfunc (`numpy.ndarray`_, None, optional):
-            Sensitivity function that has been applied to the datacube
-        whitelight_range (None, list, optional):
-            A two element list that specifies the minimum and maximum
-            wavelengths (in Angstroms) to use when constructing the white light
-            image (format is: [min_wave, max_wave]). If None, the cube will be
-            collapsed over the full wavelength range. If a list is provided an
-            either element of the list is None, then the minimum/maximum
-            wavelength range of that element will be set by the minimum/maximum
-            wavelength of all_wave.
-        specname (str, optional):
-            Name of the spectrograph
-        debug (bool, optional):
-            If True, a residuals cube will be output. If the datacube generation
-            is correct, the distribution of pixels in the residual cube with no
-            flux should have mean=0 and std=1.
-    """
-    # Prepare the header, and add the unit of flux to the header
-    hdr = output_wcs.to_header()
-    if fluxcal:
-        hdr['FLUXUNIT'] = (flux_calib.PYPEIT_FLUX_SCALE, "Flux units -- erg/s/cm^2/Angstrom/arcsec^2")
-    else:
-        hdr['FLUXUNIT'] = (1, "Flux units -- counts/s/Angstrom/arcsec^2")
-
-    # Subpixellate
-    subpix = subpixellate(output_wcs, all_ra, all_dec, all_wave, all_sci, all_ivar, all_wghts, all_spatpos, all_specpos,
-                          all_spatid, tilts, slits, astrom_trans, bins, all_idx=all_idx,
-                          spec_subpixel=spec_subpixel, spat_subpixel=spat_subpixel, debug=debug)
-    # Extract the variables that we need
-    if debug:
-        datacube, varcube, bpmcube, residcube = subpix
-        # Save a residuals cube
-        outfile_resid = outfile.replace(".fits", "_resid.fits")
-        msgs.info("Saving residuals datacube as: {0:s}".format(outfile_resid))
-        hdu = fits.PrimaryHDU(residcube.T, header=hdr)
-        hdu.writeto(outfile_resid, overwrite=overwrite)
-    else:
-        datacube, varcube, bpmcube = subpix
-
-    # Check if the user requested a white light image
-    if whitelight_range is not None:
-        # Grab the WCS of the white light image
-        whitelight_wcs = output_wcs.celestial
-        # Determine the wavelength range of the whitelight image
-        if whitelight_range[0] is None:
-            whitelight_range[0] = np.min(all_wave)
-        if whitelight_range[1] is None:
-            whitelight_range[1] = np.max(all_wave)
-        msgs.info("White light image covers the wavelength range {0:.2f} A - {1:.2f} A".format(
-            whitelight_range[0], whitelight_range[1]))
-        # Get the output filename for the white light image
-        out_whitelight = get_output_whitelight_filename(outfile)
-        nspec = datacube.shape[2]
-        # Get wavelength of each pixel, and note that the WCS gives this in m, so convert to Angstroms (x 1E10)
-        wave = 1.0E10 * output_wcs.spectral.wcs_pix2world(np.arange(nspec), 0)[0]
-        whitelight_img = make_whitelight_fromcube(datacube, wave=wave, wavemin=whitelight_range[0], wavemax=whitelight_range[1])
-        msgs.info("Saving white light image as: {0:s}".format(out_whitelight))
-        img_hdu = fits.PrimaryHDU(whitelight_img.T, header=whitelight_wcs.to_header())
-        img_hdu.writeto(out_whitelight, overwrite=overwrite)
-
-    # Write out the datacube
-    msgs.info("Saving datacube as: {0:s}".format(outfile))
-    final_cube = DataCube(datacube.T, np.sqrt(varcube.T), bpmcube.T, specname, blaze_wave, blaze_spec,
-                          sensfunc=sensfunc, fluxed=fluxcal)
-    final_cube.to_file(outfile, hdr=hdr, overwrite=overwrite)
-
-
-def subpixellate(output_wcs, all_ra, all_dec, all_wave, all_sci, all_ivar, all_wghts, all_spatpos, all_specpos,
-                 all_spatid, tilts, slits, astrom_trans, bins, all_idx=None,
-                 spec_subpixel=10, spat_subpixel=10, debug=False):
-    r"""
-    Subpixellate the input data into a datacube. This algorithm splits each
-    detector pixel into multiple subpixels, and then assigns each subpixel to a
-    voxel. For example, if ``spec_subpixel = spat_subpixel = 10``, then each
-    detector pixel is divided into :math:`10^2=100` subpixels. Alternatively,
-    when spec_subpixel = spat_subpixel = 1, this corresponds to the nearest grid
-    point (NGP) algorithm.
-
-    Important Note: If spec_subpixel > 1 or spat_subpixel > 1, the errors will
-    be correlated, and the covariance is not being tracked, so the errors will
-    not be (quite) right. There is a tradeoff one has to make between sampling
-    and better looking cubes, versus no sampling and better behaved errors.
-
-    Args:
-        output_wcs (`astropy.wcs.WCS`_):
-            Output world coordinate system.
-        all_ra (`numpy.ndarray`_):
-            1D flattened array containing the right ascension of each pixel
-            (units = degrees)
-        all_dec (`numpy.ndarray`_):
-            1D flattened array containing the declination of each pixel (units =
-            degrees)
-        all_wave (`numpy.ndarray`_):
-            1D flattened array containing the wavelength of each pixel (units =
-            Angstroms)
-        all_sci (`numpy.ndarray`_):
-            1D flattened array containing the counts of each pixel from all
-            spec2d files
-        all_ivar (`numpy.ndarray`_):
-            1D flattened array containing the inverse variance of each pixel
-            from all spec2d files
-        all_wghts (`numpy.ndarray`_):
-            1D flattened array containing the weights of each pixel to be used
-            in the combination
-        all_spatpos (`numpy.ndarray`_):
-            1D flattened array containing the detector pixel location in the
-            spatial direction
-        all_specpos (`numpy.ndarray`_):
-            1D flattened array containing the detector pixel location in the
-            spectral direction
-        all_spatid (`numpy.ndarray`_):
-            1D flattened array containing the spatid of each pixel
-        tilts (`numpy.ndarray`_, list):
-            2D wavelength tilts frame, or a list of tilt frames (see all_idx)
-        slits (:class:`~pypeit.slittrace.SlitTraceSet`, list):
-            Information stored about the slits, or a list of SlitTraceSet (see
-            all_idx)
-        astrom_trans (:class:`~pypeit.alignframe.AlignmentSplines`, list):
-            A Class containing the transformation between detector pixel
-            coordinates and WCS pixel coordinates, or a list of Alignment
-            Splines (see all_idx)
-        bins (tuple):
-            A 3-tuple (x,y,z) containing the histogram bin edges in x,y spatial
-            and z wavelength coordinates
-        all_idx (`numpy.ndarray`_, optional):
-            If tilts, slits, and astrom_trans are lists, this should contain a
-            1D flattened array, of the same length as all_sci, containing the
-            index the tilts, slits, and astrom_trans lists that corresponds to
-            each pixel. Note that, in this case all of these lists need to be
-            the same length.
-        spec_subpixel (:obj:`int`, optional):
-            What is the subpixellation factor in the spectral direction. Higher
-            values give more reliable results, but note that the time required
-            goes as (``spec_subpixel * spat_subpixel``). The default value is 5,
-            which divides each detector pixel into 5 subpixels in the spectral
-            direction.
-        spat_subpixel (:obj:`int`, optional):
-            What is the subpixellation factor in the spatial direction. Higher
-            values give more reliable results, but note that the time required
-            goes as (``spec_subpixel * spat_subpixel``). The default value is 5,
-            which divides each detector pixel into 5 subpixels in the spatial
-            direction.
-        debug (bool):
-            If True, a residuals cube will be output. If the datacube generation
-            is correct, the distribution of pixels in the residual cube with no
-            flux should have mean=0 and std=1.
-
-    Returns:
-        :obj:`tuple`: Three or four `numpy.ndarray`_ objects containing (1) the
-        datacube generated from the subpixellated inputs, (2) the corresponding
-        variance cube, (3) the corresponding bad pixel mask cube, and (4) the
-        residual cube.  The latter is only returned if debug is True. 
-    """
-    # Check for combinations of lists or not
-    if type(tilts) is list and type(slits) is list and type(astrom_trans) is list:
-        # Several frames are being combined. Check the lists have the same length
-        numframes = len(tilts)
-        if len(slits) != numframes or len(astrom_trans) != numframes:
-            msgs.error("The following lists must have the same length:" + msgs.newline() +
-                       "tilts, slits, astrom_trans")
-        # Check all_idx has been set
-        if all_idx is None:
-            if numframes != 1:
-                msgs.error("Missing required argument for combining frames: all_idx")
-            else:
-                all_idx = np.zeros(all_sci.size)
-        else:
-            tmp = np.unique(all_idx).size
-            if tmp != numframes:
-                msgs.warn("Indices in argument 'all_idx' does not match the number of frames expected.")
-        # Store in the following variables
-        _tilts, _slits, _astrom_trans = tilts, slits, astrom_trans
-    elif type(tilts) is not list and type(slits) is not list and \
-            type(astrom_trans) is not list:
-        # Just a single frame - store as lists for this code
-        _tilts, _slits, _astrom_trans = [tilts], [slits], [astrom_trans],
-        all_idx = np.zeros(all_sci.size)
-        numframes = 1
-    else:
-        msgs.error("The following input arguments should all be of type 'list', or all not be type 'list':" +
-                   msgs.newline() + "tilts, slits, astrom_trans")
-    # Prepare the output arrays
-    outshape = (bins[0].size-1, bins[1].size-1, bins[2].size-1)
-    binrng = [[bins[0][0], bins[0][-1]], [bins[1][0], bins[1][-1]], [bins[2][0], bins[2][-1]]]
-    datacube, varcube, normcube = np.zeros(outshape), np.zeros(outshape), np.zeros(outshape)
-    if debug:
-        residcube = np.zeros(outshape)
-    # Divide each pixel into subpixels
-    spec_offs = np.arange(0.5/spec_subpixel, 1, 1/spec_subpixel) - 0.5  # -0.5 is to offset from the centre of each pixel.
-    spat_offs = np.arange(0.5/spat_subpixel, 1, 1/spat_subpixel) - 0.5  # -0.5 is to offset from the centre of each pixel.
-    spat_x, spec_y = np.meshgrid(spat_offs, spec_offs)
-    num_subpixels = spec_subpixel * spat_subpixel
-    area = 1 / num_subpixels
-    all_wght_subpix = all_wghts * area
-    all_var = utils.inverse(all_ivar)
-    # Loop through all exposures
-    for fr in range(numframes):
-        # Extract tilts and slits for convenience
-        this_tilts = _tilts[fr]
-        this_slits = _slits[fr]
-        # Loop through all slits
-        for sl, spatid in enumerate(this_slits.spat_id):
-            if numframes == 1:
-                msgs.info(f"Resampling slit {sl+1}/{this_slits.nslits}")
-            else:
-                msgs.info(f"Resampling slit {sl+1}/{this_slits.nslits} of frame {fr+1}/{numframes}")
-            this_sl = np.where((all_spatid == spatid) & (all_idx == fr))
-            wpix = (all_specpos[this_sl], all_spatpos[this_sl])
-            # Generate a spline between spectral pixel position and wavelength
-            yspl = this_tilts[wpix]*(this_slits.nspec - 1)
-            tiltpos = np.add.outer(yspl, spec_y).flatten()
-            wspl = all_wave[this_sl]
-            asrt = np.argsort(yspl)
-            wave_spl = interp1d(yspl[asrt], wspl[asrt], kind='linear', bounds_error=False, fill_value='extrapolate')
-            # Calculate spatial and spectral positions of the subpixels
-            spat_xx = np.add.outer(wpix[1], spat_x.flatten()).flatten()
-            spec_yy = np.add.outer(wpix[0], spec_y.flatten()).flatten()
-            # Transform this to spatial location
-            spatpos_subpix = _astrom_trans[fr].transform(sl, spat_xx, spec_yy)
-            spatpos = _astrom_trans[fr].transform(sl, all_spatpos[this_sl], all_specpos[this_sl])
-            ra_coeff = np.polyfit(spatpos, all_ra[this_sl], 1)
-            dec_coeff = np.polyfit(spatpos, all_dec[this_sl], 1)
-            this_ra = np.polyval(ra_coeff, spatpos_subpix)#ra_spl(spatpos_subpix)
-            this_dec = np.polyval(dec_coeff, spatpos_subpix)#dec_spl(spatpos_subpix)
-            # ssrt = np.argsort(spatpos)
-            # ra_spl = interp1d(spatpos[ssrt], all_ra[this_sl][ssrt], kind='linear', bounds_error=False, fill_value='extrapolate')
-            # dec_spl = interp1d(spatpos[ssrt], all_dec[this_sl][ssrt], kind='linear', bounds_error=False, fill_value='extrapolate')
-            # this_ra = ra_spl(spatpos_subpix)
-            # this_dec = dec_spl(spatpos_subpix)
-            this_wave = wave_spl(tiltpos)
-            # Convert world coordinates to voxel coordinates, then histogram
-            vox_coord = output_wcs.wcs_world2pix(np.vstack((this_ra, this_dec, this_wave * 1.0E-10)).T, 0)
-            if histogramdd is not None:
-                # use the "fast histogram" algorithm, that assumes regular bin spacing
-                datacube += histogramdd(vox_coord, bins=outshape, range=binrng, weights=np.repeat(all_sci[this_sl] * all_wght_subpix[this_sl], num_subpixels))
-                varcube += histogramdd(vox_coord, bins=outshape, range=binrng, weights=np.repeat(all_var[this_sl] * all_wght_subpix[this_sl]**2, num_subpixels))
-                normcube += histogramdd(vox_coord, bins=outshape, range=binrng, weights=np.repeat(all_wght_subpix[this_sl], num_subpixels))
-                if debug:
-                    residcube += histogramdd(vox_coord, bins=outshape, range=binrng, weights=np.repeat(all_sci[this_sl] * np.sqrt(all_ivar[this_sl]), num_subpixels))
-            else:
-                datacube += np.histogramdd(vox_coord, bins=outshape, weights=np.repeat(all_sci[this_sl] * all_wght_subpix[this_sl], num_subpixels))[0]
-                varcube += np.histogramdd(vox_coord, bins=outshape, weights=np.repeat(all_var[this_sl] * all_wght_subpix[this_sl]**2, num_subpixels))[0]
-                normcube += np.histogramdd(vox_coord, bins=outshape, weights=np.repeat(all_wght_subpix[this_sl], num_subpixels))[0]
-                if debug:
-                    residcube += np.histogramdd(vox_coord, bins=outshape, weights=np.repeat(all_sci[this_sl] * np.sqrt(all_ivar[this_sl]), num_subpixels))[0]
-    # Normalise the datacube and variance cube
-    nc_inverse = utils.inverse(normcube)
-    datacube *= nc_inverse
-    varcube *= nc_inverse**2
-    bpmcube = (normcube == 0).astype(np.uint8)
-    if debug:
-        residcube *= nc_inverse
-        return datacube, varcube, bpmcube, residcube
-    return datacube, varcube, bpmcube
-
-
-def get_output_filename(fil, par_outfile, combine, idx=1):
-    """
-    Get the output filename of a datacube, given the input
-
-    Args:
-        fil (str):
-            The spec2d filename.
-        par_outfile (str):
-            The user-specified output filename (see cubepar['output_filename'])
-        combine (bool):
-            Should the input frames be combined into a single datacube?
-        idx (int, optional):
-            Index of filename to be saved. Required if combine=False.
-
-    Returns:
-        str: The output filename to use.
-    """
-    if combine:
-        if par_outfile == "":
-            par_outfile = "datacube.fits"
-        # Check the output files don't exist
-        outfile = par_outfile if ".fits" in par_outfile else par_outfile + ".fits"
-    else:
-        if par_outfile == "":
-            outfile = fil.replace("spec2d_", "spec3d_")
-        else:
-            # Use the output filename as a prefix
-            outfile = os.path.splitext(par_outfile)[0] + "_{0:03d}.fits".format(idx)
-    # Return the outfile
-    return outfile
-
-
-def get_output_whitelight_filename(outfile):
-    """
-    Given the output filename of a datacube, create an appropriate whitelight
-    fits file name
-
-    Args:
-        outfile (str):
-            The output filename used for the datacube.
-
-    Returns:
-        str: The output filename to use for the whitelight image.
-    """
-    out_wl_filename = os.path.splitext(outfile)[0] + "_whitelight.fits"
-    return out_wl_filename
-
-
-def coadd_cube(files, opts, spectrograph=None, parset=None, overwrite=False):
-    """ Main routine to coadd spec2D files into a 3D datacube
-
-    Args:
-        files (:obj:`list`):
-            List of all spec2D files
-        opts (:obj:`dict`):
-            coadd2d options associated with each spec2d file
-        spectrograph (:obj:`str`, :class:`~pypeit.spectrographs.spectrograph.Spectrograph`, optional):
-            The name or instance of the spectrograph used to obtain the data.
-            If None, this is pulled from the file header.
-        parset (:class:`~pypeit.par.pypeitpar.PypeItPar`, optional):
-            An instance of the parameter set.  If None, assumes that detector 1
-            is the one reduced and uses the default reduction parameters for the
-            spectrograph (see
-            :func:`~pypeit.spectrographs.spectrograph.Spectrograph.default_pypeit_par`
-            for the relevant spectrograph class).
-        overwrite (:obj:`bool`, optional):
-            Overwrite the output file, if it exists?
-    """
-    if spectrograph is None:
-        with fits.open(files[0]) as hdu:
-            spectrograph = hdu[0].header['PYP_SPEC']
-
-    if isinstance(spectrograph, str):
-        spec = load_spectrograph(spectrograph)
-        specname = spectrograph
-    else:
-        # Assume it's a Spectrograph instance
-        spec = spectrograph
-        specname = spectrograph.name
-
-    # Grab the parset, if not provided
-    if parset is None:
-        # TODO :: Use config_specific_par instead?
-        parset = spec.default_pypeit_par()
-    cubepar = parset['reduce']['cube']
-    flatpar = parset['calibrations']['flatfield']
-    senspar = parset['sensfunc']
-
-    # prep
-    numfiles = len(files)
-    method = cubepar['method'].lower()
-    combine = cubepar['combine']
-    align = cubepar['align']
-    # If there is only one frame being "combined" AND there's no reference image, then don't compute the translation.
-    if numfiles == 1 and cubepar["reference_image"] is None:
-        if not align:
-            msgs.warn("Parameter 'align' should be False when there is only one frame and no reference image")
-            msgs.info("Setting 'align' to False")
-        align = False
-    if opts['ra_offset'] is not None:
-        if not align:
-            msgs.warn("When 'ra_offset' and 'dec_offset' are set, 'align' must be True.")
-            msgs.info("Setting 'align' to True")
-        align = True
-    # TODO :: The default behaviour (combine=False, align=False) produces a datacube that uses the instrument WCS
-    #  It should be possible (and perhaps desirable) to do a spatial alignment (i.e. align=True), apply this to the
-    #  RA,Dec values of each pixel, and then use the instrument WCS to save the output (or, just adjust the crval).
-    #  At the moment, if the user wishes to spatially align the frames, a different WCS is generated.
-    if histogramdd is None:
-        msgs.warn("Generating a datacube is faster if you install fast-histogram:"+msgs.newline()+
-                  "https://pypi.org/project/fast-histogram/")
-        if method != 'ngp':
-            msgs.warn("Forcing NGP algorithm, because fast-histogram is not installed")
-            method = 'ngp'
-
-    # Determine what method is requested
-    spec_subpixel, spat_subpixel = 1, 1
-    if method == "subpixel":
-        msgs.info("Adopting the subpixel algorithm to generate the datacube.")
-        spec_subpixel, spat_subpixel = cubepar['spec_subpixel'], cubepar['spat_subpixel']
-    elif method == "ngp":
-        msgs.info("Adopting the nearest grid point (NGP) algorithm to generate the datacube.")
-    else:
-        msgs.error(f"The following datacube method is not allowed: {method}")
-
-    # Get the detector number and string representation
-    det = 1 if parset['rdx']['detnum'] is None else parset['rdx']['detnum']
-    detname = spec.get_det_name(det)
-
-    # Check if the output file exists
-    if combine:
-        outfile = get_output_filename("", cubepar['output_filename'], combine)
-        out_whitelight = get_output_whitelight_filename(outfile)
-        if os.path.exists(outfile) and not overwrite:
-            msgs.error("Output filename already exists:"+msgs.newline()+outfile)
-        if os.path.exists(out_whitelight) and cubepar['save_whitelight'] and not overwrite:
-            msgs.error("Output filename already exists:"+msgs.newline()+out_whitelight)
-    else:
-        # Finally, if there's just one file, check if the output filename is given
-        if numfiles == 1 and cubepar['output_filename'] != "":
-            outfile = get_output_filename("", cubepar['output_filename'], True, -1)
-            out_whitelight = get_output_whitelight_filename(outfile)
-            if os.path.exists(outfile) and not overwrite:
-                msgs.error("Output filename already exists:" + msgs.newline() + outfile)
-            if os.path.exists(out_whitelight) and cubepar['save_whitelight'] and not overwrite:
-                msgs.error("Output filename already exists:" + msgs.newline() + out_whitelight)
-        else:
-            for ff in range(numfiles):
-                outfile = get_output_filename(files[ff], cubepar['output_filename'], combine, ff+1)
-                out_whitelight = get_output_whitelight_filename(outfile)
-                if os.path.exists(outfile) and not overwrite:
-                    msgs.error("Output filename already exists:" + msgs.newline() + outfile)
-                if os.path.exists(out_whitelight) and cubepar['save_whitelight'] and not overwrite:
-                    msgs.error("Output filename already exists:" + msgs.newline() + out_whitelight)
-
-    # Check the reference cube and image exist, if requested
-    fluxcal = False
-    blaze_wave, blaze_spec = None, None
-    blaze_spline, flux_spline = None, None
-    if cubepar['standard_cube'] is not None:
-        fluxcal = True
-        ss_file = cubepar['standard_cube']
-        if not os.path.exists(ss_file):
-            msgs.error("Standard cube does not exist:" + msgs.newline() + ss_file)
-        msgs.info(f"Loading standard star cube: {ss_file:s}")
-        # Load the standard star cube and retrieve its RA + DEC
-        stdcube = fits.open(ss_file)
-        star_ra, star_dec = stdcube[1].header['CRVAL1'], stdcube[1].header['CRVAL2']
-
-        # Extract a spectrum of the standard star
-        wave, Nlam_star, Nlam_ivar_star, gpm_star = extract_standard_spec(stdcube)
-
-        # Extract the information about the blaze
-        if cubepar['grating_corr']:
-            blaze_wave_curr, blaze_spec_curr = stdcube['BLAZE_WAVE'].data, stdcube['BLAZE_SPEC'].data
-            blaze_spline_curr = interp1d(blaze_wave_curr, blaze_spec_curr,
-                                         kind='linear', bounds_error=False, fill_value="extrapolate")
-            # The first standard star cube is used as the reference blaze spline
-            if blaze_spline is None:
-                blaze_wave, blaze_spec = stdcube['BLAZE_WAVE'].data, stdcube['BLAZE_SPEC'].data
-                blaze_spline = interp1d(blaze_wave, blaze_spec,
-                                        kind='linear', bounds_error=False, fill_value="extrapolate")
-            # Perform a grating correction
-            grat_corr = correct_grating_shift(wave.value, blaze_wave_curr, blaze_spline_curr, blaze_wave, blaze_spline)
-            # Apply the grating correction to the standard star spectrum
-            Nlam_star /= grat_corr
-            Nlam_ivar_star *= grat_corr**2
-
-        # Read in some information above the standard star
-        std_dict = flux_calib.get_standard_spectrum(star_type=senspar['star_type'],
-                                         star_mag=senspar['star_mag'],
-                                         ra=star_ra, dec=star_dec)
-        # Calculate the sensitivity curve
-        # TODO :: This needs to be addressed... unify flux calibration into the main PypeIt routines.
-        msgs.warn("Datacubes are currently flux-calibrated using the UVIS algorithm... this will be deprecated soon")
-        zeropoint_data, zeropoint_data_gpm, zeropoint_fit, zeropoint_fit_gpm =\
-            flux_calib.fit_zeropoint(wave.value, Nlam_star, Nlam_ivar_star, gpm_star, std_dict,
-                          mask_hydrogen_lines=senspar['mask_hydrogen_lines'],
-                          mask_helium_lines=senspar['mask_helium_lines'],
-                          hydrogen_mask_wid=senspar['hydrogen_mask_wid'],
-                          nresln=senspar['UVIS']['nresln'], resolution=senspar['UVIS']['resolution'],
-                          trans_thresh=senspar['UVIS']['trans_thresh'], polyorder=senspar['polyorder'],
-                          polycorrect=senspar['UVIS']['polycorrect'], polyfunc=senspar['UVIS']['polyfunc'])
-        wgd = np.where(zeropoint_fit_gpm)
-        sens = np.power(10.0, -0.4 * (zeropoint_fit[wgd] - flux_calib.ZP_UNIT_CONST)) / np.square(wave[wgd])
-        flux_spline = interp1d(wave[wgd], sens, kind='linear', bounds_error=False, fill_value="extrapolate")
-
-    # If a reference image has been set, check that it exists
-    if cubepar['reference_image'] is not None:
-        if not os.path.exists(cubepar['reference_image']):
-            msgs.error("Reference image does not exist:" + msgs.newline() + cubepar['reference_image'])
-
-    # Initialise arrays for storage
-    ifu_ra, ifu_dec = np.array([]), np.array([])  # The RA and Dec at the centre of the IFU, as stored in the header
-    all_ra, all_dec, all_wave = np.array([]), np.array([]), np.array([])
-    all_sci, all_ivar, all_idx, all_wghts = np.array([]), np.array([]), np.array([]), np.array([])
-    all_spatpos, all_specpos, all_spatid = np.array([], dtype=int), np.array([], dtype=int), np.array([], dtype=int)
-    all_tilts, all_slits, all_align = [], [], []
-    all_wcs = []
-    dspat = None if cubepar['spatial_delta'] is None else cubepar['spatial_delta']/3600.0  # binning size on the sky (/3600 to convert to degrees)
-    dwv = cubepar['wave_delta']       # binning size in wavelength direction (in Angstroms)
-    wave_ref = None
-    mnmx_wv = None  # Will be used to store the minimum and maximum wavelengths of every slit and frame.
-    weights = np.ones(numfiles)  # Weights to use when combining cubes
-    flat_splines = dict()   # A dictionary containing the splines of the flatfield
-    # Load the default scaleimg frame for the scale correction
-    scalecorr_default = "none"
-    relScaleImgDef = np.array([1])
-    if cubepar['scale_corr'] is not None:
-        if cubepar['scale_corr'] == "image":
-            msgs.info("The default relative spectral illumination correction will use the science image")
-            scalecorr_default = "image"
-        else:
-            msgs.info("Loading default scale image for relative spectral illumination correction:" +
-                      msgs.newline() + cubepar['scale_corr'])
-            try:
-                spec2DObj = spec2dobj.Spec2DObj.from_file(cubepar['scale_corr'], detname)
-                relScaleImgDef = spec2DObj.scaleimg
-                scalecorr_default = cubepar['scale_corr']
-            except:
-                msgs.warn("Could not load scaleimg from spec2d file:" + msgs.newline() +
-                          cubepar['scale_corr'] + msgs.newline() +
-                          "scale correction will not be performed unless you have specified the correct" + msgs.newline() +
-                          "scale_corr file in the spec2d block")
-                cubepar['scale_corr'] = None
-                scalecorr_default = "none"
-
-    # Load the default sky frame to be used for sky subtraction
-    skysub_default = "image"
-    skyImgDef, skySclDef = None, None  # This is the default behaviour (i.e. to use the "image" for the sky subtraction)
-    if cubepar['skysub_frame'] in [None, 'none', '', 'None']:
-        skysub_default = "none"
-        skyImgDef = np.array([0.0])  # Do not perform sky subtraction
-        skySclDef = np.array([0.0])  # Do not perform sky subtraction
-    elif cubepar['skysub_frame'].lower() == "image":
-        msgs.info("The sky model in the spec2d science frames will be used for sky subtraction" +msgs.newline() +
-                  "(unless specific skysub frames have been specified)")
-        skysub_default = "image"
-    else:
-        msgs.info("Loading default image for sky subtraction:" +
-                  msgs.newline() + cubepar['skysub_frame'])
-        try:
-            spec2DObj = spec2dobj.Spec2DObj.from_file(cubepar['skysub_frame'], detname)
-            skysub_exptime = fits.open(cubepar['skysub_frame'])[0].header['EXPTIME']
-        except:
-            msgs.error("Could not load skysub image from spec2d file:" + msgs.newline() + cubepar['skysub_frame'])
-        skysub_default = cubepar['skysub_frame']
-        skyImgDef = spec2DObj.sciimg/skysub_exptime  # Sky counts/second
-        skySclDef = spec2DObj.scaleimg
-
-    # Load all spec2d files and prepare the data for making a datacube
-    for ff, fil in enumerate(files):
-        # Load it up
-        msgs.info("Loading PypeIt spec2d frame:" + msgs.newline() + fil)
-        spec2DObj = spec2dobj.Spec2DObj.from_file(fil, detname)
-        detector = spec2DObj.detector
-        spat_flexure = None  #spec2DObj.sci_spat_flexure
-
-        # Load the header
-        hdr = spec2DObj.head0
-        ifu_ra = np.append(ifu_ra, spec.get_meta_value([hdr], 'ra'))
-        ifu_dec = np.append(ifu_dec, spec.get_meta_value([hdr], 'dec'))
-
-        # Get the exposure time
-        exptime = hdr['EXPTIME']
-
-        # Setup for PypeIt imports
-        msgs.reset(verbosity=2)
-
-        # TODO :: Consider loading all calibrations into a single variable.
-
-        # Initialise the slit edges
-        msgs.info("Constructing slit image")
-        slits = spec2DObj.slits
-        slitid_img_init = slits.slit_img(pad=0, initial=True, flexure=spat_flexure)
-        slits_left, slits_right, _ = slits.select_edges(initial=True, flexure=spat_flexure)
-
-        # The order of operations below proceeds as follows:
-        #  (1) Get science image
-        #  (2) Subtract sky (note, if a joint fit has been performed, the relative scale correction is applied in the reduction!)
-        #  (3) Apply relative scale correction to both science and ivar
-
-        # Set the default behaviour if a global skysub frame has been specified
-        this_skysub = skysub_default
-        if skysub_default == "image":
-            skyImg = spec2DObj.skymodel
-            skyScl = spec2DObj.scaleimg
-        else:
-            skyImg = skyImgDef.copy() * exptime
-            skyScl = skySclDef.copy()
-        # See if there's any changes from the default behaviour
-        if opts['skysub_frame'][ff] is not None:
-            if opts['skysub_frame'][ff].lower() == 'default':
-                if skysub_default == "image":
-                    skyImg = spec2DObj.skymodel
-                    skyScl = spec2DObj.scaleimg
-                    this_skysub = "image"  # Use the current spec2d for sky subtraction
-                else:
-                    skyImg = skyImgDef.copy() * exptime
-                    skyScl = skySclDef.copy()
-                    this_skysub = skysub_default  # Use the global value for sky subtraction
-            elif opts['skysub_frame'][ff].lower() == 'image':
-                skyImg = spec2DObj.skymodel
-                skyScl = spec2DObj.scaleimg
-                this_skysub = "image"  # Use the current spec2d for sky subtraction
-            elif opts['skysub_frame'][ff].lower() == 'none':
-                skyImg = np.array([0.0])
-                skyScl = np.array([1.0])
-                this_skysub = "none"  # Don't do sky subtraction
-            else:
-                # Load a user specified frame for sky subtraction
-                msgs.info("Loading skysub frame:" + msgs.newline() + opts['skysub_frame'][ff])
-                try:
-                    spec2DObj_sky = spec2dobj.Spec2DObj.from_file(opts['skysub_frame'][ff], detname)
-                    skysub_exptime = fits.open(opts['skysub_frame'][ff])[0].header['EXPTIME']
-                except:
-                    msgs.error("Could not load skysub image from spec2d file:" + msgs.newline() + opts['skysub_frame'][ff])
-                # TODO :: Consider allowing the actual frame (instead of the skymodel) to be used as the skysub image - make sure the BPM is carried over.
-                #      :: Allow sky data fitting (i.e. scale the flux of a skysub frame to the science frame data)
-                skyImg = spec2DObj_sky.sciimg * exptime / skysub_exptime  # Sky counts
-                # skyImg = spec2DObj_sky.skymodel * exptime / skysub_exptime  # Sky counts
-                skyScl = spec2DObj_sky.scaleimg
-                this_skysub = opts['skysub_frame'][ff]  # User specified spec2d for sky subtraction
-        if this_skysub == "none":
-            msgs.info("Sky subtraction will not be performed.")
-        else:
-            msgs.info("Using the following frame for sky subtraction:"+msgs.newline()+this_skysub)
-
-        # Load the relative scale image, if something other than the default has been provided
-        this_scalecorr = scalecorr_default
-        relScaleImg = relScaleImgDef.copy()
-        if opts['scale_corr'][ff] is not None:
-            if opts['scale_corr'][ff].lower() == 'default':
-                if scalecorr_default == "image":
-                    relScaleImg = spec2DObj.scaleimg
-                    this_scalecorr = "image"  # Use the current spec2d for the relative spectral illumination scaling
-                else:
-                    this_scalecorr = scalecorr_default  # Use the default value for the scale correction
-            elif opts['scale_corr'][ff].lower() == 'image':
-                relScaleImg = spec2DObj.scaleimg
-                this_scalecorr = "image"  # Use the current spec2d for the relative spectral illumination scaling
-            elif opts['scale_corr'][ff].lower() == 'none':
-                relScaleImg = np.array([1])
-                this_scalecorr = "none"  # Don't do relative spectral illumination scaling
-            else:
-                # Load a user specified frame for sky subtraction
-                msgs.info("Loading the following frame for the relative spectral illumination correction:" +
-                          msgs.newline() + opts['scale_corr'][ff])
-                try:
-                    spec2DObj_scl = spec2dobj.Spec2DObj.from_file(opts['scale_corr'][ff], detname)
-                except:
-                    msgs.error("Could not load skysub image from spec2d file:" + msgs.newline() + opts['skysub_frame'][ff])
-                relScaleImg = spec2DObj_scl.scaleimg
-                this_scalecorr = opts['scale_corr'][ff]
-        if this_scalecorr == "none":
-            msgs.info("Relative spectral illumination correction will not be performed.")
-        else:
-            msgs.info("Using the following frame for the relative spectral illumination correction:" +
-                      msgs.newline()+this_scalecorr)
-
-        # Prepare the relative scaling factors
-        relSclSky = skyScl/spec2DObj.scaleimg  # This factor ensures the sky has the same relative scaling as the science frame
-        relScale = spec2DObj.scaleimg/relScaleImg  # This factor is applied to the sky subtracted science frame
-
-        # Extract the relevant information from the spec2d file
-        sciImg = (spec2DObj.sciimg - skyImg*relSclSky)*relScale  # Subtract sky and apply relative illumination
-        ivar = spec2DObj.ivarraw / relScale**2
-        waveimg = spec2DObj.waveimg
-        bpmmask = spec2DObj.bpmmask
-
-        # TODO :: Really need to write some detailed information in the docs about all of the various corrections that can optionally be applied
-
-        # TODO :: Include a flexure correction from the sky frame? Note, you cannot use the waveimg from a sky frame,
-        #  since the heliocentric correction may have been applied to the sky frame. Need to recalculate waveimg using
-        #  the slitshifts from a skyimage, and then apply the vel_corr from the science image.
-
-        wnonzero = (waveimg != 0.0)
-        if not np.any(wnonzero):
-            msgs.error("The wavelength image contains only zeros - You need to check the data reduction.")
-        wave0 = waveimg[wnonzero].min()
-        # Calculate the delta wave in every pixel on the slit
-        waveimp = np.roll(waveimg, 1, axis=0)
-        waveimn = np.roll(waveimg, -1, axis=0)
-        dwaveimg = np.zeros_like(waveimg)
-        # All good pixels
-        wnz = np.where((waveimg!=0) & (waveimp!=0))
-        dwaveimg[wnz] = np.abs(waveimg[wnz]-waveimp[wnz])
-        # All bad pixels
-        wnz = np.where((waveimg!=0) & (waveimp==0))
-        dwaveimg[wnz] = np.abs(waveimg[wnz]-waveimn[wnz])
-        # All endpoint pixels
-        dwaveimg[0, :] = np.abs(waveimg[0, :] - waveimn[0, :])
-        dwaveimg[-1, :] = np.abs(waveimg[-1, :] - waveimp[-1, :])
-        dwv = np.median(dwaveimg[dwaveimg != 0.0]) if cubepar['wave_delta'] is None else cubepar['wave_delta']
-
-        msgs.info("Using wavelength solution: wave0={0:.3f}, dispersion={1:.3f} Angstrom/pixel".format(wave0, dwv))
-
-        # Obtain the minimum and maximum wavelength of all slits
-        if mnmx_wv is None:
-            mnmx_wv = np.zeros((len(files), slits.nslits, 2))
-        for slit_idx, slit_spat in enumerate(slits.spat_id):
-            onslit_init = (slitid_img_init == slit_spat)
-            mnmx_wv[ff, slit_idx, 0] = np.min(waveimg[onslit_init])
-            mnmx_wv[ff, slit_idx, 1] = np.max(waveimg[onslit_init])
-
-        # Remove edges of the spectrum where the sky model is bad
-        sky_is_good = make_good_skymask(slitid_img_init, spec2DObj.tilts)
-
-        # Construct a good pixel mask
-        # TODO: This should use the mask function to figure out which elements are masked.
-        onslit_gpm = (slitid_img_init > 0) & (bpmmask.mask == 0) & sky_is_good
-
-        # Grab the WCS of this frame
-        frame_wcs = spec.get_wcs(spec2DObj.head0, slits, detector.platescale, wave0, dwv)
-        all_wcs.append(copy.deepcopy(frame_wcs))
-
-        # Find the largest spatial scale of all images being combined
-        # TODO :: probably need to put this in the DetectorContainer
-        pxscl = detector.platescale * parse.parse_binning(detector.binning)[1] / 3600.0  # This should be degrees/pixel
-        slscl = spec.get_meta_value([spec2DObj.head0], 'slitwid')
-        if dspat is None:
-            dspat = max(pxscl, slscl)
-        if pxscl > dspat:
-            msgs.warn("Spatial scale requested ({0:f} arcsec) is less than the pixel scale ({1:f} arcsec)".format(3600.0*dspat, 3600.0*pxscl))
-        if slscl > dspat:
-            msgs.warn("Spatial scale requested ({0:f} arcsec) is less than the slicer scale ({1:f} arcsec)".format(3600.0*dspat, 3600.0*slscl))
-
-        # Loading the alignments frame for these data
-        alignments = None
-        if cubepar['astrometric']:
-            key = alignframe.Alignments.calib_type.upper()
-            if key in spec2DObj.calibs:
-                alignfile = os.path.join(spec2DObj.calibs['DIR'], spec2DObj.calibs[key])
-                if os.path.exists(alignfile) and cubepar['astrometric']:
-                    msgs.info("Loading alignments")
-                    alignments = alignframe.Alignments.from_file(alignfile)
-            else:
-                msgs.warn(f'Processed alignment frame not recorded or not found!')
-                msgs.info("Using slit edges for astrometric transform")
-        else:
-            msgs.info("Using slit edges for astrometric transform")
-        # If nothing better was provided, use the slit edges
-        if alignments is None:
-            left, right, _ = slits.select_edges(initial=True, flexure=spat_flexure)
-            locations = [0.0, 1.0]
-            traces = np.append(left[:,None,:], right[:,None,:], axis=1)
-        else:
-            locations = parset['calibrations']['alignment']['locations']
-            traces = alignments.traces
-        # Generate an RA/DEC image
-        msgs.info("Generating RA/DEC image")
-        alignSplines = alignframe.AlignmentSplines(traces, locations, spec2DObj.tilts)
-        raimg, decimg, minmax = slits.get_radec_image(frame_wcs, alignSplines, spec2DObj.tilts,
-                                                      initial=True, flexure=spat_flexure)
-        # Perform the DAR correction
-        if wave_ref is None:
-            wave_ref = 0.5*(np.min(waveimg[onslit_gpm]) + np.max(waveimg[onslit_gpm]))
-        # Get DAR parameters
-        raval = spec.get_meta_value([spec2DObj.head0], 'ra')
-        decval = spec.get_meta_value([spec2DObj.head0], 'dec')
-        obstime = spec.get_meta_value([spec2DObj.head0], 'obstime')
-        pressure = spec.get_meta_value([spec2DObj.head0], 'pressure')
-        temperature = spec.get_meta_value([spec2DObj.head0], 'temperature')
-        rel_humidity = spec.get_meta_value([spec2DObj.head0], 'humidity')
-        coord = SkyCoord(raval, decval, unit=(units.deg, units.deg))
-        location = spec.location  # TODO :: spec.location should probably end up in the TelescopePar (spec.telescope.location)
-        if pressure == 0.0:
-            msgs.warn("Pressure is set to zero - DAR correction will not be performed")
-        else:
-            msgs.info("DAR correction parameters:"+msgs.newline() +
-                      "   Pressure = {0:f} bar".format(pressure) + msgs.newline() +
-                      "   Temperature = {0:f} deg C".format(temperature) + msgs.newline() +
-                      "   Humidity = {0:f}".format(rel_humidity))
-            ra_corr, dec_corr = correct_dar(waveimg[onslit_gpm], coord, obstime, location,
-                                            pressure * units.bar, temperature * units.deg_C, rel_humidity, wave_ref=wave_ref)
-            raimg[onslit_gpm] += ra_corr*np.cos(np.mean(decimg[onslit_gpm]) * np.pi / 180.0)
-            decimg[onslit_gpm] += dec_corr
-
-        # Get copies of arrays to be saved
-        wave_ext = waveimg[onslit_gpm].copy()
-        flux_ext = sciImg[onslit_gpm].copy()
-        ivar_ext = ivar[onslit_gpm].copy()
-        dwav_ext = dwaveimg[onslit_gpm].copy()
-
-        # Correct for sensitivity as a function of grating angle
-        # (this assumes the spectrum of the flatfield lamp has the same shape for all setups)
-        key = flatfield.FlatImages.calib_type.upper()
-        if key not in spec2DObj.calibs:
-            msgs.error('Processed flat calibration file not recorded by spec2d file!')
-        flatfile = os.path.join(spec2DObj.calibs['DIR'], spec2DObj.calibs[key])
-        if cubepar['grating_corr'] and flatfile not in flat_splines.keys():
-            msgs.info("Calculating relative sensitivity for grating correction")
-            # Check if the Flat file exists
-            if not os.path.exists(flatfile):
-                msgs.error("Grating correction requested, but the following file does not exist:" +
-                           msgs.newline() + flatfile)
-            # Load the Flat file
-            flatimages = flatfield.FlatImages.from_file(flatfile)
-            total_illum = flatimages.fit2illumflat(slits, finecorr=False, frametype='illum', initial=True, spat_flexure=spat_flexure) * \
-                          flatimages.fit2illumflat(slits, finecorr=True, frametype='illum', initial=True, spat_flexure=spat_flexure)
-            flatframe = flatimages.pixelflat_raw / total_illum
-            if flatimages.pixelflat_spec_illum is None:
-                # Calculate the relative scale
-                scale_model = flatfield.illum_profile_spectral(flatframe, waveimg, slits,
-                                                               slit_illum_ref_idx=flatpar['slit_illum_ref_idx'], model=None,
-                                                               skymask=None, trim=flatpar['slit_trim'], flexure=spat_flexure,
-                                                               smooth_npix=flatpar['slit_illum_smooth_npix'])
-            else:
-                msgs.info("Using relative spectral illumination from FlatImages")
-                scale_model = flatimages.pixelflat_spec_illum
-            # Apply the relative scale and generate a 1D "spectrum"
-            onslit = waveimg != 0
-            wavebins = np.linspace(np.min(waveimg[onslit]), np.max(waveimg[onslit]), slits.nspec)
-            hist, edge = np.histogram(waveimg[onslit], bins=wavebins, weights=flatframe[onslit]/scale_model[onslit])
-            cntr, edge = np.histogram(waveimg[onslit], bins=wavebins)
-            cntr = cntr.astype(float)
-            norm = (cntr != 0) / (cntr + (cntr == 0))
-            spec_spl = hist * norm
-            wave_spl = 0.5 * (wavebins[1:] + wavebins[:-1])
-            flat_splines[flatfile] = interp1d(wave_spl, spec_spl, kind='linear',
-                                              bounds_error=False, fill_value="extrapolate")
-            flat_splines[flatfile+"_wave"] = wave_spl.copy()
-            # Check if a reference blaze spline exists (either from a standard star if fluxing or from a previous
-            # exposure in this for loop)
-            if blaze_spline is None:
-                blaze_wave, blaze_spec = wave_spl, spec_spl
-                blaze_spline = interp1d(wave_spl, spec_spl, kind='linear',
-                                        bounds_error=False, fill_value="extrapolate")
-
-        # Perform extinction correction
-        msgs.info("Applying extinction correction")
-        longitude = spec.telescope['longitude']
-        latitude = spec.telescope['latitude']
-        airmass = spec2DObj.head0[spec.meta['airmass']['card']]
-        extinct = flux_calib.load_extinction_data(longitude, latitude, senspar['UVIS']['extinct_file'])
-        # extinction_correction requires the wavelength is sorted
-        wvsrt = np.argsort(wave_ext)
-        ext_corr = flux_calib.extinction_correction(wave_ext[wvsrt] * units.AA, airmass, extinct)
-        # Grating correction
-        grat_corr = 1.0
-        if cubepar['grating_corr']:
-            grat_corr = correct_grating_shift(wave_ext[wvsrt], flat_splines[flatfile + "_wave"], flat_splines[flatfile],
-                                              blaze_wave, blaze_spline)
-        # Sensitivity function
-        sens_func = 1.0
-        if fluxcal:
-            msgs.info("Calculating the sensitivity function")
-            sens_func = flux_spline(wave_ext[wvsrt])
-        # Convert the flux_sav to counts/s,  correct for the relative sensitivity of different setups
-        ext_corr *= sens_func / (exptime * grat_corr)
-        # Correct for extinction
-        flux_sav = flux_ext[wvsrt] * ext_corr
-        ivar_sav = ivar_ext[wvsrt] / ext_corr ** 2
-
-        # Convert units to Counts/s/Ang/arcsec2
-        # Slicer sampling * spatial pixel sampling
-        sl_deg = np.sqrt(frame_wcs.wcs.cd[0, 0] ** 2 + frame_wcs.wcs.cd[1, 0] ** 2)
-        px_deg = np.sqrt(frame_wcs.wcs.cd[1, 1] ** 2 + frame_wcs.wcs.cd[0, 1] ** 2)
-        scl_units = dwav_ext[wvsrt] * (3600.0 * sl_deg) * (3600.0 * px_deg)
-        flux_sav /= scl_units
-        ivar_sav *= scl_units ** 2
-
-        # sort back to the original ordering
-        resrt = np.argsort(wvsrt)
-        numpix = raimg[onslit_gpm].size
-
-        # Calculate the weights relative to the zeroth cube
-        weights[ff] = 1.0#exptime  #np.median(flux_sav[resrt]*np.sqrt(ivar_sav[resrt]))**2
-
-        # Get the slit image and then unset pixels in the slit image that are bad
-        this_specpos, this_spatpos = np.where(onslit_gpm)
-        this_spatid = slitid_img_init[onslit_gpm]
-
-        # If individual frames are to be output without aligning them,
-        # there's no need to store information, just make the cubes now
-        if not combine and not align:
-            # Get the output filename
-            if numfiles == 1 and cubepar['output_filename'] != "":
-                outfile = get_output_filename("", cubepar['output_filename'], True, -1)
-            else:
-                outfile = get_output_filename(fil, cubepar['output_filename'], combine, ff+1)
-            # Get the coordinate bounds
-            slitlength = int(np.round(np.median(slits.get_slitlengths(initial=True, median=True))))
-            numwav = int((np.max(waveimg) - wave0) / dwv)
-            bins = spec.get_datacube_bins(slitlength, minmax, numwav)
-            # Generate the output WCS for the datacube
-            crval_wv = cubepar['wave_min'] if cubepar['wave_min'] is not None else 1.0E10 * frame_wcs.wcs.crval[2]
-            cd_wv = cubepar['wave_delta'] if cubepar['wave_delta'] is not None else 1.0E10 * frame_wcs.wcs.cd[2, 2]
-            output_wcs = spec.get_wcs(spec2DObj.head0, slits, detector.platescale, crval_wv, cd_wv)
-            # Set the wavelength range of the white light image.
-            wl_wvrng = None
-            if cubepar['save_whitelight']:
-                wl_wvrng = get_whitelight_range(np.max(mnmx_wv[ff, :, 0]),
-                                                np.min(mnmx_wv[ff, :, 1]),
-                                                cubepar['whitelight_range'])
-            # Make the datacube
-            if method in ['subpixel', 'ngp']:
-                # Generate the datacube
-                generate_cube_subpixel(outfile, output_wcs, raimg[onslit_gpm], decimg[onslit_gpm], wave_ext,
-                                       flux_sav[resrt], ivar_sav[resrt], np.ones(numpix),
-                                       this_spatpos, this_specpos, this_spatid,
-                                       spec2DObj.tilts, slits, alignSplines, bins,
-                                       all_idx=None, overwrite=overwrite, blaze_wave=blaze_wave, blaze_spec=blaze_spec,
-                                       fluxcal=fluxcal, specname=specname, whitelight_range=wl_wvrng,
-                                       spec_subpixel=spec_subpixel, spat_subpixel=spat_subpixel)
-            continue
-
-        # Store the information if we are combining multiple frames
-        all_ra = np.append(all_ra, raimg[onslit_gpm].copy())
-        all_dec = np.append(all_dec, decimg[onslit_gpm].copy())
-        all_wave = np.append(all_wave, wave_ext.copy())
-        all_sci = np.append(all_sci, flux_sav[resrt].copy())
-        all_ivar = np.append(all_ivar, ivar_sav[resrt].copy())
-        all_idx = np.append(all_idx, ff*np.ones(numpix))
-        all_wghts = np.append(all_wghts, weights[ff]*np.ones(numpix)/weights[0])
-        all_spatpos = np.append(all_spatpos, this_spatpos)
-        all_specpos = np.append(all_specpos, this_specpos)
-        all_spatid = np.append(all_spatid, this_spatid)
-        all_tilts.append(spec2DObj.tilts)
-        all_slits.append(slits)
-        all_align.append(alignSplines)
-
-    # No need to continue if we are not combining nor aligning frames
-    if not combine and not align:
-        return
-
-    # Grab cos(dec) for convenience
-    cosdec = np.cos(np.mean(all_dec) * np.pi / 180.0)
-
-    # Register spatial offsets between all frames
-    if align:
-        if opts['ra_offset'] is not None:
-            # First, translate all coordinates to the coordinates of the first frame
-            # Note :: Don't need cosdec here, this just overrides the IFU coordinate centre of each frame
-            ref_shift_ra = ifu_ra[0] - ifu_ra
-            ref_shift_dec = ifu_dec[0] - ifu_dec
-            for ff in range(numfiles):
-                # Apply the shift
-                all_ra[all_idx == ff] += ref_shift_ra[ff] + opts['ra_offset'][ff]/3600.0
-                all_dec[all_idx == ff] += ref_shift_dec[ff] + opts['dec_offset'][ff]/3600.0
-                msgs.info("Spatial shift of cube #{0:d}: RA, DEC (arcsec) = {1:+0.3f} E, {2:+0.3f} N".format(ff + 1, opts['ra_offset'][ff], opts['dec_offset'][ff]))
-        else:
-            # Find the wavelength range where all frames overlap
-            min_wl, max_wl = get_whitelight_range(np.max(mnmx_wv[:, :, 0]),  # The max blue wavelength
-                                                  np.min(mnmx_wv[:, :, 1]),  # The min red wavelength
-                                                  cubepar['whitelight_range'])  # The user-specified values (if any)
-            # Get the good whitelight pixels
-            ww, wavediff = get_whitelight_pixels(all_wave, min_wl, max_wl)
-            # Iterate over white light image generation and spatial shifting
-            numiter = 2
-            for dd in range(numiter):
-                msgs.info(f"Iterating on spatial translation - ITERATION #{dd+1}/{numiter}")
-                # Setup the WCS to use for all white light images
-                ref_idx = None  # Don't use an index - This is the default behaviour when a reference image is supplied
-                image_wcs, voxedge, reference_image = create_wcs(cubepar, all_ra[ww], all_dec[ww], all_wave[ww],
-                                                                 dspat, wavediff, collapse=True)
-                if voxedge[2].size != 2:
-                    msgs.error("Spectral range for WCS is incorrect for white light image")
-
-                wl_imgs = generate_image_subpixel(image_wcs, all_ra[ww], all_dec[ww], all_wave[ww],
-                                                  all_sci[ww], all_ivar[ww], all_wghts[ww],
-                                                  all_spatpos[ww], all_specpos[ww], all_spatid[ww],
-                                                  all_tilts, all_slits, all_align, voxedge, all_idx=all_idx[ww],
-                                                  spec_subpixel=spec_subpixel, spat_subpixel=spat_subpixel)
-                if reference_image is None:
-                    # ref_idx will be the index of the cube with the highest S/N
-                    ref_idx = np.argmax(weights)
-                    reference_image = wl_imgs[:, :, ref_idx].copy()
-                    msgs.info("Calculating spatial translation of each cube relative to cube #{0:d})".format(ref_idx+1))
-                else:
-                    msgs.info("Calculating the spatial translation of each cube relative to user-defined 'reference_image'")
-
-                # Calculate the image offsets relative to the reference image
-                for ff in range(numfiles):
-                    # Calculate the shift
-                    ra_shift, dec_shift = calculate_image_phase(reference_image.copy(), wl_imgs[:, :, ff], maskval=0.0)
-                    # Convert pixel shift to degrees shift
-                    ra_shift *= dspat/cosdec
-                    dec_shift *= dspat
-                    msgs.info("Spatial shift of cube #{0:d}: RA, DEC (arcsec) = {1:+0.3f} E, {2:+0.3f} N".format(ff+1, ra_shift*3600.0, dec_shift*3600.0))
-                    # Apply the shift
-                    all_ra[all_idx == ff] += ra_shift
-                    all_dec[all_idx == ff] += dec_shift
-
-    # Calculate the relative spectral weights of all pixels
-    if numfiles == 1:
-        # No need to calculate weights if there's just one frame
-        all_wghts = np.ones_like(all_sci)
-    else:
-        # Find the wavelength range where all frames overlap
-        min_wl, max_wl = get_whitelight_range(np.max(mnmx_wv[:, :, 0]),  # The max blue wavelength
-                                              np.min(mnmx_wv[:, :, 1]),  # The min red wavelength
-                                              cubepar['whitelight_range'])  # The user-specified values (if any)
-        # Get the good white light pixels
-        ww, wavediff = get_whitelight_pixels(all_wave, min_wl, max_wl)
-        # Get a suitable WCS
-        image_wcs, voxedge, reference_image = create_wcs(cubepar, all_ra, all_dec, all_wave, dspat, wavediff, collapse=True)
-        # Generate the white light image (note: hard-coding subpixel=1 in both directions, and combining into a single image)
-        wl_full = generate_image_subpixel(image_wcs, all_ra, all_dec, all_wave,
-                                          all_sci, all_ivar, all_wghts,
-                                          all_spatpos, all_specpos, all_spatid,
-                                          all_tilts, all_slits, all_align, voxedge, all_idx=all_idx,
-                                          spec_subpixel=1, spat_subpixel=1, combine=True)
-        # Compute the weights
-        all_wghts = compute_weights(all_ra, all_dec, all_wave, all_sci, all_ivar, all_idx, wl_full[:, :, 0],
-                                    dspat, dwv, relative_weights=cubepar['relative_weights'])
-
-    # Generate the WCS, and the voxel edges
-    cube_wcs, vox_edges, _ = create_wcs(cubepar, all_ra, all_dec, all_wave, dspat, dwv)
-
-    sensfunc = None
-    if flux_spline is not None:
-        # Get wavelength of each pixel, and note that the WCS gives this in m, so convert to Angstroms (x 1E10)
-        numwav = vox_edges[2].size-1
-        senswave = cube_wcs.spectral.wcs_pix2world(np.arange(numwav), 0)[0] * 1.0E10
-        sensfunc = flux_spline(senswave)
-
-    # Generate a datacube
-    outfile = get_output_filename("", cubepar['output_filename'], True, -1)
-    if method in ['subpixel', 'ngp']:
-        # Generate the datacube
-        wl_wvrng = None
-        if cubepar['save_whitelight']:
-            wl_wvrng = get_whitelight_range(np.max(mnmx_wv[:, :, 0]),
-                                            np.min(mnmx_wv[:, :, 1]),
-                                            cubepar['whitelight_range'])
-        if combine:
-            generate_cube_subpixel(outfile, cube_wcs, all_ra, all_dec, all_wave, all_sci, all_ivar,
-                                   np.ones(all_wghts.size),  # all_wghts,
-                                   all_spatpos, all_specpos, all_spatid, all_tilts, all_slits, all_align, vox_edges,
-                                   all_idx=all_idx, overwrite=overwrite, blaze_wave=blaze_wave, blaze_spec=blaze_spec,
-                                   fluxcal=fluxcal, sensfunc=sensfunc, specname=specname, whitelight_range=wl_wvrng,
-                                   spec_subpixel=spec_subpixel, spat_subpixel=spat_subpixel)
-        else:
-            for ff in range(numfiles):
-                outfile = get_output_filename("", cubepar['output_filename'], False, ff)
-                ww = np.where(all_idx == ff)
-                generate_cube_subpixel(outfile, cube_wcs, all_ra[ww], all_dec[ww], all_wave[ww], all_sci[ww], all_ivar[ww], np.ones(all_wghts[ww].size),
-                                       all_spatpos[ww], all_specpos[ww], all_spatid[ww], all_tilts[ff], all_slits[ff], all_align[ff], vox_edges,
-                                       all_idx=all_idx[ww], overwrite=overwrite, blaze_wave=blaze_wave, blaze_spec=blaze_spec,
-                                       fluxcal=fluxcal, sensfunc=sensfunc, specname=specname, whitelight_range=wl_wvrng,
-                                       spec_subpixel=spec_subpixel, spat_subpixel=spat_subpixel)
-
-=======
-    return all_wghts
->>>>>>> 11452978
+    return all_wghts