--- conflicted
+++ resolved
@@ -188,10 +188,7 @@
         repr = repr + '>'
         return repr
 
-<<<<<<< HEAD
-=======
-
->>>>>>> b2ba6b9e
+
 # TODO: Make this a ScienceImage class method?
 def build_from_file_list(spectrograph, det, par, bpm, file_list, bias, pixel_flat=None,
                          illum_flat=None, sigma_clip=False, sigrej=None, maxiters=5):
