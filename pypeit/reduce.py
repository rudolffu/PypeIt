--- conflicted
+++ resolved
@@ -1218,13 +1218,6 @@
 
         base_gpm = self.sciImg.select_flag(invert=True)
 
-<<<<<<< HEAD
-        if not self.sciImg.shot_noise:
-            # TODO: Is this useful?
-            msgs.warn('Inclusion of shot noise should be true for science images!')
-
-=======
->>>>>>> 8321ce02
         # Loop on slits
         for slit_idx in gdslits:
             slit_spat = self.slits.spat_id[slit_idx]
@@ -1689,19 +1682,11 @@
             # Update the ivar image used in the sky fit
             msgs.info("Updating sky noise model")
             # Choose the highest counts out of sky and object
-<<<<<<< HEAD
-            counts = self.global_sky + np.clip(self.sciImg.image-self.global_sky, 0, None)
-            _scale = None if self.sciImg.img_scale is None else self.sciImg.img_scale[thismask]
-            # NOTE: darkcurr must be a float for the call below to work.
-            var = procimg.variance_model(self.sciImg.base_var[thismask], counts=counts[thismask],
-                                         count_scale=_scale, noise_floor=adderr, shot_noise=True)
-=======
             counts = self.global_sky# + np.clip(self.sciImg.image-self.global_sky, 0, None)
             _scale = None if self.sciImg.img_scale is None else self.sciImg.img_scale[thismask]
             # NOTE: darkcurr must be a float for the call below to work.
             var = procimg.variance_model(self.sciImg.base_var[thismask], counts=counts[thismask],
                                          count_scale=_scale, noise_floor=adderr)
->>>>>>> 8321ce02
             model_ivar[thismask] = utils.inverse(var)
             # var = np.abs(self.global_sky - np.sqrt(2.0) * np.sqrt(self.sciImg.rn2img)) + self.sciImg.rn2img
             # var = var + adderr ** 2 * (np.abs(self.global_sky)) ** 2
