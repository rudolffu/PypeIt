--- conflicted
+++ resolved
@@ -554,10 +554,6 @@
             return self.tslits_dict, self.maskslits
                 
         # Instantiate (without mstrace)
-<<<<<<< HEAD
-
-=======
->>>>>>> bc3f374e
         self.traceSlits = traceslits.TraceSlits(None, self.spectrograph,
                                                 binning=self.binning,
                                                 par=self.par['slits'],
