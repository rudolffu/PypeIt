--- conflicted
+++ resolved
@@ -162,14 +162,11 @@
         """
         # Obtain a list of good slits
         ok_mask = np.where(np.invert(self.maskslits))[0]
-<<<<<<< HEAD
 
         # Check if the lamps need to be specified
         if self.par['lamps'] is None:
             self.par['lamps'] = self.spectrograph.get_arclamps(self.msarc.head0['F1'])
 
-=======
->>>>>>> 035cccbe
         # Obtain calibration for all slits
         if method == 'simple':
             lines = self.par['lamps']
