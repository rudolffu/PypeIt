from pypeit.utils import all_subclasses
from pypeit.spectrographs import spectrograph

# The import of all the spectrograph modules here is what enables the dynamic
# compiling of all the available spectrographs below
from pypeit.spectrographs import gtc_osiris
from pypeit.spectrographs import bok_bc
from pypeit.spectrographs import gemini_flamingos
from pypeit.spectrographs import gemini_gmos
from pypeit.spectrographs import gemini_gnirs
from pypeit.spectrographs import keck_deimos
from pypeit.spectrographs import keck_hires
from pypeit.spectrographs import keck_kcwi
from pypeit.spectrographs import keck_lris
from pypeit.spectrographs import keck_mosfire
from pypeit.spectrographs import keck_nires
from pypeit.spectrographs import keck_nirspec
from pypeit.spectrographs import lbt_luci
from pypeit.spectrographs import lbt_mods
from pypeit.spectrographs import ldt_deveny
from pypeit.spectrographs import magellan_fire
from pypeit.spectrographs import magellan_mage
from pypeit.spectrographs import mdm_osmos
from pypeit.spectrographs import mmt_binospec
from pypeit.spectrographs import mmt_bluechannel
from pypeit.spectrographs import mmt_mmirs
from pypeit.spectrographs import not_alfosc
from pypeit.spectrographs import p200_dbsp
from pypeit.spectrographs import p200_tspec
from pypeit.spectrographs import shane_kast
from pypeit.spectrographs import soar_goodman
from pypeit.spectrographs import tng_dolores
from pypeit.spectrographs import vlt_fors
from pypeit.spectrographs import vlt_xshooter
from pypeit.spectrographs import vlt_sinfoni
from pypeit.spectrographs import wht_isis
from pypeit.spectrographs import ntt_efosc2
<<<<<<< HEAD
from pypeit.spectrographs import xlt_bfosc
=======
from pypeit.spectrographs import jwst_nirspec
from pypeit.spectrographs import jwst_nircam
>>>>>>> ceceadbe


# Build the list of names for the available spectrographs

def spectrograph_classes():
    import numpy as np
    # Recursively collect all subclasses
    spec_c = np.array(list(all_subclasses(spectrograph.Spectrograph)))
    # Select spectrograph classes with a defined name; spectrographs without a
    # name are either undefined or a base class.
    spec_c = spec_c[[c.name is not None for c in spec_c]]
    # Construct a dictionary with the spectrograph name and class
    srt = np.argsort(np.array([c.name for c in spec_c]))
    return dict([ (c.name,c) for c in spec_c[srt]])

available_spectrographs = list(spectrograph_classes().keys())<|MERGE_RESOLUTION|>--- conflicted
+++ resolved
@@ -35,12 +35,9 @@
 from pypeit.spectrographs import vlt_sinfoni
 from pypeit.spectrographs import wht_isis
 from pypeit.spectrographs import ntt_efosc2
-<<<<<<< HEAD
 from pypeit.spectrographs import xlt_bfosc
-=======
 from pypeit.spectrographs import jwst_nirspec
 from pypeit.spectrographs import jwst_nircam
->>>>>>> ceceadbe
 
 
 # Build the list of names for the available spectrographs
