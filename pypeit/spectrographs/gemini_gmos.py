--- conflicted
+++ resolved
@@ -128,15 +128,7 @@
         par['calibrations']['pixelflatframe']['process']['combine'] = 'median'
         par['calibrations']['pixelflatframe']['process']['sig_lohi'] = [10.,10.]
 
-<<<<<<< HEAD
-        # Always flux calibrate, starting with default parameters
-        #par['fluxcalib'] = pypeitpar.FluxCalibrationPar()
-        # Always correct for flexure, starting with default parameters
-        par['flexure'] = pypeitpar.FlexurePar()
-        # Always correct for flexure, starting with default parameters
-=======
         # Always correct for flexure
->>>>>>> 9a5d88b5
         par['flexure']['method'] = 'boxcar'
         # Splice detectors 1,2,3 when creating sensitivity function
         par['sensfunc']['multi_spec_det'] = [1,2,3]
