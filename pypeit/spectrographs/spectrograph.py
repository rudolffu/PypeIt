--- conflicted
+++ resolved
@@ -456,12 +456,8 @@
         Returns:
             tuple:
                 raw_img (np.ndarray) -- Raw image for this detector
-<<<<<<< HEAD
-                headarr (list of headers)
-=======
                 hdu (fits.HDUList)
                     HDUList of the file
->>>>>>> c9f62cc8
                 exptime (float)
                 rawdatasec_img (np.ndarray)
                 oscansec_img (np.ndarray)
@@ -523,31 +519,7 @@
                 oscansec_img = pix_img.copy()
 
         # Return
-        return raw_img, headarr, exptime, rawdatasec_img, oscansec_img
-
-    def get_lamps_status(self, headarr):
-        """
-        Return a string containing the information on the lamp status
-
-        Args:
-            headarr (list of fits headers):
-              list of headers
-
-        Returns:
-            str: A string that uniquely represents the lamp status
-        """
-        # Loop through all lamps and collect their status
-        kk = 1
-        lampstat = []
-        while True:
-            lampkey = 'lampstat{:02d}'.format(kk)
-            if lampkey not in self.meta.keys():
-                break
-            ext = self.meta[lampkey]['ext']
-            card = self.meta[lampkey]['card']
-            lampstat += [str(headarr[ext][card])]
-            kk += 1
-        return "_".join(lampstat)
+        return raw_img, hdu, exptime, rawdatasec_img, oscansec_img
 
     def get_lamps_status(self, headarr):
         """
@@ -692,27 +664,6 @@
         msgs.warn("No WCS setup for spectrograph: {0:s}".format(self.spectrograph))
         return hdr
 
-    def set_detector_par(self, par, det, value, force_update=False):
-        """
-        Update or set a parameter in the detector array
-
-        Args:
-            par : str
-              Parameter that needs to be updated
-            det : int
-              Detector number
-            value : any type
-              Updated value to assign parameter 'par'
-            force_update : bool
-              Overwrite a parameter, even if it's been set
-
-        """
-        # Update the value
-        if self.detector[det-1][par] is None or force_update:
-            msgs.info("Updating detector {0:d} parameter: {1:s}".format(det, par))
-            self.detector[det-1][par] = deepcopy(value)
-        return
-
     def validate_metadata(self):
         """
         Validates the meta definitions of the Spectrograph
