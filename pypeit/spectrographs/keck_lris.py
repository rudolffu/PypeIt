""" Module for LRIS specific codes
"""
from __future__ import absolute_import, division, print_function

import glob
import os
import numpy as np
from astropy.io import fits

from pkg_resources import resource_filename

from pypeit import msgs
from pypeit import telescopes
from pypeit.core import parse
from pypeit.core import framematch
from pypeit.par import pypeitpar
from pypeit.spectrographs import spectrograph

from pypeit import debugger

class KeckLRISSpectrograph(spectrograph.Spectrograph):
    """
    Child to handle Keck/LRIS specific code
    """
    def __init__(self):
        # Get it started
        super(KeckLRISSpectrograph, self).__init__()
        self.spectrograph = 'keck_lris_base'
        self.telescope = telescopes.KeckTelescopePar()

    @staticmethod
    def default_pypeit_par():
        """
        Set default parameters for Keck LRISr reductions.
        """
        par = pypeitpar.PypeItPar()
        # Set wave tilts order
        par['calibrations']['slits']['sigdetect'] = 30.
        # 1D wavelengths
        par['calibrations']['wavelengths']['rms_threshold'] = 0.20  # Might be grism dependent
        # Always sky subtract, starting with default parameters
        par['scienceimage'] = pypeitpar.ScienceImagePar()

        # Always flux calibrate, starting with default parameters
        par['fluxcalib'] = pypeitpar.FluxCalibrationPar()
        # Always correct for flexure, starting with default parameters
        par['flexure']['method'] = 'boxcar'

        # Set the default exposure time ranges for the frame typing
        par['calibrations']['biasframe']['exprng'] = [None, 1]
        par['calibrations']['darkframe']['exprng'] = [999999, None]     # No dark frames
        par['calibrations']['pinholeframe']['exprng'] = [999999, None]  # No pinhole frames
        par['calibrations']['pixelflatframe']['exprng'] = [None, 30]    # This may be too low for LRISb
        par['calibrations']['traceframe']['exprng'] = [None, 30]
        par['scienceframe']['exprng'] = [29, None]
        return par

    def init_meta(self):
        """
        Generate the meta data dict
        Note that the children can add to this

        Returns:
            self.meta: dict (generated in place)

        """
        meta = {}
        # Required (core)
        meta['ra'] = dict(ext=0, card='RA')
        meta['dec'] = dict(ext=0, card='DEC')
        meta['target'] = dict(ext=0, card='TARGNAME')
        meta['decker'] = dict(ext=0, card='SLITNAME')
        meta['binning'] = dict(card=None, compound=True)

        meta['mjd'] = dict(ext=0, card='MJD-OBS')
        meta['exptime'] = dict(ext=0, card='ELAPTIME')
        meta['airmass'] = dict(ext=0, card='AIRMASS')
        # Extras for config and frametyping
        meta['dichroic'] = dict(ext=0, card='DICHNAME')
        meta['hatch'] = dict(ext=0, card='TRAPDOOR')
        # Red only, but grabbing here
        meta['dispangle'] = dict(ext=0, card='GRANGLE', rtol=1e-2)

        # Lamps
        lamp_names = ['MERCURY', 'NEON', 'ARGON', 'CADMIUM', 'ZINC', 'KRYPTON', 'XENON',
                      'FEARGON', 'DEUTERI', 'FLAMP1', 'FLAMP2', 'HALOGEN']
        for kk,lamp_name in enumerate(lamp_names):
            meta['lampstat{:02d}'.format(kk+1)] = dict(ext=0, card=lamp_name)
        # Ingest
        self.meta = meta

    def compound_meta(self, headarr, meta_key):
        if meta_key == 'binning':
#            return '1,1'
            binspatial, binspec = parse.parse_binning(headarr[0]['BINNING'])
            binning = parse.binning2string(binspec, binspatial)
            return binning
        else:
            msgs.error("Not ready for this compound meta")

    def configuration_keys(self):
        """
        Return the metadata keys that defines a unique instrument
        configuration.

        This list is used by :class:`pypeit.metadata.PypeItMetaData` to
        identify the unique configurations among the list of frames read
        for a given reduction.

        Returns:

<<<<<<< HEAD
    def metadata_keys(self):
        """
        Keys from :class:`pypeit.metadata.PypeItMetaData` to include in
        the PypeIt file.
        """
        return super(KeckLRISSpectrograph, self).metadata_keys() \
                    + ['binning', 'dichroic', 'dispangle']
=======
            list: List of keywords of data pulled from file headers and
            used to constuct the :class:`pypeit.metadata.PypeItMetaData`
            object.
        """
        return ['dispname', 'dichroic', 'decker', 'binning']
>>>>>>> 50dff29f

    def check_frame_type(self, ftype, fitstbl, exprng=None):
        """
        Check for frames of the provided type.
        """
        good_exp = framematch.check_frame_exptime(fitstbl['exptime'], exprng)
        if ftype == 'science':
            return good_exp & self.lamps(fitstbl, 'off') & (fitstbl['hatch'] == 'open')
        if ftype == 'bias':
            return good_exp & self.lamps(fitstbl, 'off') & (fitstbl['hatch'] == 'closed')
        if ftype == 'pixelflat' or ftype == 'trace':
            # Flats and trace frames are typed together
            return good_exp & self.lamps(fitstbl, 'dome') & (fitstbl['hatch'] == 'open')
        if ftype == 'pinhole' or ftype == 'dark':
            # Don't type pinhole or dark frames
            return np.zeros(len(fitstbl), dtype=bool)
        if ftype == 'arc':
            return good_exp & self.lamps(fitstbl, 'arcs') & (fitstbl['hatch'] == 'closed')

        msgs.warn('Cannot determine if frames are of type {0}.'.format(ftype))
        return np.zeros(len(fitstbl), dtype=bool)
  
    def lamps(self, fitstbl, status):
        """
        Check the lamp status.

        Args:
            fitstbl (:obj:`astropy.table.Table`):
                The table with the fits header meta data.
            status (:obj:`str`):
                The status to check.  Can be `off`, `arcs`, or `dome`.
        
        Returns:
            numpy.ndarray: A boolean array selecting fits files that
            meet the selected lamp status.

        Raises:
            ValueError:
                Raised if the status is not one of the valid options.
        """
        if status == 'off':
            # Check if all are off
            return np.all(np.array([ (fitstbl[k] == 'off') | (fitstbl[k] == 'None')
                                        for k in fitstbl.keys() if 'lampstat' in k]), axis=0)
        if status == 'arcs':
            # Check if any arc lamps are on
            arc_lamp_stat = [ 'lampstat{0:02d}'.format(i) for i in range(1,9) ]
            return np.any(np.array([ fitstbl[k] == 'on' for k in fitstbl.keys()
                                            if k in arc_lamp_stat]), axis=0)
        if status == 'dome':
            # Check if any dome lamps are on
            # Warning 9, 10 are FEARGON and DEUTERI
            dome_lamp_stat = [ 'lampstat{0:02d}'.format(i) for i in range(9,13) ]
            return np.any(np.array([ fitstbl[k] == 'on' for k in fitstbl.keys()
                                            if k in dome_lamp_stat]), axis=0)
        raise ValueError('No implementation for status = {0}'.format(status))
        
    def load_raw_img_head(self, raw_file, det=None, **null_kwargs):
        """
        Wrapper to the raw image reader for LRIS

        Args:
            raw_file:  str, filename
            det: int, REQUIRED
              Desired detector
            **null_kwargs:
              Captured and never used

        Returns:
            raw_img: ndarray
              Raw image;  likely unsigned int
            head0: Header

        """
        raw_img, head0, _ = read_lris(raw_file, det=det)

        return raw_img, head0

    def get_image_section(self, inp=None, det=1, section='datasec'):
        """
        Return a string representation of a slice defining a section of
        the detector image.

        Overwrites base class function to use :func:`read_lris` to get
        the image sections.

        .. todo ::
            - It is really ineffiecient.  Can we parse
              :func:`read_deimos` into something that can give you the
              image section directly?

        This is done separately for the data section and the overscan
        section in case one is defined as a header keyword and the other
        is defined directly.
        
        Args:
            inp (:obj:`str`):
                String providing the file name to read.  Unlike the base
                class, a file name *must* be provided.
            det (:obj:`int`, optional):
                1-indexed detector number.
            section (:obj:`str`, optional):
                The section to return.  Should be either datasec or
                oscansec, according to the :class:`DetectorPar`
                keywords.

        Returns:
            list, bool: A list of string representations for the image
            sections, one string per amplifier, followed by three
            booleans: if the slices are one indexed, if the slices
            should include the last pixel, and if the slice should have
            their order transposed.
        """
        # Read the file
        if inp is None:
            msgs.error('Must provide Keck LRIS file to get image section.')
        elif not os.path.isfile(inp):
            msgs.error('File {0} does not exist!'.format(inp))
        temp, head0, secs = read_lris(inp, det)
        if section == 'datasec':
            return secs[0], False, False, False
        elif section == 'oscansec':
            return secs[1], False, False, False
        else:
            raise ValueError('Unrecognized keyword: {0}'.format(section))

    '''
    def get_datasec_img(self, filename, det=1, force=True):
        """
        Create an image identifying the amplifier used to read each pixel.

        Args:
            filename (str):
                Name of the file from which to read the image size.
            det (:obj:`int`, optional):
                Detector number (1-indexed)
            force (:obj:`bool`, optional):
                Force the image to be remade

        Returns:
            `numpy.ndarray`: Integer array identifying the amplifier
            used to read each pixel.
        """
        if self.datasec_img is None or force:
            # Check the detector is defined
            self._check_detector()
            # Get the image shape
            raw_naxis = self.get_raw_image_shape(filename, det=det)

            # Binning is not required because read_lris accounts for it
#            binning = self.get_meta_value(filename, 'binning')

            data_sections, one_indexed, include_end, transpose \
                    = self.get_image_section(filename, det, section='datasec')

            # Initialize the image (0 means no amplifier)
            self.datasec_img = np.zeros(raw_naxis, dtype=int)
            for i in range(self.detector[det-1]['numamplifiers']):
                # Convert the data section from a string to a slice
                datasec = parse.sec2slice(data_sections[i], one_indexed=one_indexed,
                                          include_end=include_end, require_dim=2,
                                          transpose=transpose) #, binning=binning)
                # Assign the amplifier
                self.datasec_img[datasec] = i+1
        return self.datasec_img
    '''

    def get_image_shape(self, filename=None, det=None, **null_kwargs):
        """
        Overrides :class:`Spectrograph.get_image_shape` for LRIS images.

        Must always provide a file.
        """
        # Cannot be determined without file
        if filename is None:
            raise ValueError('Must provide a file to determine the shape of an LRIS image.')

        # Use a file
        self._check_detector()
        self.naxis = (self.load_raw_frame(filename, det=det)[0]).shape
        return self.naxis

    def get_match_criteria(self):
        match_criteria = {}
        for key in framematch.FrameTypeBitMask().keys():
            match_criteria[key] = {}
        #
        match_criteria['standard']['match'] = {}
        match_criteria['standard']['match']['dispname'] = ''
        match_criteria['standard']['match']['dichroic'] = ''
        match_criteria['standard']['match']['binning'] = ''
        match_criteria['standard']['match']['decker'] = ''
        # Bias
        match_criteria['bias']['match'] = {}
        match_criteria['bias']['match']['binning'] = ''
        # Pixelflat
        match_criteria['pixelflat']['match'] = match_criteria['standard']['match'].copy()
        # Traceflat
        match_criteria['trace']['match'] = match_criteria['standard']['match'].copy()
        # Arc
        match_criteria['arc']['match'] = match_criteria['standard']['match'].copy()

        # Return
        return match_criteria


class KeckLRISBSpectrograph(KeckLRISSpectrograph):
    """
    Child to handle Keck/LRISb specific code
    """
    def __init__(self):
        # Get it started
        super(KeckLRISBSpectrograph, self).__init__()
        self.spectrograph = 'keck_lris_blue'
        self.camera = 'LRISb'
        self.detector = [
                # Detector 1
                pypeitpar.DetectorPar(
                            dataext         = 1,
                            specaxis        = 0,
                            specflip        = False,
                            xgap            = 0.,
                            ygap            = 0.,
                            ysize           = 1.,
                            platescale      = 0.135,
                            darkcurr        = 0.0,
                            saturation      = 65535.,
                            nonlinear       = 0.86,
                            numamplifiers   = 2,
                            gain            = [1.55, 1.56],
                            ronoise         = [3.9, 4.2],
                            datasec         = ['',''],      # These are provided by read_lris
                            oscansec        = ['',''],
                            suffix          = '_01blue'
                            ),
                #Detector 2
                pypeitpar.DetectorPar(
                            dataext         = 2,
                            specaxis        = 0,
                            specflip        = False,
                            xgap            = 0.,
                            ygap            = 0.,
                            ysize           = 1.,
                            platescale      = 0.135,
                            darkcurr        = 0.,
                            saturation      = 65535.,
                            nonlinear       = 0.86,
                            numamplifiers   = 2,
                            gain            = [1.63, 1.70],
                            ronoise         = [3.6, 3.6],
                            datasec         = ['',''],      # These are provided by read_lris
                            oscansec        = ['',''],
                            suffix          = '_02blue'
                            )]
        self.numhead = 5
        # Uses default timeunit
        # Uses default primary_hdrext
        self.sky_file = 'sky_LRISb_600.fits'

    def default_pypeit_par(self):
        """
        Set default parameters for Keck LRISr reductions.
        """
        par = KeckLRISSpectrograph.default_pypeit_par()
        par['rdx']['spectrograph'] = 'keck_lris_blue'
        # 1D wavelength solution -- Additional parameters are grism dependent
        par['calibrations']['wavelengths']['rms_threshold'] = 0.20  # Might be grism dependent..
        par['calibrations']['wavelengths']['sigdetect'] = 10.0

        par['calibrations']['wavelengths']['lamps'] = ['NeI', 'ArI', 'CdI', 'KrI', 'XeI', 'ZnI', 'HgI']
        par['calibrations']['wavelengths']['nonlinear_counts'] = self.detector[0]['nonlinear'] * self.detector[0]['saturation']
        par['calibrations']['wavelengths']['n_first'] = 3
        par['calibrations']['wavelengths']['match_toler'] = 2.5
        par['calibrations']['wavelengths']['method'] = 'full_template'


        return par

    def config_specific_par(self, par, scifile):
        """
        Set par values according to the specific frame

        Here, we only fuss with parameters related to CR rejection

        Args:
            par:  ParSet
            scifile: str
              Name of the science file to use

        Returns:
            par

        """
        # Wavelength calibrations
        if self.get_meta_value(scifile, 'dispname') == '300/5000':
            par['calibrations']['wavelengths']['reid_arxiv'] = 'keck_lris_blue_300_d680.fits'
            par['flexure']['spectrum'] = os.path.join(resource_filename('pypeit', 'data/sky_spec/'),
                                                      'sky_LRISb_400.fits')
        elif self.get_meta_value(scifile, 'dispname') == '400/3400':
            par['calibrations']['wavelengths']['reid_arxiv'] = 'keck_lris_blue_400_d560.fits'
            par['flexure']['spectrum'] = os.path.join(resource_filename('pypeit', 'data/sky_spec/'),
                                                  'sky_LRISb_400.fits')
        elif self.get_meta_value(scifile, 'dispname') == '600/4000':
            par['calibrations']['wavelengths']['reid_arxiv'] = 'keck_lris_blue_600_d560.fits'
            par['flexure']['spectrum'] = os.path.join(resource_filename('pypeit', 'data/sky_spec/'),
                                                      'sky_LRISb_600.fits')
        elif self.get_meta_value(scifile, 'dispname') == '1200/3400':
            par['calibrations']['wavelengths']['reid_arxiv'] = 'keck_lris_blue_1200_d460.fits'
            par['flexure']['spectrum'] = os.path.join(resource_filename('pypeit', 'data/sky_spec/'),
                                                      'sky_LRISb_600.fits')

        # FWHM
        binning = parse.parse_binning(self.get_meta_value(scifile, 'binning'))
        par['calibrations']['wavelengths']['fwhm'] = 8.0 / binning[0]

        # Slit tracing
        # Reduce the slit parameters because the flux does not span the full detector
        #   It is primarily on the upper half of the detector (usually)
        if self.get_meta_value(scifile, 'dispname') == '300/5000':
            par['calibrations']['slits']['mask_frac_thresh'] = 0.45
            par['calibrations']['slits']['smash_range'] = [0.5, 1.]

        # Return
        return par

    '''
    def check_headers(self, headers):
        """
        Check headers match expectations for an LRISb exposure.

        See also
        :func:`pypeit.spectrographs.spectrograph.Spectrograph.check_headers`.

        Args:
            headers (list):
                A list of headers read from a fits file
        """
        expected_values = { '0.INSTRUME': 'LRISBLUE',
                               '1.NAXIS': 2,
                               '2.NAXIS': 2,
                               '3.NAXIS': 2,
                               '4.NAXIS': 2,
                             '1.CCDGEOM': 'e2v (Marconi) CCD44-82',
                             '1.CCDNAME': '00151-14-1' }
        super(KeckLRISBSpectrograph, self).check_headers(headers, expected_values=expected_values)
    '''

    '''
    def header_keys(self):
        hdr_keys = super(KeckLRISBSpectrograph, self).header_keys()
        hdr_keys[0]['filter1'] = 'BLUFILT'
        return hdr_keys
    '''

    def init_meta(self):
        """
        Meta data specific to Keck LRIS red

        Returns:

        """
        super(KeckLRISBSpectrograph, self).init_meta()
        # Add the name of the dispersing element
        self.meta['dispname'] = dict(ext=0, card='GRISNAME')

    def bpm(self, shape=None, filename=None, det=None, **null_kwargs):
        """ Generate a BPM

        Parameters
        ----------
        shape : tuple, REQUIRED
        filename : str,
        det : int, REQUIRED
        **null_kwargs:
           Captured and never used

        Returns
        -------
        badpix : ndarray

        """
        # Get the empty bpm: force is always True
        self.empty_bpm(shape=shape, filename=filename, det=det)

        # Only defined for det=1
        if det == 1:
            msgs.info("Using hard-coded BPM for det=1 on LRISb")
            self.bpm_img[:, 0:2] = 1

        return self.bpm_img


class KeckLRISRSpectrograph(KeckLRISSpectrograph):
    """
    Child to handle Keck/LRISr specific code
    """
    def __init__(self):
        # Get it started
        super(KeckLRISRSpectrograph, self).__init__()
        self.spectrograph = 'keck_lris_red'
        self.camera = 'LRISr'
        self.detector = [
                # Detector 1
                pypeitpar.DetectorPar(
                            dataext         =1,
                            specaxis        =0,
                            specflip        = False,
                            xgap            =0.,
                            ygap            =0.,
                            ysize           =1.,
                            platescale      =0.135,
                            darkcurr        =0.0,
                            saturation      =65535.,
                            nonlinear       =0.76,
                            numamplifiers   =2,
                            gain            =[1.255, 1.18],
                            ronoise         =[4.64, 4.76],
                            datasec         = ['',''],      # These are provided by read_lris
                            oscansec        = ['',''],
                            suffix          ='_01red'
                            ),
                #Detector 2
                pypeitpar.DetectorPar(
                            dataext         =2,
                            specaxis        =0,
                            specflip        = False,
                            xgap            =0.,
                            ygap            =0.,
                            ysize           =1.,
                            platescale      =0.135,
                            darkcurr        =0.,
                            saturation      =65535., 
                            nonlinear       =0.76,
                            numamplifiers   =2,
                            gain            =[1.191, 1.162],
                            ronoise         =[4.54, 4.62],
                            datasec         = ['',''],      # These are provided by read_lris
                            oscansec        = ['',''],
                            suffix          ='_02red'
                            )]
        self.numhead = 5
        # Uses default timeunit

    def default_pypeit_par(self):
        """
        Set default parameters for Keck LRISr reductions.
        """
        par = KeckLRISSpectrograph.default_pypeit_par()
        par['rdx']['spectrograph'] = 'keck_lris_red'
        #
        par['calibrations']['slits']['sigdetect'] = 50.

        # 1D wavelength solution
        par['calibrations']['wavelengths']['lamps'] = ['NeI', 'ArI', 'CdI', 'KrI', 'XeI', 'ZnI', 'HgI']
        par['calibrations']['wavelengths']['nonlinear_counts'] = self.detector[0]['nonlinear'] * self.detector[0]['saturation']
        par['calibrations']['wavelengths']['sigdetect'] = 10.0
        par['calibrations']['wavelengths']['fwhm'] = 4.0
        # Tilts
        # These are the defaults
        par['calibrations']['tilts']['tracethresh'] = 25
        par['calibrations']['tilts']['spat_order'] = 4
        par['calibrations']['tilts']['spec_order'] = 7
        par['calibrations']['tilts']['maxdev2d'] = 1.0
        par['calibrations']['tilts']['maxdev_tracefit'] = 1.0
        par['calibrations']['tilts']['sigrej2d'] = 5.0

        # Scienceimage
        par['scienceimage']['bspline_spacing'] = 0.8

        # Defaults for anything other than 1,1 binning
        #  Rest config_specific_par below if binning is (1,1)
        par['scienceframe']['process']['sigclip'] = 5.
        par['scienceframe']['process']['objlim'] = 5.

        # reidentification stuff
        #par['calibrations']['wavelengths']['method'] = 'reidentify'
        #par['calibrations']['wavelengths']['reid_arxiv'] = 'keck_lris_red_400_8500_d560.json'
        return par

    def config_specific_par(self, par, scifile):
        """
        Set par values according to the specific frame

        Here, we only fuss with parameters related to CR rejection

        Args:
            par:  ParSet
            scifile: str
              Name of the science file to use

        Returns:
            par

        """
        # Lacosmic CR settings
        #   Grab the defaults for LRISr
        binning = self.get_meta_value(scifile, 'binning')
        # Unbinned LRISr needs very aggressive LACosmics parameters for 1x1 binning
        if binning == '1,1':
            sigclip = 3.0
            objlim = 0.5
            par['scienceframe']['process']['sigclip'] = sigclip
            par['scienceframe']['process']['objlim'] = objlim

        # Wavelength calibrations
        if self.get_meta_value(scifile, 'dispname') == '400/8500':  # This is basically a reidentify
            par['calibrations']['wavelengths']['reid_arxiv'] = 'keck_lris_red_400.fits'
            par['calibrations']['wavelengths']['method'] = 'full_template'
            par['calibrations']['wavelengths']['sigdetect'] = 20.0
            par['calibrations']['wavelengths']['nsnippet'] = 1
        elif self.get_meta_value(scifile, 'dispname') == '600/5000':
            par['calibrations']['wavelengths']['reid_arxiv'] = 'keck_lris_red_600_5000.fits'
            par['calibrations']['wavelengths']['method'] = 'full_template'
        elif self.get_meta_value(scifile, 'dispname') == '1200/9000':
            par['calibrations']['wavelengths']['reid_arxiv'] = 'keck_lris_red_1200_9000.fits'
            par['calibrations']['wavelengths']['method'] = 'full_template'

        # Return
        return par

    '''
    def check_headers(self, headers):
        """
        Check headers match expectations for an LRISr exposure.

        See also
        :func:`pypeit.spectrographs.spectrograph.Spectrograph.check_headers`.

        Args:
            headers (list):
                A list of headers read from a fits file
        """
        expected_values = { '0.INSTRUME': 'LRIS',
                               '1.NAXIS': 2,
                               '2.NAXIS': 2,
                               '3.NAXIS': 2,
                               '4.NAXIS': 2,
                             '1.CCDGEOM': 'LBNL Thick High-Resistivity',
                             '1.CCDNAME': '19-3',
                             '3.CCDNAME': '19-2' }
        super(KeckLRISRSpectrograph, self).check_headers(headers, expected_values=expected_values)
    '''

    '''
    def header_keys(self):
        hdr_keys = super(KeckLRISRSpectrograph, self).header_keys()
        hdr_keys[0]['filter1'] = 'REDFILT'
        return hdr_keys
    '''

    def init_meta(self):
        """
        Meta data specific to Keck LRIS red

        Returns:

        """
        super(KeckLRISRSpectrograph, self).init_meta()
        # Add the name of the dispersing element
        self.meta['dispname'] = dict(ext=0, card='GRANAME')

    def configuration_keys(self):
        """
        Return the metadata keys that defines a unique instrument
        configuration.

        This list is used by :class:`pypeit.metadata.PypeItMetaData` to
        identify the unique configurations among the list of frames read
        for a given reduction.

        Returns:

            list: List of keywords of data pulled from meta
        """
        cfg_keys = super(KeckLRISRSpectrograph, self).configuration_keys()
        # Add grating tilt
        return cfg_keys+['dispangle']

    def bpm(self, shape=None, filename=None, det=None, **null_kwargs):
        """ Generate a BPM

        Parameters
        ----------
        shape : tuple, REQUIRED
        filename : str, REQUIRED for binning
        det : int, REQUIRED
        **null_kwargs:
           Captured and never used

        Returns
        -------
        badpix : ndarray

        """
        # Get the empty bpm: force is always True
        self.empty_bpm(shape=shape, filename=filename, det=det)
        
        # Only defined for det=2
        if det == 2:
            msgs.info("Using hard-coded BPM for det=2 on LRISr")

            # Get the binning
            hdu = fits.open(filename)
            binning = hdu[0].header['BINNING']
            hdu.close()

            # Apply the mask
            xbin = int(binning.split(',')[0])
            badc = 16//xbin
            self.bpm_img[:, 0:badc] = 1

        return self.bpm_img


class KeckLRISRLSpectrograph(KeckLRISRSpectrograph):
    """
    Child to handle Keck/LRISr in Long-slit readout mode (Vid1, Vid4)
    """
    def __init__(self):
        # Get it started
        super(KeckLRISRSpectrograph, self).__init__()
        self.spectrograph = 'keck_lris_red_longonly'
        self.camera = 'LRISr'
        self.detector = [
                # Detector 1
                pypeitpar.DetectorPar(
                            dataext         =1,
                            specaxis        =0,
                            specflip        = False,
                            xgap            =0.,
                            ygap            =0.,
                            ysize           =1.,
                            platescale      =0.135,
                            darkcurr        =0.0,
                            saturation      =65535.*1.255,  # Gain applied
                            nonlinear       =0.86,          # Modified by JXP to go higher
                            numamplifiers   =1,
                            gain            =[1.255],
                            ronoise         =[4.64],
                            datasec         = ['',''],      # These are provided by read_lris
                            oscansec        = ['',''],
                            suffix          ='_01red'
                            ),
                #Detector 2
                pypeitpar.DetectorPar(
                            dataext         =2,
                            specaxis        =0,
                            specflip        = False,
                            xgap            =0.,
                            ygap            =0.,
                            ysize           =1.,
                            platescale      =0.135,
                            darkcurr        =0.,
                            saturation      =65535.*1.162,  # Gain applied
                            nonlinear       =0.86,
                            numamplifiers   =1,
                            gain            =[1.162],
                            ronoise         =[4.62],
                            datasec         = ['',''],      # These are provided by read_lris
                            oscansec        = ['',''],
                            suffix          ='_02red'
                            )]
        self.numhead = 3
        # Uses default timeunit

    def load_raw_frame(self, raw_file, det=None):
        """
        Wrapper to the raw image reader for LRIS

        Args:
            raw_file:  str, filename
            det: int, REQUIRED
              Desired detector
            **null_kwargs:
              Captured and never used

        Returns:
            raw_img: ndarray
              Raw image;  likely unsigned int
            head0: Header

        """
        hdu = fits.open(raw_file)
        header = hdu[det].header

        # Grab data (this includes flips as needed)
        data, predata, postdata, x1, y1 = lris_read_amp(hdu, det)
        # Pack
        raw_img = np.zeros((data.shape[0]+predata.shape[0]+postdata.shape[0], data.shape[1]))
        raw_img[:predata.shape[0],:] = predata
        raw_img[predata.shape[0]:predata.shape[0]+data.shape[0],:] = data
        raw_img[-postdata.shape[0]:,:] = postdata

        # Return
        return raw_img.T, header

    def get_image_section(self, inp=None, det=1, section='datasec'):
        #
        hdu = fits.open(inp)
        head0 = hdu[0].header
        binning = head0['BINNING']
        xbin, ybin = [int(ibin) for ibin in binning.split(',')]

        # Get post, pre-pix values
        precol = head0['PRECOL']
        postpix = head0['POSTPIX']
        preline = head0['PRELINE']
        postline = head0['POSTLINE']

        if section == 'datasec':
            datsec = hdu[det].header['DATASEC']  # THIS IS BINNED
            x1, x2, y1, y2 = np.array(parse.load_sections(datsec, fmt_iraf=False)).flatten()
            dy = (y2-y1)+1
            section = '[{:d}:{:d},{:d}:{:d}]'.format(preline*ybin, preline*ybin+(dy)*ybin, x1*xbin, x2*xbin)  # Eliminate lines
        elif section == 'oscansec':
            nx = hdu[det].data.shape[1]
            section = '[:,{:d}:{:d}]'.format(nx*2-postpix, nx*2)
        #
        return [section], False, False, False


def read_lris(raw_file, det=None, TRIM=False):
    """
    Read a raw LRIS data frame (one or more detectors)
    Packed in a multi-extension HDU
    Based on readmhdufits.pro

    Parameters
    ----------
    raw_file : str
      Filename
    det : int, optional
      Detector number; Default = both
    TRIM : bool, optional
      Trim the image?
      This doesn't work....

    Returns
    -------
    array : ndarray
      Combined image 
    header : FITS header
    sections : list
      List of datasec, oscansec, ampsec sections
      datasec, oscansec needs to be for an *unbinned* image as per standard convention
    """

    # Check for file; allow for extra .gz, etc. suffix
    fil = glob.glob(raw_file+'*') 
    if len(fil) != 1:
        msgs.error("Found {:d} files matching {:s}".format(len(fil)))

    # Read
    msgs.info("Reading LRIS file: {:s}".format(fil[0]))
    hdu = fits.open(fil[0])
    head0 = hdu[0].header

    # Get post, pre-pix values
    precol = head0['PRECOL']
    postpix = head0['POSTPIX']
    preline = head0['PRELINE']
    postline = head0['POSTLINE']

    # Setup for datasec, oscansec
    dsec = []
    osec = []

    # get the x and y binning factors...
    binning = head0['BINNING']
    xbin, ybin = [int(ibin) for ibin in binning.split(',')]

    # First read over the header info to determine the size of the output array...
    n_ext = len(hdu)-1  # Number of extensions (usually 4)
    xcol = []
    xmax = 0
    ymax = 0
    xmin = 10000
    ymin = 10000
    for i in np.arange(1, n_ext+1):
        theader = hdu[i].header
        detsec = theader['DETSEC']
        if detsec != '0':
            # parse the DETSEC keyword to determine the size of the array.
            x1, x2, y1, y2 = np.array(parse.load_sections(detsec, fmt_iraf=False)).flatten()

            # find the range of detector space occupied by the data
            # [xmin:xmax,ymin:ymax]
            xt = max(x2, x1)
            xmax = max(xt, xmax)
            yt =  max(y2, y1)
            ymax = max(yt, ymax)

            # find the min size of the array
            xt = min(x1, x2)
            xmin = min(xmin, xt)
            yt = min(y1, y2)
            ymin = min(ymin, yt)
            # Save
            xcol.append(xt)

    # determine the output array size...
    nx = xmax - xmin + 1
    ny = ymax - ymin + 1

    # change size for binning...
    nx = nx // xbin
    ny = ny // ybin

    # Update PRECOL and POSTPIX
    precol = precol // xbin
    postpix = postpix // xbin

    # Deal with detectors
    if det in [1,2]:
        nx = nx // 2
        n_ext = n_ext // 2
        det_idx = np.arange(n_ext, dtype=np.int) + (det-1)*n_ext
        ndet = 1
    elif det is None:
        ndet = 2
        det_idx = np.arange(n_ext).astype(int)
    else:
        raise ValueError('Bad value for det')

    # change size for pre/postscan...
    if not TRIM:
        nx += n_ext*(precol+postpix)
        ny += preline + postline

    # allocate output array...
    array = np.zeros( (nx, ny) )
    order = np.argsort(np.array(xcol))

    # insert extensions into master image...
    for kk, i in enumerate(order[det_idx]):

        # grab complete extension...
        data, predata, postdata, x1, y1 = lris_read_amp(hdu, i+1)
                            #, linebias=linebias, nobias=nobias, $
                            #x1=x1, x2=x2, y1=y1, y2=y2, gaindata=gaindata)
        # insert components into output array...
        if not TRIM:
            # insert predata...
            buf = predata.shape
            nxpre = buf[0]
            xs = kk*precol
            xe = xs + nxpre
            '''
            if keyword_set(VERBOSITY) then begin
                section = '['+stringify(xs)+':'+stringify(xe)+',*]'
                message, 'inserting extension '+stringify(i)+ $
                         ' predata  in '+section, /info
            endif 
            '''
            array[xs:xe, :] = predata

            # insert data...
            buf = data.shape
            nxdata = buf[0]
            nydata = buf[1]
            xs = n_ext*precol + kk*nxdata #(x1-xmin)/xbin
            xe = xs + nxdata
            #section = '[{:d}:{:d},{:d}:{:d}]'.format(preline,nydata-postline, xs, xe)  # Eliminate lines
            section = '[{:d}:{:d},{:d}:{:d}]'.format(preline*ybin, (nydata-postline)*ybin, xs*xbin, xe*xbin)  # Eliminate lines
            dsec.append(section)
            #print('data',xs,xe)
            array[xs:xe, :] = data   # Include postlines

            #; insert postdata...
            buf = postdata.shape
            nxpost = buf[0]
            xs = nx - n_ext*postpix + kk*postpix
            xe = xs + nxpost 
            section = '[:,{:d}:{:d}]'.format(xs*xbin, xe*xbin)
            osec.append(section)
            '''
            if keyword_set(VERBOSITY) then begin
                section = '['+stringify(xs)+':'+stringify(xe)+',*]'
                message, 'inserting extension '+stringify(i)+ $
                         ' postdata in '+section, /info
            endif 
            '''
            array[xs:xe, :] = postdata
        else:
            buf = data.shape
            nxdata = buf[0]
            nydata = buf[1]

            xs = (x1-xmin)//xbin
            xe = xs + nxdata 
            ys = (y1-ymin)//ybin
            ye = ys + nydata - postline

            yin1 = preline
            yin2 = nydata - postline 

            '''
            if keyword_set(VERBOSITY) then begin
                section = '['+stringify(xs)+':'+stringify(xe)+ $
                          ','+stringify(ys)+':'+stringify(ye)+']'
                message, 'inserting extension '+stringify(i)+ $
                         ' data     in '+section, /info
            endif 
            '''
            array[xs:xe, ys:ye] = data[:, yin1:yin2]

    # make sure BZERO is a valid integer for IRAF
    obzero = head0['BZERO']
    head0['O_BZERO'] = obzero
    head0['BZERO'] = 32768-obzero

    # Return, transposing array back to goofy Python indexing
    return array.T, head0, (dsec, osec)


def lris_read_amp(inp, ext):
    """
    Read one amplifier of an LRIS multi-extension FITS image

    Parameters
    ----------
    inp: tuple 
      (str,int) filename, extension
      (hdu,int) FITS hdu, extension

    Returns
    -------
    data
    predata
    postdata
    x1
    y1

    ;------------------------------------------------------------------------
    function lris_read_amp, filename, ext, $
      linebias=linebias, nobias=nobias, $
      predata=predata, postdata=postdata, header=header, $
      x1=x1, x2=x2, y1=y1, y2=y2, GAINDATA=gaindata
    ;------------------------------------------------------------------------
    ; Read one amp from LRIS mHDU image
    ;------------------------------------------------------------------------
    """
    # Parse input
    if isinstance(inp, str):
        hdu = fits.open(inp)
    else:
        hdu = inp

    # Get the pre and post pix values
    # for LRIS red POSTLINE = 20, POSTPIX = 80, PRELINE = 0, PRECOL = 12
    head0 = hdu[0].header
    precol = head0['precol']
    postpix = head0['postpix']

    # Deal with binning
    binning = head0['BINNING']
    xbin, ybin = [int(ibin) for ibin in binning.split(',')]
    precol = precol//xbin
    postpix = postpix//xbin

    # get entire extension...
    temp = hdu[ext].data.transpose() # Silly Python nrow,ncol formatting
    tsize = temp.shape
    nxt = tsize[0]

    # parse the DETSEC keyword to determine the size of the array.
    header = hdu[ext].header
    detsec = header['DETSEC']
    x1, x2, y1, y2 = np.array(parse.load_sections(detsec, fmt_iraf=False)).flatten()

    # parse the DATASEC keyword to determine the size of the science region (unbinned)
    datasec = header['DATASEC']
    xdata1, xdata2, ydata1, ydata2 = np.array(parse.load_sections(datasec, fmt_iraf=False)).flatten()

    # grab the components...
    predata = temp[0:precol, :]
    # datasec appears to have the x value for the keywords that are zero
    # based. This is only true in the image header extensions
    # not true in the main header.  They also appear inconsistent between
    # LRISr and LRISb!
    #data     = temp[xdata1-1:xdata2-1,*]
    #data = temp[xdata1:xdata2+1, :]
    if (xdata1-1) != precol:
        msgs.error("Something wrong in LRIS datasec or precol")
    xshape = 1024 // xbin
    if (xshape+precol+postpix) != temp.shape[0]:
        msgs.warn("Unexpected size for LRIS detector.  We expect you did some windowing...")
        xshape = temp.shape[0] - precol - postpix
    data = temp[precol:precol+xshape,:]
    postdata = temp[nxt-postpix:nxt, :]

    # flip in X as needed...
    if x1 > x2:
        xt = x2
        x2 = x1
        x1 = xt
        data = np.flipud(data) #reverse(temporary(data),1)

    # flip in Y as needed...
    if y1 > y2:
        yt = y2
        y2 = y1
        y1 = yt
        data = np.fliplr(data)
        predata = np.fliplr(predata)
        postdata = np.fliplr(postdata)

    '''
    #; correct gain if requested...
    if keyword_set(GAINDATA) then begin
        gain = gainvalue( gaindata, header)
        data = FLOAT(temporary(data)) * gain
        predata = FLOAT(temporary(predata)) * gain
        postdata = FLOAT(temporary(postdata)) * gain
    endif
    '''

    '''
    ;; optional bias subtraction...
    if ~ keyword_set(NOBIAS) then begin
        if keyword_set( LINEBIAS) then begin
            ;; compute a bias for each line...
            bias = median( postdata, dim=1)

            ;; subtract for data...
            buf = size(data)
            nx = buf[1]
            ny = buf[2]
            data2 = fltarr(nx,ny)
            for i=0,nx-1 do begin
                data2[i,*] = float(data[i,*]) - bias
            endfor 
            data = data2
        endif else begin
            ;; compute a scalar bias....
            bias = median( postdata)
            data -= bias
        endelse
    endif
    '''

    return data, predata, postdata, x1, y1



def convert_lowredux_pixelflat(infil, outfil):
    """ Convert LowRedux pixelflat to PYPIT format
    Returns
    -------

    """
    # Read
    hdu = fits.open(infil)
    data = hdu[0].data

    #
    prihdu = fits.PrimaryHDU()
    hdus = [prihdu]
    prihdu.header['FRAMETYP'] = 'pixelflat'

    # Detector 1
    img1 = data[:,:data.shape[1]//2]
    hdu = fits.ImageHDU(img1)
    hdu.name = 'DET1'
    prihdu.header['EXT0001'] = 'DET1-pixelflat'
    hdus.append(hdu)

    # Detector 2
    img2 = data[:,data.shape[1]//2:]
    hdu = fits.ImageHDU(img2)
    hdu.name = 'DET2'
    prihdu.header['EXT0002'] = 'DET2-pixelflat'
    hdus.append(hdu)

    # Finish
    hdulist = fits.HDUList(hdus)
    hdulist.writeto(outfil, clobber=True)
    print('Wrote {:s}'.format(outfil))
<|MERGE_RESOLUTION|>--- conflicted
+++ resolved
@@ -108,22 +108,11 @@
         for a given reduction.
 
         Returns:
-
-<<<<<<< HEAD
-    def metadata_keys(self):
-        """
-        Keys from :class:`pypeit.metadata.PypeItMetaData` to include in
-        the PypeIt file.
-        """
-        return super(KeckLRISSpectrograph, self).metadata_keys() \
-                    + ['binning', 'dichroic', 'dispangle']
-=======
             list: List of keywords of data pulled from file headers and
             used to constuct the :class:`pypeit.metadata.PypeItMetaData`
             object.
         """
         return ['dispname', 'dichroic', 'decker', 'binning']
->>>>>>> 50dff29f
 
     def check_frame_type(self, ftype, fitstbl, exprng=None):
         """
