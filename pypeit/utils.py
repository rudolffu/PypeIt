"""
General utility functions.

.. include common links, assuming primary doc root is up one directory
.. include:: ../include/links.rst

"""
import os
import inspect
import pickle
import pathlib
import itertools
import glob
<<<<<<< HEAD
import colorsys
=======
>>>>>>> 38a0e4f0
import collections.abc

from IPython import embed

import numpy as np
from numpy.lib.stride_tricks import as_strided

import scipy.ndimage

import matplotlib
import matplotlib.pyplot as plt

from astropy import units
from astropy import stats

from pypeit import msgs
from pypeit.move_median import move_median

def zero_not_finite(array):
    """
    Set the elements of an array to zero which are inf or nan

    Args:
        array (`np.ndarray`_):
          An numpy array of arbitrary shape that potentially has nans or infinities

    Returns:
        new_array (`np.ndarray`_)
          A copy of the array with the nans and inifinities set to zero

    """
    not_finite = np.logical_not(np.isfinite(array))
    new_array = array.copy()
    new_array[not_finite] = 0.0
    return new_array

def arr_setup_to_setup_list(arr_setup):
    """

    Args:
        arr_setup: (list)
          A list of length setup of echelle output arrays of shape=(nspec, norders, nexp)

    Returns:
        setup_list: (list)
          List of length nsteups. Each element of the setup list is a list of length
          norder*nexp elements, each of which contains the shape = (nspec1,) wavelength arrays
          for the order/exposure in setup1. The list is arranged such that the nexp1 spectra
          for iorder=0 appear first, then come nexp1 spectra for iorder=1, i.e. the outer or
          fastest varying dimension in python array ordering is the exposure number.


    """
    return [echarr_to_echlist(arr)[0] for arr in arr_setup]

def setup_list_to_arr_setup(setup_list, norders, nexps):
    """
    Convert a setup_list to arr_setup list

    Args:
        setup_list: (list)
          List of length nsteups. Each element of the setup list is a list of length
          norder*nexp elements, each of which contains the shape = (nspec1,) wavelength arrays
          for the order/exposure in setup1. The list is arranged such that the nexp1 spectra
          for iorder=0 appear first, then come nexp1 spectra for iorder=1, i.e. the outer or
          fastest varying dimension in python array ordering is the exposure number.
        norders: (list)
          List containing the number of orders for each setup
        nexps (list):
          List containing the number of exposures for each setup

    Returns:
        arr_setup (list):
          List of length nsetups each element of which is a numpy array of shape=(nspec, norders, nexp)
          which is the echelle spectra data model.
    """
    nsetups = len(setup_list)
    arr_setup = []
    for isetup in range(nsetups):
        shape = (setup_list[isetup][0].size, norders[isetup], nexps[isetup])
        arr_setup.append(echlist_to_echarr(setup_list[isetup], shape))
    return arr_setup

def concat_to_setup_list(concat, norders, nexps):
    """

    Args:
        concat: (list)
           List of length = \Sum_i norders_i*nexps_i of numpy arrays describing an echelle spectrum where
           i runs over nsetups
        norders: (list)
           List of length nsetups containing the number of orders for each setup
        nexps:
           List of length nexp containing the number of exposures for each setup

    Returns:
        setup_list (list)
           list of length nsteups. Each element of the setup list is a list of length
                          norder*nexp elements, each of which contains the shape = (nspec1,) wavelength arrays
                          for the order/exposure in setup1. The list is arranged such that the nexp1 spectra
                          for iorder=0 appear first, then come nexp1 spectra for iorder=1, i.e. the outer or
                          fastest varying dimension in python array ordering is the exposure number.

    """
    if len(norders) != len(nexps):
        msgs.error('The number of elements in norders and nexps must match')
    nsetups = len(norders)
    setup_list = []
    ind_start = 0
    for isetup in range(nsetups):
        ind_end = ind_start + norders[isetup]*nexps[isetup]
        setup_list.append(concat[ind_start:ind_end])
        ind_start=ind_end

    return setup_list

def setup_list_to_concat(lst):
    """
    Unravel a list of lists.

    Args:
        lst (list):

    Returns:
        list:

    """
    return list(itertools.chain.from_iterable(lst))

def echarr_to_echlist(echarr):
    """
    Convert an echelle array to a list of 1d arrays.

    Args:
        echarr: `np.ndarray`_
            An echelle array of shape (nspec, norder)

    Returns:
        list: A list of 1d arrays of shape (nspec,)

    """
    shape = echarr.shape
    nspec, norder, nexp = shape
    echlist = [echarr[:, i, j] for i in range(norder) for j in range(nexp)]
    return echlist, shape

def echlist_to_echarr(echlist, shape):
    """
    Convert a list of 1d arrays to a 3d echelle array.

    Args:
        echlist:

    Returns:
        echarray

    """
    nspec, norder, nexp = shape
    echarr = np.zeros(shape, dtype=echlist[0].dtype)
    for i in range(norder):
        for j in range(nexp):
            echarr[:, i, j] = echlist[i*nexp + j]
    return echarr



def explist_to_array(explist, pad_value=0.0):
    """
    Embed a list of length nexp 1d arrays of arbitrary size in a 2d array.

    Args:
        explist: (list)
            List of length nexp containing 1d arrays of arbitrary size.
        pad_value: (scalar)
            Value to use for padding the missing locations in the 2d array. The data
            type should match the data type of in the 1d arrays in nexp_list.

    Returns:
        array: `np.ndarray`_
           A 2d array of shape (nspec_max, nexp) where nspec_max is the maximum size of any
           of the members of the input nexp_list. The data type is the same as the data type
           in the original 1d arrays.

    """

    nexp = len(explist)
    # Find the maximum array size in the list
    nspec_list = [arr.size for arr in explist]
    nspec_max =  np.max(nspec_list)
    array = np.full((nspec_max, nexp), pad_value, dtype=explist[0].dtype)
    for i in range(nexp):
        array[:nspec_list[i], i] = explist[i]

    return array, nspec_list


def array_to_explist(array, nspec_list=None):
    """
    Unfold a padded 2D array into a list of length nexp 1d arrays with sizes set by nspec_list

    Args:
        array: (`numpy.ndarray`_)
           A 2d array of shape (nspec_max, nexp) where nspec_max is the maximum size of any
           of the spectra in the array.
        nspec_list: (list, optional)
            List containing the size of each of the spectra embedded in the array. If None, the routine
            will assume that all the spectra are the same size equal to array.shape[0]

    Returns:
        explist: (list)
           A list of 1d arrays of shape (nspec_max, nexp) where nspec_max is the maximum size of any
           of the members of the input nexp_list. The data type is the same as the data type
           in the original 1d arrays.

    """
    nexp = array.shape[1]
    if nspec_list is None:
        _nspec_list = [array.shape[0]]*nexp
    else:
        _nspec_list = nspec_list

    explist = []
    for i in range(nexp):
        explist.append(array[:_nspec_list[i], i])

    return explist

def distinct_colors(num_colors):
    """
    Return n distinct colors from the specified matplotlib colormap.
    Taken from:  https://stackoverflow.com/questions/470690/how-to-automatically-generate-n-distinct-colors

    Args:
        n (int):
            Number of colors to return.
        cmap (:obj:`str`, optional):
            Name of the matplotlib colormap to use.  Default is 'hsv'.

    Returns:
        `numpy.ndarray`_: An array with shape (n,3) with the RGB values for
        the requested number of colors.
    """

    colors = []
    for i in np.arange(0., 360., 360. / num_colors):
        hue = i / 360.
        lightness = (50 + np.random.rand() * 10) / 100.
        saturation = (90 + np.random.rand() * 10) / 100.
        colors.append(colorsys.hls_to_rgb(hue, lightness, saturation))
    return colors




def get_time_string(codetime):
    """
    Utility function that takes the codetime and
    converts this to a human readable String.

    Args:
        codetime (`float`):
            Code execution time in seconds (usually the difference of two time.time() calls)

    Returns:
        `str`: A string indicating the total execution time
    """
    if codetime < 60.0:
        retstr = 'Execution time: {0:.2f}s'.format(codetime)
    elif codetime / 60.0 < 60.0:
        mns = int(codetime / 60.0)
        scs = codetime - 60.0 * mns
        retstr = 'Execution time: {0:d}m {1:.2f}s'.format(mns, scs)
    else:
        hrs = int(codetime / 3600.0)
        mns = int(60.0 * (codetime / 3600.0 - hrs))
        scs = codetime - 60.0 * mns - 3600.0 * hrs
        retstr = 'Execution time: {0:d}h {1:d}m {2:.2f}s'.format(hrs, mns, scs)
    return retstr


def all_subclasses(cls):
    """
    Collect all the subclasses of the provided class.

    The search follows the inheritance to the highest-level class.  Intermediate
    base classes are included in the returned set, but not the base class itself.

    Thanks to:
    https://stackoverflow.com/questions/3862310/how-to-find-all-the-subclasses-of-a-class-given-its-name

    Args:
        cls (object):
            The base class

    Returns:
        :obj:`set`: The unique set of derived classes, including any
        intermediate base classes in the inheritance thread.
    """
    return set(cls.__subclasses__()).union(
            [s for c in cls.__subclasses__() for s in all_subclasses(c)])


def embed_header():
    """
    Nominal header for an execution of `IPython.embed`_.

    Example:

        To include the returned string::

            from IPython import embed
            from pypeit.utils import embed_header

            embed(header=embed_header())

    Returns:
        :obj:`str`: String with the line in the calling module, the
        name of the calling function, and the name of the calling
        file.
    """
    info = inspect.getframeinfo(inspect.stack()[1][0])
    return '{0} {1} {2}'.format(info.lineno, info.function, os.path.split(info.filename)[1])


# Pulled from `pypeit.par.ParSet`. Maybe move these to
# doc/scripts/util.py?
def to_string(data, use_repr=True, verbatim=False):
    """
    Convert a single datum into a string

    Simply return strings, recursively convert the elements of any
    objects with a :attr:`__len__` attribute, and use the object's
    own :attr:`__repr__` attribute for all other objects.

    Args:
        data (object):
            The object to stringify.
        use_repr (:obj:`bool`, optional):
            Use the objects :attr:`__repr__` method; otherwise, use a
            direct string conversion.
        verbatim (:obj:`bool`, optional):
            Use quotes around the provided string to indicate that
            the string should be represented in a verbatim (fixed
            width) font.
        
    Returns:
        :obj:`str`: A string representation of the provided ``data``.
    """
    if isinstance(data, str):
        return data if not verbatim else '``' + data + '``'
    if hasattr(data, '__len__'):
        return '[]' if isinstance(data, list) and len(data) == 0 \
                    else ', '.join([to_string(d, use_repr=use_repr, verbatim=verbatim) 
                                        for d in data ])
    return data.__repr__() if use_repr else str(data)


def string_table(tbl, delimeter='print', has_header=True):
    """
    Provided the array of data, format it with equally spaced columns
    and add a header (first row) and contents delimeter.

    Args:
        tbl (`numpy.ndarray`_):
            Array of string representations of the data to print.
        delimeter (:obj:`str`, optional):
            If the first row in the table containts the column headers (see
            ``has_header``), this sets the delimeter between first table row and
            the column data. Use ``'print'`` for a simple line of hyphens,
            anything else results in an ``rst`` style table formatting.
        has_header (:obj:`bool`, optional):
            The first row in ``tbl`` contains the column headers.

    Returns:
        :obj:`str`: Single long string with the data table.
    """
    nrows, ncols = tbl.shape
    col_width = [np.amax([len(dij) for dij in dj]) for dj in tbl.T]

    _nrows = nrows
    start = 1
    if delimeter != 'print':
        _nrows += 2
        start += 1
    if has_header:
        _nrows += 1
        start += 1

    row_string = ['']*_nrows

    for i in range(start,nrows+start-1):
        row_string[i] = '  '.join([tbl[1+i-start,j].ljust(col_width[j]) for j in range(ncols)])
    if delimeter == 'print':
        # Heading row
        row_string[0] = '  '.join([tbl[0,j].ljust(col_width[j]) for j in range(ncols)])
        # Delimiter
        if has_header:
            row_string[1] = '-'*len(row_string[0])
        return '\n'.join(row_string)+'\n'

    # For an rst table
    row_string[0] = '  '.join([ '='*col_width[j] for j in range(ncols)])
    row_string[1] = '  '.join([tbl[0,j].ljust(col_width[j]) for j in range(ncols)])
    if has_header:
        row_string[2] = row_string[0]
    row_string[-1] = row_string[0]
    return '\n'.join(row_string)+'\n'


def spec_atleast_2d(wave, flux, ivar, gpm, log10_blaze_function=None, copy=False):
    """
    Force spectral arrays to be 2D.

    Input and output spectra are ordered along columns; i.e., the flux vector
    for the first spectrum is in ``flux[:,0]``.
    
    Args:
        wave (`numpy.ndarray`_):
            Wavelength array. Must be 1D if the other arrays are 1D. If 1D
            and the other arrays are 2D, the wavelength vector is assumed to
            be the same for all spectra.
        flux (`numpy.ndarray`_):
            Flux array.  Can be 1D or 2D.
        ivar (`numpy.ndarray`_):
            Inverse variance array for the flux.  Shape must match ``flux``.
        gpm (`numpy.ndarray`_):
            Good pixel mask (i.e., True=Good). Shape must match ``flux``.
        copy (:obj:`bool`, optional):
            If the flux, inverse variance, and gpm arrays are already 2D on
            input, the function just returns the input arrays. This flag
            forces the returned arrays to be copies instead.

    Returns:
        :obj:`tuple`: Returns 6 objects. The first four are the reshaped
        wavelength, flux, inverse variance, and gpm arrays. The next two
        give the length of each spectrum and the total number of spectra;
        i.e., the last two elements are identical to the shape of the
        returned flux array.

    Raises:
        PypeItError:
            Raised if the shape of the input objects are not appropriately
            matched.
    """
    # Check the input
    if wave.shape[0] != flux.shape[0] or ivar.shape != flux.shape or gpm.shape != flux.shape \
            or wave.ndim == 2 and wave.shape != flux.shape:
        msgs.error('Input spectral arrays have mismatching shapes.')

    if flux.ndim == 1:
        # Input flux is 1D
        # NOTE: These reshape calls return copies of the arrays
        if log10_blaze_function is not None:
            return wave.reshape(-1, 1), flux.reshape(-1, 1), ivar.reshape(-1, 1), \
                gpm.reshape(-1, 1), log10_blaze_function.reshape(-1,1), flux.size, 1
        else:
            return wave.reshape(-1, 1), flux.reshape(-1, 1), ivar.reshape(-1, 1), \
                gpm.reshape(-1, 1), flux.size, 1

    # Input is 2D
    nspec, norders = flux.shape
    _wave = np.tile(wave, (norders, 1)).T if wave.ndim == 1 else (wave.copy() if copy else wave)
    _flux = flux.copy() if copy else flux
    _ivar = ivar.copy() if copy else ivar
    _gpm = gpm.copy() if copy else gpm
    if log10_blaze_function is not None:
        _log10_blaze_function = log10_blaze_function.copy() if copy else log10_blaze_function
        return _wave, _flux, _ivar, _gpm, _log10_blaze_function, nspec, norders
    else:
        return _wave, _flux, _ivar, _gpm, nspec, norders


def nan_mad_std(data, axis=None, func=None):
    """

    Wrapper for astropy.stats.mad_std which ignores nans, so as to
    prevent bugs when using sigma_clipped_stats with the axis keyword
    and stdfunc=astropy.stats.mad_std

    Args:
        data (array-like):
            Data array or object that can be converted to an array.
        axis (int, sequence of int, None, optional):
            Axis along which the robust standard deviations are
            computed.  The default (`None`) is to compute the robust
            standard deviation of the flattened array.

    Returns:
        float, `numpy.ndarray`: The robust standard deviation of the
        input data.  If ``axis`` is `None` then a scalar will be
        returned, otherwise a `~numpy.ndarray` will be returned.
    """
    return stats.mad_std(data, axis=axis, func=func, ignore_nan=True)


def growth_lim(a, lim, fac=1.0, midpoint=None, default=[0., 1.]):
    """
    Calculate bounding limits for an array based on its growth.

    Args:
        a (array-like):
            Array for which to determine limits.
        lim (:obj:`float`):
            Percentage of the array values to cover. Set to 1 if
            provided value is greater than 1.
        fac (:obj:`float`, optional):
            Factor to increase the range based on the growth limits.
            Default is no increase.
        midpoint (:obj:`float`, optional):
            Force the midpoint of the range to be centered on this
            value. Default is the sample median.
        default (:obj:`list`, optional):
            Default limits to return if `a` has no data.

    Returns:
        :obj:`list`: Lower and upper boundaries for the data in `a`.
    """
    # Get the values to plot
    _a = a.compressed() if isinstance(a, np.ma.MaskedArray) else np.asarray(a).ravel()
    if len(_a) == 0:
        # No data so return the default range
        return default

    # Set the starting and ending values based on a fraction of the
    # growth
    _lim = 1.0 if lim > 1.0 else lim
    start, end = (len(_a)*(1.0+_lim*np.array([-1,1]))/2).astype(int)
    if end == len(_a):
        end -= 1

    # Set the full range and multiply it by the provided factor
    srt = np.ma.argsort(_a)
    Da = (_a[srt[end]] - _a[srt[start]])*fac

    # Set the midpoint
    mid = _a[srt[len(_a)//2]] if midpoint is None else midpoint

    # Return the range centered on the midpoint
    return [ mid - Da/2, mid + Da/2 ]


def nearest_unmasked(arr, use_indices=False):
    """
    Return the indices of the nearest unmasked element in a vector.

    .. warning::
        The function *uses the values of the masked data* for masked
        elements. This means that if you want to know the nearest
        unmasked element to one of the *masked* elements, the `data`
        attribute of the provided array should have meaningful values
        for these masked elements.

    Args:
        arr (`numpy.ma.MaskedArray`_):
            Array to analyze. Must be 1D.
        use_indices (:obj:`bool`, optional):
            The proximity of each element in the array is based on
            the difference in the array `data` values. Setting
            `use_indices` to `True` instead bases the calculation on
            the proximity of the element indices; i.e., find the
            index of the nearest unmasked element.

    Returns:
        `numpy.ndarray`_: Integer array with the indices of the
        nearest array elements, the definition of which depends on
        `use_indices`.
    """
    # Check the input
    if not isinstance(arr, np.ma.MaskedArray):
        raise TypeError('Must provide a numpy masked array.')
    if arr.ndim != 1:
        raise ValueError('Must be a 1D array.')
    if use_indices:
        return nearest_unmasked(np.ma.MaskedArray(np.arange(arr.size), mask=arr.mask.copy()))

    # Get the difference of each element with every other element
    nearest = np.absolute(arr[None,:]-arr.data[:,None])
    # Ignore the diagonal
    nearest[np.diag_indices(arr.size)] = np.ma.masked
    # Return the location of the minimum value ignoring the masked values
    return np.ma.argmin(nearest, axis=1)


def contiguous_true(m):
    """
    Find contiguous regions of True values in a boolean numpy array.

    This is identically what is done by `numpy.ma.flatnotmasked_contiguous`_,
    except the argument is the mask, not a masked array, and it selects
    contiguous True regions instead of contiguous False regions.

    Args:
        m (array-like):
            A boolean array.  Must be 1D.

    Returns:
        :obj:`list`: A list of slice objects that select contiguous regions of
        True values in the provided array.
    """
    _m = np.atleast_1d(m)
    if _m.ndim > 1:
        raise ValueError('contiguous_true only accepts 1D arrays.')
    if not np.any(_m):
        return [slice(0, _m.size)]
    i = 0
    result = []
    for (k, g) in itertools.groupby(_m.ravel()):
        n = len(list(g))
        if k:
            result.append(slice(i, i + n))
        i += n
    return result


def boxcar_smooth_rows(img, nave, wgt=None, mode='nearest', replace='original'):
    """
    Boxcar smooth an image along their first axis (rows).

    Constructs a boxcar kernel and uses `scipy.ndimage.convolve` to
    smooth the image.  Smoothing does not account for any masking.

    .. note::
        For images following the PypeIt convention, this smooths the
        data spectrally for each spatial position.

    Args:
        img (`numpy.ndarray`_):
            Image to convolve.
        nave (:obj:`int`):
            Number of pixels along rows for smoothing.
        wgt (`numpy.ndarray`_, optional):
            Image providing weights for each pixel in `img`.  Uniform
            weights are used if none are provided.
        mode (:obj:`str`, optional):
            See `scipy.ndimage.convolve`_.

    Returns:
        `numpy.ndarray`_: The smoothed image
    """
    if nave == 1:
        return img
    if img.ndim != 2:
        raise ValueError('Input image must be 2D.')
    if wgt is not None and img.shape != wgt.shape:
        raise ValueError('Input image to smooth and weights must have the same shape.')
    if nave > img.shape[0]:
        msgs.warn('Smoothing box is larger than the image size!')

    # Construct the kernel for mean calculation
    _nave = np.fmin(nave, img.shape[0])
    kernel = np.ones((_nave, 1))/float(_nave)

    if wgt is None:
        # No weights so just smooth
        return scipy.ndimage.convolve(img, kernel, mode='nearest')

    # Weighted smoothing
    cimg = scipy.ndimage.convolve(img*wgt, kernel, mode='nearest')
    wimg = scipy.ndimage.convolve(wgt, kernel, mode='nearest')
    smoothed_img = np.ma.divide(cimg, wimg)
    if replace == 'original':
        smoothed_img[smoothed_img.mask] = img[smoothed_img.mask]
    elif replace == 'zero':
        smoothed_img[smoothed_img.mask] = 0.0
    else:
        msgs.error('Unrecognized value of replace')
    return smoothed_img.data


# TODO: Could this use bisect?
def index_of_x_eq_y(x, y, strict=False):
    """
    Return an index array that maps the elements of `x` to those of
    `y`.

    This should return the index of the *first* element in array `x`
    equal to the associated value in array `y`. Inspired by:
    https://tinyurl.com/yyrx8acf

    Args:
        x (`numpy.ndarray`_):
            1D parent array
        y (`numpy.ndarray`_):
            1D reference array
        strict (:obj:`bool`, optional):
            Raise an exception unless every element of y is found in
            x. I.e., it must be true that::

                np.array_equal(x[index_of_x_eq_y(x,y)], y)

    Returns:
        `numpy.ndarray`_: An array with index of `x` that is equal to
        the given value of `y`.  Output shape is the same as `y`.
    """
    if y.ndim != 1 or y.ndim != 1:
        raise ValueError('Arrays must be 1D.')
    srt = np.argsort(x)
    indx = np.searchsorted(x[srt], y)
    x2y = np.take(srt, indx, mode='clip')
    if strict and not np.array_equal(x[x2y], y):
        raise ValueError('Not every element of y was found in x.')
    return x2y


def rebin(a, newshape):
    """

    Rebin an array to a new shape using slicing. This routine is taken
    from: https://scipy-cookbook.readthedocs.io/items/Rebinning.html.
    The image shapes need not be integer multiples of each other, but in
    this regime the transformation will not be reversible, i.e. if
    a_orig = rebin(rebin(a,newshape), a.shape) then a_orig will not be
    everywhere equal to a (but it will be equal in most places).

    Args:
        a (ndarray, any dtype):
            Image of any dimensionality and data type
        newshape (tuple):
            Shape of the new image desired. Dimensionality must be the
            same as a.

    Returns:
        ndarray: same dtype as input Image with same values as a
        rebinning to shape newshape
    """
    if not len(a.shape) == len(newshape):
        msgs.error('Dimension of a image does not match dimension of new requested image shape')

    slices = [slice(0, old, float(old) / new) for old, new in zip(a.shape, newshape)]
    coordinates = np.mgrid[slices]
    indices = coordinates.astype('i')  # choose the biggest smaller integer index
    return a[tuple(indices)]

# TODO This function is only used by procimg.lacosmic. Can it be replaced by above?
def rebin_evlist(frame, newshape):
    # This appears to be from
    # https://scipy-cookbook.readthedocs.io/items/Rebinning.html
    shape = frame.shape
    lenShape = len(shape)
    factor = (np.asarray(shape)/np.asarray(newshape)).astype(int)
    evList = ['frame.reshape('] + \
             ['int(newshape[%d]),factor[%d],'% (i, i) for i in range(lenShape)] + \
             [')'] + ['.sum(%d)' % (i+1) for i in range(lenShape)] + \
             ['/factor[%d]' % i for i in range(lenShape)]
    return eval(''.join(evList))




def pyplot_rcparams():
    """
    params for pretty matplotlib plots

    Returns:

    """
    # set some plotting parameters
    plt.rcParams["xtick.top"] = True
    plt.rcParams["ytick.right"] = True
    plt.rcParams["xtick.minor.visible"] = True
    plt.rcParams["ytick.minor.visible"] = True
    plt.rcParams["ytick.direction"] = 'in'
    plt.rcParams["xtick.direction"] = 'in'
    plt.rcParams["xtick.major.size"] = 6
    plt.rcParams["ytick.major.size"] = 6
    plt.rcParams["xtick.minor.size"] = 3
    plt.rcParams["ytick.minor.size"] = 3
    plt.rcParams["xtick.major.width"] = 1
    plt.rcParams["ytick.major.width"] = 1
    plt.rcParams["xtick.minor.width"] = 1
    plt.rcParams["ytick.minor.width"] = 1
    plt.rcParams["axes.linewidth"] = 1
    plt.rcParams["lines.linewidth"] = 3
    plt.rcParams["lines.markeredgewidth"] = 2
    plt.rcParams["patch.linewidth"] = 3
    plt.rcParams["hatch.linewidth"] = 3
    plt.rcParams["font.size"] = 13
    plt.rcParams["legend.frameon"] = False
    plt.rcParams["legend.handletextpad"] = 1


def pyplot_rcparams_default():
    """
    restore default rcparams

    Returns:

    """
    matplotlib.rcParams.update(matplotlib.rcParamsDefault)


def smooth(x, window_len, window='flat'):
    """smooth the data using a window with requested size.

    This method is based on the convolution of a scaled window with the signal.
    The signal is prepared by introducing reflected copies of the signal
    (with the window size) in both ends so that edge effects are minimize at the beginning and end part of the signal.

     This code taken from this cookbook and slightly modified: https://scipy-cookbook.readthedocs.io/items/SignalSmooth.html

    .. todo::
        the window parameter could be the window itself if an array instead of a string

    Args:
        x: the input signal
        window_len: the dimension of the smoothing window; should be an odd integer
        window: the type of window from 'flat', 'hanning', 'hamming', 'bartlett', 'blackman'
            flat window will produce a moving average smoothing., default is 'flat'

    Returns:
        the smoothed signal, same shape as x

    Examples:

        >>> t=linspace(-2,2,0.1)
        >>> x=sin(t)+randn(len(t))*0.1
        >>> y=smooth(x)

    Notes:

        - See also: numpy.hanning, numpy.hamming, numpy.bartlett,
          numpy.blackman, numpy.convolve scipy.signal.lfilter

        - length(output) != length(input), to correct this, return
          y[(window_len/2-1):-(window_len/2)] instead of just y.

    """
    if x.ndim != 1:
        raise ValueError("smooth only accepts 1 dimension arrays.")

    if x.size < window_len:
        raise ValueError("Input vector needs to be bigger than window size.")

    if window_len < 3:
        return x

    if not window in ['flat', 'hanning', 'hamming', 'bartlett', 'blackman']:
        raise ValueError("Window is on of 'flat', 'hanning', 'hamming', 'bartlett', 'blackman'")

    s = np.r_[x[window_len - 1:0:-1], x, x[-2:-window_len - 1:-1]]
    # print(len(s))
    if window == 'flat':  # moving average
        w = np.ones(window_len, 'd')
    else:
        w = eval('np.' + window + '(window_len)')

    y = np.convolve(w / w.sum(), s, mode='same')

    return y[(window_len-1):(y.size-(window_len-1))]


def fast_running_median(seq, window_size):
    """

    Compute the median of sequence of numbers with a running window. The
    boundary conditions are identical to the scipy 'reflect' boundary
    codition:

    'reflect' (`d c b a | a b c d | d c b a`)

    The input is extended by reflecting about the edge of the last pixel.

    This code has been confirmed to produce identical results to
    scipy.ndimage.median_filter with the reflect boundary
    condition, but is ~ 100 times faster.

    Args:
        seq (list or 1-d numpy array of numbers):
        window_size (int): size of running window.

    Returns:
        ndarray: median filtered values

    Code originally contributed by Peter Otten, made to be consistent with
    scipy.ndimage.median_filter by Joe Hennawi.

    Now makes use of the Bottleneck library https://pypi.org/project/Bottleneck/.
    """
    # Enforce that the window_size needs to be smaller than the sequence, otherwise we get arrays of the wrong size
    # upon return (very bad). Added by JFH. Should we print out an error here?

    if (window_size > (len(seq)-1)):
        msgs.warn('window_size > len(seq)-1. Truncating window_size to len(seq)-1, but something is probably wrong....')
    if (window_size < 0):
        msgs.warn('window_size is negative. This does not make sense something is probably wrong. Setting window size to 1')

    window_size = int(np.fmax(np.fmin(int(window_size), len(seq)-1),1))
    # pad the array for the reflection
    seq_pad = np.concatenate((seq[0:window_size][::-1],seq,seq[-1:(-1-window_size):-1]))

    result = move_median.move_median(seq_pad, window_size)

    # This takes care of the offset produced by the original code deducec by trial and error comparison with
    # scipy.ndimage.medfilt

    result = np.roll(result, -window_size//2 + 1)
    return result[window_size:-window_size]


# Taken from stackoverflow
# https://stackoverflow.com/questions/30677241/how-to-limit-cross-correlation-window-width-in-numpy
# slightly modified to return lags

def cross_correlate(x, y, maxlag):
    """

    Cross correlation with a maximum number of lags. This computes the same result as::

        numpy.correlate(x, y, mode='full')[len(a)-maxlag-1:len(a)+maxlag]

    Edges are padded with zeros using ``np.pad(mode='constant')``.

    Args:
        x (ndarray):
            First vector of the cross-correlation.
        y (ndarray):
            Second vector of the cross-correlation. `x` and `y` must be
            one-dimensional numpy arrays with the same length.
        maxlag (int):
            The maximum lag for which to compute the cross-correlation.
            The cross correlation is computed at integer lags from
            (-maxlag, maxlag)

    Returns:
        tuple:  Returns are as follows:
            - lags (ndarray):  shape = (2*maxlag + 1); Lags for the
              cross-correlation. Integer spaced values from (-maxlag,
              maxlag)
            - xcorr (ndarray): shape = (2*maxlag + 1); Cross-correlation
              at the lags
    """

    x = np.asarray(x)
    y = np.asarray(y)
    if x.ndim != 1:
        msgs.error('x must be one-dimensional.')
    if y.ndim != 1:
        msgs.error('y must be one-dimensional.')


    #py = np.pad(y.conj(), 2*maxlag, mode=mode)
    py = np.pad(y, 2*maxlag, mode='constant')
    T = as_strided(py[2*maxlag:], shape=(2*maxlag+1, len(y) + 2*maxlag),
                   strides=(-py.strides[0], py.strides[0]))
    px = np.pad(x, maxlag, mode='constant')
    lags = np.arange(-maxlag, maxlag + 1,dtype=float)
    return lags, T.dot(px)


def clip_ivar(flux, ivar, sn_clip, gpm=None, verbose=False):
    """
    Add an error floor the the inverse variance array.

    This is primarily to prevent too much rejection at high-S/N (i.e.
    standard stars, bright objects).

    Args:
        flux (`numpy.ndarray`_):
            Flux array
        ivar (`numpy.ndarray`_):
            Inverse variance array
        sn_clip (:obj:`float`):
            This sets the small erorr that is added to the input ``ivar``
            such that the output inverse variance will never give S/N greater
            than ``sn_clip``. This prevents overly aggressive rejection in
            high S/N spectra, which nevertheless differ at a level greater
            than the formal S/N due to systematics. If None, the input
            inverse variance array is simply returned.
        gpm (`numpy.ndarray`_, optional):
            Good-pixel mask for the input fluxes.
        verbose (:obj:`bool`, optional):
            Write status messages to the terminal.

    Returns:
         `numpy.ndarray`_: The new inverse variance matrix that yields a S/N
         upper limit.
    """
    if sn_clip is None:
        return ivar

    if verbose:
        msgs.info('Inflating errors to keep S/N ratio below S/N_clip = {:5.3f}'.format(sn_clip))

    _gpm = ivar > 0.
    if gpm is not None:
        _gpm &= gpm
    adderr = 1.0/sn_clip
    ivar_cap = _gpm/(1.0/(ivar + np.logical_not(_gpm)) + adderr**2*(np.abs(flux))**2)
    return np.minimum(ivar, ivar_cap)


def inverse(array):
    """
    Calculate and return the inverse of the input array, enforcing
    positivity and setting values <= 0 to zero.  The input array should
    be a quantity expected to always be positive, like a variance or an
    inverse variance. The quantity::

        out = (array > 0.0)/(np.abs(array) + (array == 0.0))

    is returned.

    Args:
        array (`numpy.ndarray`_):
            Array to invert

    Returns:
        `numpy.ndarray`_: Result of controlled ``1/array`` calculation.
    """
    return (array > 0.0)/(np.abs(array) + (array == 0.0))


def calc_ivar(varframe):
    """

    Calculate the inverse variance based on the input array

    Wrapper to inverse()

    Args:
        varframe (ndarray):  Variance image

    Returns:
        ndarray:  Inverse variance image
    """
    # THIS WILL BE DEPRECATED!!
    return inverse(varframe)




def robust_meanstd(array):
    """
    Determine a robust measure of the mean and dispersion of array

    Args:
        array (ndarray): an array of values

    Returns:
        tuple: Median of the array and a robust estimate of the standand
        deviation (assuming a symmetric distribution).
    """
    med = np.median(array)
    mad = np.median(np.abs(array-med))
    return med, 1.4826*mad



def polyfitter2d(data, mask=None, order=2):
    """
    2D fitter

    Args:
        data:
        mask:
        order:

    Returns:

    """
    x, y = np.meshgrid(np.linspace(0.0, 1.0, data.shape[1]), np.linspace(0.0, 1.0, data.shape[0]))
    if isinstance(mask, (float, int)):
        # mask is the value that should be masked in data
        w = np.where(data != mask)
        xf = x[w].flatten()
        yf = y[w].flatten()
        m = polyfit2d(xf, yf, data[w].T.flatten(), order)
    elif mask is None or mask.size == 0:
        # There are no masks
        xf = x.flatten()
        yf = y.flatten()
        m = polyfit2d(xf, yf, data.T.flatten(), order)
    elif len(mask.shape) == 1:
        # mask is applied along one axis
        mskar = np.ones((data.shape[0], data.shape[1]))
        mskar[mask, :] = 0
        w = np.where(mskar == 1)
        xf = x[w].flatten()
        yf = y[w].flatten()
        m = polyfit2d(xf, yf, data[w].T.flatten(), order)
    elif mask.shape[0] == data.shape[0] and mask.shape[1] == data.shape[1]:
        # mask is an array that indicates the masked data
        w = np.where(mask == 0)
        xf = x[w].flatten()
        yf = y[w].flatten()
        m = polyfit2d(xf, yf, data[w].T.flatten(), order)
    # Return the best model
    return m, polyval2d(x, y, m).T


def polyfit2d(x, y, z, order=3):
    """
    Generate 2D polynomial

    Args:
        x:
        y:
        z:
        order:

    Returns:

    """
    ncols = (order + 1)**2
    G = np.zeros((x.size, ncols))
    ij = itertools.product(range(order+1), range(order+1))
    for k, (i,j) in enumerate(ij):
        G[:,k] = x**i * y**j
    m, null, null, null = np.linalg.lstsq(G, z)
    return m


def polyval2d(x, y, m):
    """
    Generate 2D polynomial

    Args:
        x:
        y:
        m:

    Returns:

    """
    order = int(np.sqrt(len(m))) - 1
    ij = itertools.product(range(order+1), range(order+1))
    z = np.zeros_like(x)
    for a, (i, j) in zip(m, ij):
        z += a * x**i * y**j
    return z


def subsample(frame):
    """
    Used by LACosmic

    Args:
        frame (ndarray):

    Returns:
        ndarray: Sliced image

    """
    newshape = (2*frame.shape[0], 2*frame.shape[1])
    slices = [slice(0, old, float(old)/new) for old, new in zip(frame.shape, newshape)]
    coordinates = np.mgrid[slices]
    indices = coordinates.astype('i')
    return frame[tuple(indices)]


def find_nearest(array, values):
    """For all elements of values, find the index of the nearest value in array

    Parameters
    ----------
    array : numpy.ndarray
        Array of values
    values : numpy.ndarray
        Values to be compared with the elements of `array`

    Return
    ------
    numpy.ndarray : indices of `array` that are closest to each element of value
    """
    # Make sure the input is a numpy array
    array = np.array(array)

    # get insert positions
    idxs = np.searchsorted(array, values, side="left")

    # find indexes where previous index is closer
    prev_idx_is_less = ((idxs == len(array)) | (np.fabs(values - array[np.maximum(idxs - 1, 0)]) <
                                                np.fabs(values - array[np.minimum(idxs, len(array) - 1)])))
    idxs[prev_idx_is_less] -= 1

    return idxs


def yamlify(obj, debug=False):
    """

    Recursively process an object so it can be serialised for yaml.

    Based on jsonify in `linetools`_.

    Also found in desiutils

    Note:
        All string-like keys in :class:`dict` s are converted to
        :class:`str`.

    Parameters
    ----------
    obj : :class:`object`
        Any object.
    debug : :class:`bool`, optional
        Print extra information if requested.

    Returns
    -------
    obj: :class:`object`
        An object suitable for yaml serialization.  For example
        :class:`numpy.ndarray` is converted to :class:`list`,
        :class:`numpy.int64` is converted to :class:`int`, etc.
    """
    # TODO: Change to np.floating?
    if isinstance(obj, (np.float64, np.float32)):
        obj = float(obj)
    # TODO: Change to np.integer?
    elif isinstance(obj, (np.int32, np.int64, np.int16)):
        obj = int(obj)
    elif isinstance(obj, np.bool_):
        obj = bool(obj)
#    elif isinstance(obj, bytes):
#        obj = obj.decode('utf-8')
    elif isinstance(obj, (np.string_, str)):
        # Worry about colons!
        if ':' in obj:
            obj = '"'+str(obj)+'"'
        else:
            obj = str(obj)
    elif isinstance(obj, units.Quantity):
        try:
            obj = obj.value.tolist()
        except AttributeError:
            obj = obj.value
    elif isinstance(obj, np.ndarray):  # Must come after Quantity
        obj = obj.tolist()
    elif isinstance(obj, dict):
        # First convert keys
        nobj = {}
        for key, value in obj.items():
            if isinstance(key, str):
                nobj[str(key)] = value
            else:
                nobj[key] = value
        # Now recursive
        obj = nobj
        for key, value in obj.items():
            obj[key] = yamlify(value, debug=debug)
    elif isinstance(obj, list):
        for i, item in enumerate(obj):
            obj[i] = yamlify(item, debug=debug)
    elif isinstance(obj, tuple):
        obj = list(obj)
        for i, item in enumerate(obj):
            obj[i] = yamlify(item, debug=debug)
        obj = tuple(obj)
    # elif isinstance(obj, Unit):
    #     obj = obj.name
    # elif obj is units.dimensionless_unscaled:
    #     obj = 'dimensionless_unit'
    if debug:
        print(type(obj))
    return obj


def add_sub_dict(d, key):
    """
    If a key is not present in the provided dictionary, add it as a new nested
    dictionary.

    Args:
        d (:obj:`dict`):
            Dictionary to alter
        key (:obj:`str`):
            Key to add

    Examples:
        >>> d = {}
        >>> add_sub_dict(d, 'test')
        >>> d
        {'test': {}}
        >>> d['test'] = 'this'
        >>> add_sub_dict(d, 'test')
        >>> d
        {'test': 'this'}
        >>> add_sub_dict(d, 'and')
        >>> d['and'] = 'that'
        >>> d
        {'test': 'this', 'and': 'that'}
    """
    if key not in d.keys():
        d[key] = {}


def recursive_update(d, u):
    """
    Update dictionary values with recursion to nested dictionaries.

    Thanks to:
    https://stackoverflow.com/questions/3232943/update-value-of-a-nested-dictionary-of-varying-depth

    Args:
        d (:obj:`dict`):
            Dictionary (potentially of other dictionaries) to be updated.  This
            is both edited in-place and returned.
        u (:obj:`dict`):
            Dictionary (potentially of other dictionaries) with the
            updated/additional values.

    Returns:
        :obj:`dict`: The updated dictionary.
    """
    for k, v in u.items():
<<<<<<< HEAD
        if isinstance(v, collections.abc.Mapping):
            d[k] = recursive_update(d.get(k, {}), v)
        else:
            d[k] = v
=======
        d[k] = recursive_update(d.get(k, {}), v) if isinstance(v, collections.abc.Mapping) else v
>>>>>>> 38a0e4f0
    return d


def save_pickle(fname, obj):
    """Save an object to a python pickle file

    Parameters
    ----------
    fname : :class:`str`
        Filename
    obj : :class:`object`
        An object suitable for pickle serialization.
    """
    if fname.split(".")[-1] != 'pkl':
        fname += '.pkl'
    with open(fname, 'wb') as f:
        pickle.dump(obj, f, pickle.HIGHEST_PROTOCOL)
        msgs.info('File saved: {0:s}'.format(fname))


def load_pickle(fname):
    """Load a python pickle file

    Parameters
    ----------
    fname : :class:`str`
        Filename

    Returns
    -------
    :class:`object`
        An object suitable for pickle serialization.
    """
    msgs.info('Loading file: {0:s}'.format(fname))
    with open(fname, 'rb') as f:
        return pickle.load(f)


##
##This code was originally published by the following individuals for use with
##Scilab:
##    Copyright (C) 2012 - 2013 - Michael Baudin
##    Copyright (C) 2012 - Maria Christopoulou
##    Copyright (C) 2010 - 2011 - INRIA - Michael Baudin
##    Copyright (C) 2009 - Yann Collette
##    Copyright (C) 2009 - CEA - Jean-Marc Martinez

##   website: forge.scilab.org/index.php/p/scidoe/sourcetree/master/macros
##Much thanks goes to these individuals. It has been converted to Python by
##Abraham Lee.
##"

## Python version taken from https://pythonhosted.org/pyDOE/randomized.html by JFH

def lhs(n, samples=None, criterion=None, iterations=None):
    """
    Generate a latin-hypercube design

    Parameters
    ----------
    n : int
        The number of factors to generate samples for

    Optional
    --------
    samples : int
        The number of samples to generate for each factor (Default: n)
    criterion : str
        Allowable values are "center" or "c", "maximin" or "m",
        "centermaximin" or "cm", and "correlation" or "corr". If no value
        given, the design is simply randomized.
    iterations : int
        The number of iterations in the maximin and correlations algorithms
        (Default: 5).

    Returns
    -------
    H : 2d-array
        An n-by-samples design matrix that has been normalized so factor values
        are uniformly spaced between zero and one.

    Example
    -------
    A 3-factor design (defaults to 3 samples)::

        >>> lhs(3)
        array([[ 0.40069325,  0.08118402,  0.69763298],
               [ 0.19524568,  0.41383587,  0.29947106],
               [ 0.85341601,  0.75460699,  0.360024  ]])

    A 4-factor design with 6 samples::

        >>> lhs(4, samples=6)
        array([[ 0.27226812,  0.02811327,  0.62792445,  0.91988196],
               [ 0.76945538,  0.43501682,  0.01107457,  0.09583358],
               [ 0.45702981,  0.76073773,  0.90245401,  0.18773015],
               [ 0.99342115,  0.85814198,  0.16996665,  0.65069309],
               [ 0.63092013,  0.22148567,  0.33616859,  0.36332478],
               [ 0.05276917,  0.5819198 ,  0.67194243,  0.78703262]])

    A 2-factor design with 5 centered samples::

        >>> lhs(2, samples=5, criterion='center')
        array([[ 0.3,  0.5],
               [ 0.7,  0.9],
               [ 0.1,  0.3],
               [ 0.9,  0.1],
               [ 0.5,  0.7]])

    A 3-factor design with 4 samples where the minimum distance between
    all samples has been maximized::

        >>> lhs(3, samples=4, criterion='maximin')
        array([[ 0.02642564,  0.55576963,  0.50261649],
               [ 0.51606589,  0.88933259,  0.34040838],
               [ 0.98431735,  0.0380364 ,  0.01621717],
               [ 0.40414671,  0.33339132,  0.84845707]])

    A 4-factor design with 5 samples where the samples are as uncorrelated
    as possible (within 10 iterations)::

        >>> lhs(4, samples=5, criterion='correlate', iterations=10)

    """
    H = None

    if samples is None:
        samples = n

    if criterion is not None:
        assert criterion.lower() in ('center', 'c', 'maximin', 'm',
                                     'centermaximin', 'cm', 'correlation',
                                     'corr'), 'Invalid value for "criterion": {}'.format(criterion)
    else:
        H = _lhsclassic(n, samples)

    if criterion is None:
        criterion = 'center'

    if iterations is None:
        iterations = 5

    if H is None:
        if criterion.lower() in ('center', 'c'):
            H = _lhscentered(n, samples)
        elif criterion.lower() in ('maximin', 'm'):
            H = _lhsmaximin(n, samples, iterations, 'maximin')
        elif criterion.lower() in ('centermaximin', 'cm'):
            H = _lhsmaximin(n, samples, iterations, 'centermaximin')
        elif criterion.lower() in ('correlate', 'corr'):
            H = _lhscorrelate(n, samples, iterations)

    return H

################################################################################

def _lhsclassic(n, samples):
    # Generate the intervals
    cut = np.linspace(0, 1, samples + 1)

    # Fill points uniformly in each interval
    u = np.random.rand(samples, n)
    a = cut[:samples]
    b = cut[1:samples + 1]
    rdpoints = np.zeros_like(u)
    for j in range(n):
        rdpoints[:, j] = u[:, j ] *( b -a) + a

    # Make the random pairings
    H = np.zeros_like(rdpoints)
    for j in range(n):
        order = np.random.permutation(range(samples))
        H[:, j] = rdpoints[order, j]

    return H

################################################################################

def _lhscentered(n, samples):
    # Generate the intervals
    cut = np.linspace(0, 1, samples + 1)

    # Fill points uniformly in each interval
    u = np.random.rand(samples, n)
    a = cut[:samples]
    b = cut[1:samples + 1]
    _center = (a + b ) /2

    # Make the random pairings
    H = np.zeros_like(u)
    for j in range(n):
        H[:, j] = np.random.permutation(_center)

    return H

################################################################################

def _lhsmaximin(n, samples, iterations, lhstype):
    maxdist = 0

    # Maximize the minimum distance between points
    for i in range(iterations):
        if lhstype=='maximin':
            Hcandidate = _lhsclassic(n, samples)
        else:
            Hcandidate = _lhscentered(n, samples)

        d = _pdist(Hcandidate)
        if maxdist <np.min(d):
            maxdist = np.min(d)
            H = Hcandidate.copy()

    return H

################################################################################

def _lhscorrelate(n, samples, iterations):
    mincorr = np.inf

    # Minimize the components correlation coefficients
    for i in range(iterations):
        # Generate a random LHS
        Hcandidate = _lhsclassic(n, samples)
        R = np.corrcoef(Hcandidate)
        if np.max(np.abs(R[ R!=1]) ) <mincorr:
            mincorr = np.max(np.abs( R -np.eye(R.shape[0])))
            print('new candidate solution found with max,abs corrcoef = {}'.format(mincorr))
            H = Hcandidate.copy()

    return H

################################################################################

def _pdist(x):
    """
    Calculate the pair-wise point distances of a matrix

    Parameters
    ----------
    x : 2d-array
        An m-by-n array of scalars, where there are m points in n dimensions.

    Returns
    -------
    d : array
        A 1-by-b array of scalars, where b = m*(m - 1)/2. This array contains
        all the pair-wise point distances, arranged in the order (1, 0),
        (2, 0), ..., (m-1, 0), (2, 1), ..., (m-1, 1), ..., (m-1, m-2).

    Examples
    --------
    ::

        >>> x = np.array([[0.1629447, 0.8616334],
        ...               [0.5811584, 0.3826752],
        ...               [0.2270954, 0.4442068],
        ...               [0.7670017, 0.7264718],
        ...               [0.8253975, 0.1937736]])
        >>> _pdist(x)
        array([ 0.6358488,  0.4223272,  0.6189940,  0.9406808,  0.3593699,
                0.3908118,  0.3087661,  0.6092392,  0.6486001,  0.5358894])

    """

    x = np.atleast_2d(x)
    assert len(x.shape )==2, 'Input array must be 2d-dimensional'

    m, n = x.shape
    if m< 2:
        return []

    d = []
    for i in range(m - 1):
        for j in range(i + 1, m):
            d.append((sum((x[j, :] - x[i, :]) ** 2)) ** 0.5)

    return np.array(d)


def is_float(s):
    """
    Detertmine if a string can be converted to a floating point number.
    """
    try:
        float(s)
    except:
        return False

    return True

def find_single_file(file_pattern) -> pathlib.Path:
    """Find a single file matching a wildcard pattern.

    Args:
        file_pattern (str): A filename pattern, see the python 'glob' module.

    Returns:
        :obj:`pathlib.Path`: A file name, or None if no filename was found. This will give a warning
             if multiple files are found and return the first one.
    """

    files = glob.glob(file_pattern)
    if len(files) == 1:
        return pathlib.Path(files[0])
    elif len(files) == 0:
        return None
    else:
        msgs.warn(f'Found multiple files matching {file_pattern}; using the first one.')
        return pathlib.Path(files[0])

def DFS(v: int, visited: list[bool], group: list[int], adj: np.ndarray):
    """
    Depth-First Search of graph given by matrix `adj` starting from `v`.
    Updates `visited` and `group`.

    Args:
        v (int): initial vertex
        visited (List[bool]): List keeping track of which vertices have been
            visited at any point in traversing the graph. `visited[i]` is True
            iff vertix `i` has been visited before.
        group (List[int]): List keeping track of which vertices have been
            visited in THIS CALL of DFS. After DFS returns, `group` contains
            all members of the connected component containing v. `i in group`
            is True iff vertex `i` has been visited in THIS CALL of DFS.
        adj (np.ndarray): Adjacency matrix description of the graph. `adj[i,j]`
            is True iff there is a vertex between `i` and `j`.
    """
    stack = []
    stack.append(v)
    while stack:
        u = stack.pop()
        if not visited[u]:
            visited[u] = True
            group.append(u)
            neighbors = [i for i in range(len(adj[u])) if adj[u,i]]
            for neighbor in neighbors:
                stack.append(neighbor)

def list_of_spectral_lines():
    """ Generate a list of spectral lines

    Returns:
        tuple: np.ndarray, np.ndarray
    """
    # spectral features
    CIVnam1, CIVwav1='CIV', 1548.
    CIVnam2, CIVwav2='CIV', 1550.

    HeIInam0, HeIIwav0='HeII', 1640.

    OIIInam01, OIIIwav01='OIII]', 1661.
    OIIInam02, OIIIwav02='OIII]', 1666.

    SiIIInam1, SiIIIwav1='SiIII]', 1882.
    SiIIInam2, SiIIIwav2='SiIII]', 1892.

    CIIInam1, CIIIwav1='CIII]', 1907.
    CIIInam2, CIIIwav2='CIII]', 1909.

    Lyalphanam, Lyalphawav='Lyalpha', 1215.7
    OIInam1, OIIwav1='[OII]', 3726
    OIInam2, OIIwav2='[OII]', 3729
    OIIInam1, OIIIwav1='[OIII]', 5007.
    OIIInam2, OIIIwav2='[OIII]', 4959.
    OIIInam3, OIIIwav3='[OIII]', 4363.
    Halphanam, Halphawav='Halpha', 6563.
    Hbetanam, Hbetawav='Hbeta', 4861.
    Hdeltanam, Hdeltawav='Hdelta', 4101.
    Hgammanam, Hgammawav='Hgamma', 4341.

    NeIIInam, NeIIIwav = '[NeIII]', 3869.
    NeVnam, NeVwav = '[NeV]', 3426.
    SIInam1, SIIwav1 = '[SII]', 6716.
    SIInam2, SIIwav2 = '[SII]', 6716.


    ##absorption
    H13nam, H13wav = 'H13', 3734.
    H12nam, H12wav = 'H12', 3750.
    H11nam, H11wav = 'H11', 3771.
    H10nam, H10wav = 'H10', 3798.
    H9nam, H9wav = 'H9', 3835.
    H8nam, H8wav = 'H8', 3889.
    HeInam, HeIwav = 'HeI', 3889.

    CAII_Knam, CaII_Kwav = 'CaK', 3934.
    CAII_Hnam, CaII_Hwav = 'CaH', 3968.

    Gbandnam, Gbandwav = 'Gband', 4305.

    line_names=np.array([CIVnam1, CIVnam2, HeIInam0, OIIInam01, OIIInam02, SiIIInam1, SiIIInam2,
                         CIIInam1, CIIInam2, Lyalphanam, OIInam1, OIInam2, OIIInam1, OIIInam2,
                         OIIInam3, Halphanam, Hbetanam, Hdeltanam, Hgammanam, NeIIInam, NeVnam,
                         SIInam1, SIInam2, H13nam, H12nam, H11nam, H10nam, H9nam, H8nam, HeInam,
                         CAII_Knam, CAII_Hnam, Gbandnam])

    line_wav = np.array([CIVwav2, CIVwav2, HeIIwav0, OIIIwav01, OIIIwav02, SiIIIwav1, SiIIIwav2,
                         CIIIwav1, CIIIwav2, Lyalphawav, OIIwav1, OIIwav2, OIIIwav1, OIIIwav2,
                         OIIIwav3, Halphawav, Hbetawav, Hdeltawav, Hgammawav, NeIIIwav, NeVwav,
                         SIIwav1,SIIwav2, H13wav, H12wav, H11wav, H10wav, H9wav, H8wav, HeIwav,
                         CaII_Kwav, CaII_Hwav, Gbandwav])

    return line_names, line_wav<|MERGE_RESOLUTION|>--- conflicted
+++ resolved
@@ -11,10 +11,7 @@
 import pathlib
 import itertools
 import glob
-<<<<<<< HEAD
 import colorsys
-=======
->>>>>>> 38a0e4f0
 import collections.abc
 
 from IPython import embed
@@ -1320,14 +1317,7 @@
         :obj:`dict`: The updated dictionary.
     """
     for k, v in u.items():
-<<<<<<< HEAD
-        if isinstance(v, collections.abc.Mapping):
-            d[k] = recursive_update(d.get(k, {}), v)
-        else:
-            d[k] = v
-=======
         d[k] = recursive_update(d.get(k, {}), v) if isinstance(v, collections.abc.Mapping) else v
->>>>>>> 38a0e4f0
     return d
 
 
