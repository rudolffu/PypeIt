--- conflicted
+++ resolved
@@ -14,10 +14,6 @@
                          directory. (default: None)
       --odir ODIR        The directory in which to extract the zip file. Ignored if
                          a direct path is provided using --ql_path. (default:
-<<<<<<< HEAD
-                         /Users/suksientie/Codes/PypeIt/doc)
-=======
-                         /Users/westfall/Work/packages/pypeit/doc)
->>>>>>> 960c1b90
+                         /Users/dpelliccia/PypeIt/PypeIt/doc)
       --rmzip            Remove the downloaded zip file (default: False)
     