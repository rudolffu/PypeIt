--- conflicted
+++ resolved
@@ -1,295 +1,4 @@
-<<<<<<< HEAD
-.. PypeIt documentation master file, created by
-   sphinx-quickstart on Fri Nov 13 13:39:35 2015.
-   You can adapt this file completely to your liking, but it should at least
-   contain the root `toctree` directive.
-
-.. |DOI_latest| image:: https://zenodo.org/badge/DOI/10.5281/zenodo.3743493.svg
-   :target: https://doi.org/10.5281/zenodo.3743493
-
-.. |JOSS| image:: https://joss.theoj.org/papers/10.21105/joss.02308/status.svg
-   :target: https://doi.org/10.21105/joss.02308
-
-.. |arxiv| image:: https://img.shields.io/badge/arxiv-2005.06505-black
-   :target: https://arxiv.org/abs/2005.06505
-
-.. |pypi| image:: https://img.shields.io/badge/pypi-latest-blue
-    :target: https://pypi.org/project/pypeit/
-
-.. |issues| image:: https://img.shields.io/github/issues/fpavogt/fcmaker.svg?colorB=b4001e
-   :target: https://github.com/fpavogt/fcmaker/issues
-
-.. |astropy| image:: http://img.shields.io/badge/powered%20by-AstroPy-orange.svg?style=flat
-    :target: http://www.astropy.org/
-
-
-.. |stars| image:: https://img.shields.io/github/stars/fpavogt/fcmaker.svg?style=social&label=Stars
-   :target: https://github.com/pypeit/PypeIt
-
-.. |watch| image:: https://img.shields.io/github/watchers/fpavogt/fcmaker.svg?style=social&label=Watch
-   :target: https://github.com/pypeit/PypeIt
-
-
-.. |github| image:: https://img.shields.io/github/release/fpavogt/fcmaker.svg
-   :target: https://github.com/pypeit/PypeIt
-
-.. |pypeit_logo| image:: https://img.shields.io/github/release/fpavogt/fcmaker.svg
-   :target: https://github.com/pypeit/PypeIt
-
-PypeIt |stars| |watch|
-======================
-
-|pypi| |DOI_latest| |arxiv| |astropy|
-
-.. raw:: html
-
-    <img src="_static/PypeIt_color_white_txt_black_background.png" onerror="this.src='_static/astropy_banner_96.png'; this.onerror=null;" width="485"/>
-
-**Version**: |version|
-
-``PypeIt`` is a Python package for semi-automated reduction of
-astronomical, spectroscopic data. Its algorithms build on
-decades-long development of previous data reduction pipelines by the
-developers. The reduction procedure - including a complete list of
-the input parameters and available functionality - is provided by
-this online documentation.
-
-``PypeIt`` is a set of commands designed to perform the reduction
-without any additional coding.
-
-This release of ``PypeIt`` is designed to be used by both advanced
-spectroscopists with prior data reduction expertise and astronomers
-with no prior experience of data reduction. It is highly configurable
-and designed to be applied to any standard slit-imaging spectrograph,
-and can accommodate long-slit, multi-slit, as well as cross-dispersed
-echelle spectra.
-
-Citation
-++++++++
-
-If you use ``PypeIt`` in your research, please cite the following
-publications (:ref:`bibtex` are provided below):
-
- - Prochaska et al. (2020, JOSS): `arXiv <https://ui.adsabs.harvard.edu/abs/2020arXiv200506505P/abstract>`__, `JOSS <https://joss.theoj.org/papers/10.21105/joss.02308>`__
- - Prochaska et al. (2020, Zenodo): `Zenodo <https://ui.adsabs.harvard.edu/abs/2020zndo...3743493P/abstract>`__
-
-If there is no place to include the relevant citations in the text of
-the publication, please include the following acknowledgement
-(provided in latex and using the provided :ref:`bibtex`):
-
-.. code-block:: latex
-
-    This research made use of \ttfamily{PypeIt},\footnote{\url{https://pypeit.readthedocs.io/en/latest/}}
-    a Python package for semi-automated reduction of astronomical slit-based spectroscopy
-    \citep{pypeit:joss_pub, pypeit:zenodo}.
-
-----
-
-Funding
-+++++++
-
-``PypeIt`` receives direct funding from the following sources:
-
-  * NASA (ADAP-A20-0412)
-  * W.M. Keck Observatory
-  * University of California Observatories
-
-We also rely on important in-kind contributions from individuals at
-Caltech, the Multiple Mirror Observatory, and elsewhere.
-
-What this version provides
-++++++++++++++++++++++++++
-
-* Support for 20+ :doc:`spectrographs`; see there for the full list, including
-  those that are currently in various stages of development.
- 
-  * Bok/B&C
-  * Gemini/GNIRS
-  * Gemini/GMOS
-  * Gemini/FLAMINGOS 2
-  * GTC/OSIRIS
-  * Lick/Kast
-  * Magellan/MagE
-  * Magellan/Fire
-  * MDM/OSMOS
-  * Keck/DEIMOS (600ZD, 830G, 1200G, 1200B, 900ZD)
-  * Keck/KCWI
-  * Keck/LRIS
-  * Keck/MOSFIRE (Y, J, K gratings tested)
-  * Keck/NIRES
-  * Keck/NIRSPEC (low-dispersion; old detector)
-  * LBT/Luci-I
-  * LBT/Luci-II
-  * LBT/MODS
-  * LDT/DeVeny
-  * MDM/OSMOS
-  * MDM/Modspec
-  * MMT/MMIRS
-  * MMT/binospec
-  * MMT/bluechannel
-  * NOT/ALFOSC
-  * P200/DBSP
-  * P200/TripleSpec
-  * VLT/X-Shooter (VIS, NIR)
-  * VLT/FORS2 (300I, 300V)
-
-* Default reduction algorithms
-
-  * :doc:`flat_fielding` with illumination pattern correction
-  * Full 2D :doc:`wave_calib` (no rectification)
-  * :doc:`flexure` (spatial and spectral)
-  * Global and local :doc:`skysub`
-  * Optimal (and boxcar) :doc:`extraction`
-  * :doc:`A-B_differencing`
-  * Slitmask metadata slurping including RA/DEC (:doc:`deimos` only)
-
-* Documentation
-
-  * :doc:`installing`
-  * :doc:`setup`
-  * :doc:`pypeit_par`
-  * :doc:`cookbook`
-  * Data Models for (nearly) all output files
-  * :doc:`fluxing`
-  * :doc:`manual`
-  * :doc:`telluric`
-  * :doc:`2d_combine`
-  * :doc:`coadd1d`
-  * :doc:`coadd2d`
-
-* Scripts and Tools for Inspection
-
-  * Slit Edges -- :ref:`master_edges:pypeit_chk_edges`
-  * Flats -- :ref:`master_flat:pypeit_chk_flats`
-  * 1D Spectra-- :ref:`out_spec1D:pypeit_show_1dspec`
-  * 2D Spectra-- :ref:`out_spec2D:pypeit_show_2dspec`
-
-* :doc:`quicklook`
-
-What this version is missing (i.e. what we are working on)
-++++++++++++++++++++++++++++++++++++++++++++++++++++++++++
-
-* Full 2D coadd support
-* Additional QA outputs
-* A dashboard to monitor/control ``PypeIt``
-* Keck/HIRES, Keck/ESI support
-
-
-Users
-=====
-
-If you are mainly here to use ``PypeIt`` to reduce your observational
-data then this section is for you. Ideally, you will need to go not
-much further than the few links in this section take you.
-
-If you have problems, we have a very active "PypeIt Users" Slack
-workspace. We periodically update the invitation `here
-<https://github.com/pypeit/PypeIt/issues/676>`__. If you find a bug
-or have a feature request, please `submit an issue
-<https://github.com/pypeit/PypeIt/issues>`__.
-
-----
-
-.. toctree::
-   :caption: Getting started
-   :maxdepth: 1
-
-   codeconduct
-   installing
-   cookbook
-   step-by-step
-   known_failure_modes
-
-----
-
-.. toctree::
-   :caption: Running
-   :maxdepth: 1
-
-   spectrographs
-   setup
-   input_files
-   pypeit_par
-   pypeit_file
-   running
-   quicklook
-   2d_combine
-   object_finding
-   skysub
-   extraction
-   scripts
-   A-B_differencing
-   nir_example
-
-----
-
-.. toctree::
-   :caption: Processing Details
-   :maxdepth: 1
-
-   image_proc
-   mosaic
-
-----
-
-.. toctree::
-   :caption: Standard outputs
-   :maxdepth: 1
-
-   calibrations
-   outputs
-   qa
-
-----
-
-.. toctree::
-   :caption: Further processing
-   :maxdepth: 1
-
-   fluxing
-   coadd1d
-   telluric
-   coadd2d
-   coadd3d
-   collate1d
-
-----
-
-.. toctree::
-   :caption: For developers
-   :maxdepth: 1
-
-   dev/development
-   PypeIt API <api/modules>
-   new_spectrograph
-
-Contributors
-============
-
-``PypeIt`` is an open-source, community developed package.
-Astronomers are encouraged to join the project and should review our
-:doc:`codeconduct` and :ref:`development`. We would also appreciate
-if you contact the lead developers (JXP, JFH) before beginning
-development activities.
-
-The following persons have contributed substantially to the
-development of ``PypeIt``.
-
-* J Xavier Prochaska
-* Joseph F. Hennawi
-* Kyle B. Westfall
-* Ryan J. Cooke
-* Feige Wang
-* Tiffany Hsyu
-* Frederick B. Davies
-* Emanuele Paolo Farina
-* Debora Pelliccia
-* James Reichwein
-* Gregory Simonian
-* Heather Martin
-=======
 .. include:: ../README.rst
->>>>>>> 671986dc
 
 ----
 
