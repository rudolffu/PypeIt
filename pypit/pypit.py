--- conflicted
+++ resolved
@@ -28,13 +28,9 @@
 from pypit import arqa
     
 from pypit import armed
-<<<<<<< HEAD
-from pypit import arms
-=======
 #from pypit import arms
 from pypit import armlsd
 # TODO -- MOVE ARMLSD ONTO ARMS!
->>>>>>> 7686aeed
 
 def PYPIT(redname, debug=None, progname=__file__, quick=False, ncpus=1, verbosity=1,
           use_masters=False, devtest=False, logname=None):
@@ -268,12 +264,8 @@
         # Send the data away to be reduced
         if spect.__dict__['_spect']['mosaic']['reduction'] == 'ARMLSD':
             msgs.info('Data reduction will be performed using PYPIT-ARMLSD')
-<<<<<<< HEAD
-            status = arms.ARMS(fitstbl, setup_dict, sciexp=sciexp)
-=======
             #status = arms.ARMS(fitstbl, setup_dict, sciexp=sciexp)
             status = armlsd.ARMLSD(fitstbl, setup_dict, sciexp=sciexp)
->>>>>>> 7686aeed
         elif spect.__dict__['_spect']['mosaic']['reduction'] == 'ARMED':
             msgs.info('Data reduction will be performed using PYPIT-ARMED')
             status = armed.ARMED(fitstbl)
