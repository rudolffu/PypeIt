--- conflicted
+++ resolved
@@ -360,15 +360,9 @@
             if not hasattr(specobj, attr):
                 continue
             if 'wave' in getattr(specobj, attr).keys():
-<<<<<<< HEAD
                 msgs.info("Applying helio correction of {:g} km/s to {:s} extraction for object {:s}".format(
-                        helio, attr, str(specobj)))
+                        vel_corr, attr, str(specobj)))
                 getattr(specobj, attr)['wave'] = getattr(specobj, attr)['wave'] * hel_corr
-=======
-                msgs.info("Applying helio correction to {:s} extraction for object {:s}".format(
-                        attr, str(specobj)))
-                getattr(specobj, attr)['wave'] = getattr(specobj, attr)['wave'] * vel_corr
->>>>>>> d3bda54a
     # Return
     return vel, vel_corr  # Mainly for debugging
 
