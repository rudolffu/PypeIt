--- conflicted
+++ resolved
@@ -8,11 +8,6 @@
 import numpy as np
 import arcyutils
 import arcyarc
-
-try:
-    from xastropy.xutils import xdebug as xdb
-except:
-    pass
 
 try:
     from xastropy.xutils import xdebug as xdb
@@ -116,7 +111,8 @@
 
 
 def calc_offset(raA, decA, raB, decB, distance=False):
-    """ Calculate the offset in arcseconds between two sky coordinates
+    """
+    Calculate the offset in arcseconds between two sky coordinates
     All coordinates must be in decimal degrees.
     """
     delRA  = 3600.0*(raA-raB)*np.cos(decA*np.pi/180.0)
@@ -126,15 +122,10 @@
     else:
         return delRA, delDEC
 
-<<<<<<< HEAD
 
 def dummy_self(pypitdir=None):
     """
     Generate a dummy self class for testing
-=======
-def dummy_self(pypitdir=None):
-    """Generate a dummy self class for testing
->>>>>>> e1bddd86
     Parameters:
     -----------
     pypitdir : str, optional
@@ -153,10 +144,7 @@
     #
     return slf
 
-<<<<<<< HEAD
-
-=======
->>>>>>> e1bddd86
+
 def erf_func(x):
     """
     This is a very good approximation to the erf function.
@@ -214,15 +202,11 @@
     elif func == "chebyshev":
         return np.polynomial.chebyshev.chebder(coeffs, m=nderive)
     else:
-        msgs.error("Functional derivative '{0:s}' is not implemented yet"+msgs.newline()+
+        msgs.error("Functional derivative '{0:s}' is not implemented yet"+msgs.newline() +
                    "Please choose from 'polynomial', 'legendre', 'chebyshev'")
 
 
-<<<<<<< HEAD
 def func_fit(x, y, func, deg, msgs, minv=None, maxv=None, w=None, **kwargs):
-=======
-def func_fit(x,y,func,deg,min=None,max=None,w=None,**kwargs):
->>>>>>> e1bddd86
     if func == "polynomial":
         return np.polynomial.polynomial.polyfit(x, y, deg, w=w)
     elif func == "legendre":
@@ -244,7 +228,6 @@
         else:
             xmin, xmax = minv, maxv
         xv = 2.0 * (x-xmin)/(xmax-xmin) - 1.0
-<<<<<<< HEAD
         return np.polynomial.chebyshev.chebfit(xv, y, deg, w=w)
     elif func == "bspline":
         return bspline_fit(x, y, order=deg, w=w, **kwargs)
@@ -252,13 +235,6 @@
         msgs.error("Fitting function '{0:s}' is not implemented yet" + msgs.newline() +
                    "Please choose from 'polynomial', 'legendre', 'chebyshev','bspline'")
 
-=======
-        return np.polynomial.chebyshev.chebfit(xv,y,deg,w=w)
-    elif func == "bspline":
-        return bspline_fit(x,y,order=deg,w=w,**kwargs)
-    else:
-        msgs.error("Fitting function '{0:s}' is not implemented yet"+msgs.newline()+"Please choose from 'polynomial', 'legendre', 'chebyshev','bspline'")
->>>>>>> e1bddd86
 
 def func_val(c, x, func, msgs, minv=None, maxv=None):
     if func == "polynomial":
@@ -282,20 +258,12 @@
         else:
             xmin, xmax = minv, maxv
         xv = 2.0 * (x-xmin)/(xmax-xmin) - 1.0
-<<<<<<< HEAD
         return np.polynomial.chebyshev.chebval(xv, c)
     elif func == "bspline":
         return interpolate.splev(x, c, ext=1)
     else:
         msgs.error("Fitting function '{0:s}' is not implemented yet" + msgs.newline() +
                    "Please choose from 'polynomial', 'legendre', 'chebyshev', 'bspline'")
-=======
-        return np.polynomial.chebyshev.chebval(xv,c)
-    elif func == "bspline":
-        return interpolate.splev(x, c, ext=1)
-    else:
-        msgs.error("Fitting function '{0:s}' is not implemented yet"+msgs.newline()+"Please choose from 'polynomial', 'legendre', 'chebyshev', 'bspline'")
->>>>>>> e1bddd86
 
 
 def func_vander(x, func, deg, msgs, minv=None, maxv=None):
@@ -684,11 +652,7 @@
     return eval(''.join(evList))
 
 
-<<<<<<< HEAD
 def robust_polyfit(xarray, yarray, order, msgs, weights=None, maxone=True, sigma=3.0, function="polynomial", initialmask=None, forceimask=False, minv=None, maxv=None, debug=False, **kwargs):
-=======
-def robust_polyfit(xarray, yarray, order, weights=None, maxone=True, sigma=3.0, function="polynomial", initialmask=None, forceimask=False, min=None, max=None, debug=False, **kwargs):
->>>>>>> e1bddd86
     """
     A robust (equally weighted) polynomial fit is performed to the xarray, yarray pairs
     mask[i] = 1 are masked values
@@ -722,19 +686,11 @@
         xfit = xarray[w]
         yfit = yarray[w]
         if weights is not None:
-<<<<<<< HEAD
             wfit = weights[w]
         else:
             wfit = None
         ct = func_fit(xfit, yfit, function, order, msgs, w=wfit, minv=minv, maxv=maxv, **kwargs)
         yrng = func_val(ct, xarray, function, msgs, minv=minv, maxv=maxv)
-=======
-           wfit = weights[w] 
-        else:
-           wfit = None
-        ct = func_fit(xfit,yfit,function,order,w=wfit,min=min,max=max,**kwargs)
-        yrng = func_val(ct,xarray,function,min=min,max=max)
->>>>>>> e1bddd86
         sigmed = 1.4826*np.median(np.abs(yfit-yrng[w]))
         if debug:
             import pdb
@@ -755,26 +711,15 @@
             mask[w] = 1
         if mskcnt == np.sum(mask): break  # No new values have been included in the mask
         mskcnt = np.sum(mask)
-<<<<<<< HEAD
         w = np.where(mask == 0)
-=======
-        w = np.where(mask==0)
->>>>>>> e1bddd86
     # Final fit
     xfit = xarray[w]
     yfit = yarray[w]
     if weights is not None:
-<<<<<<< HEAD
         wfit = weights[w]
     else:
         wfit = None
     ct = func_fit(xfit, yfit, function, order, msgs, w=wfit, minv=minv, maxv=maxv, **kwargs)
-=======
-       wfit = weights[w] 
-    else:
-       wfit = None
-    ct = func_fit(xfit,yfit,function,order,w=wfit,min=min,max=max, **kwargs)
->>>>>>> e1bddd86
     return mask, ct
 
 
